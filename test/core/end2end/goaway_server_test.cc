--- conflicted
+++ resolved
@@ -115,13 +115,8 @@
     gpr_free(sa);
     gpr_mu_unlock(&g_mu);
   }
-<<<<<<< HEAD
   GRPC_CLOSURE_SCHED(on_done, error);
-  return NULL;
-=======
-  GRPC_CLOSURE_SCHED(exec_ctx, on_done, error);
   return nullptr;
->>>>>>> 63774617
 }
 
 int main(int argc, char** argv) {
