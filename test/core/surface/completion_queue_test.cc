--- conflicted
+++ resolved
@@ -143,13 +143,8 @@
         grpc_completion_queue_factory_lookup(&attr), &attr, nullptr);
 
     GPR_ASSERT(grpc_cq_begin_op(cc, tag));
-<<<<<<< HEAD
-    grpc_cq_end_op(cc, tag, GRPC_ERROR_NONE, do_nothing_end_completion, NULL,
+    grpc_cq_end_op(cc, tag, GRPC_ERROR_NONE, do_nothing_end_completion, nullptr,
                    &completion);
-=======
-    grpc_cq_end_op(&exec_ctx, cc, tag, GRPC_ERROR_NONE,
-                   do_nothing_end_completion, nullptr, &completion);
->>>>>>> 63774617
 
     ev = grpc_completion_queue_next(cc, gpr_inf_past(GPR_CLOCK_REALTIME),
                                     nullptr);
@@ -184,13 +179,8 @@
 
     grpc_completion_queue_thread_local_cache_init(cc);
     GPR_ASSERT(grpc_cq_begin_op(cc, tag));
-<<<<<<< HEAD
-    grpc_cq_end_op(cc, tag, GRPC_ERROR_NONE, do_nothing_end_completion, NULL,
+    grpc_cq_end_op(cc, tag, GRPC_ERROR_NONE, do_nothing_end_completion, nullptr,
                    &completion);
-=======
-    grpc_cq_end_op(&exec_ctx, cc, tag, GRPC_ERROR_NONE,
-                   do_nothing_end_completion, nullptr, &completion);
->>>>>>> 63774617
 
     ev = grpc_completion_queue_next(cc, gpr_inf_past(GPR_CLOCK_REALTIME),
                                     nullptr);
@@ -310,13 +300,8 @@
 
     for (i = 0; i < GPR_ARRAY_SIZE(tags); i++) {
       GPR_ASSERT(grpc_cq_begin_op(cc, tags[i]));
-<<<<<<< HEAD
       grpc_cq_end_op(cc, tags[i], GRPC_ERROR_NONE, do_nothing_end_completion,
-                     NULL, &completions[i]);
-=======
-      grpc_cq_end_op(&exec_ctx, cc, tags[i], GRPC_ERROR_NONE,
-                     do_nothing_end_completion, nullptr, &completions[i]);
->>>>>>> 63774617
+                     nullptr, &completions[i]);
     }
 
     for (i = 0; i < GPR_ARRAY_SIZE(tags); i++) {
@@ -327,13 +312,8 @@
 
     for (i = 0; i < GPR_ARRAY_SIZE(tags); i++) {
       GPR_ASSERT(grpc_cq_begin_op(cc, tags[i]));
-<<<<<<< HEAD
       grpc_cq_end_op(cc, tags[i], GRPC_ERROR_NONE, do_nothing_end_completion,
-                     NULL, &completions[i]);
-=======
-      grpc_cq_end_op(&exec_ctx, cc, tags[i], GRPC_ERROR_NONE,
-                     do_nothing_end_completion, nullptr, &completions[i]);
->>>>>>> 63774617
+                     nullptr, &completions[i]);
     }
 
     for (i = 0; i < GPR_ARRAY_SIZE(tags); i++) {
