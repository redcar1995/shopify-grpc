--- conflicted
+++ resolved
@@ -638,10 +638,6 @@
         "//:gpr",
         "//:grpc",
         "//:grpc++",
-<<<<<<< HEAD
-        "//:grpc_cfstream",
-=======
->>>>>>> d2bf8393
         "//src/proto/grpc/testing:echo_messages_proto",
         "//src/proto/grpc/testing:echo_proto",
         "//src/proto/grpc/testing:simple_messages_proto",
