/*
 *
 * Copyright 2017 gRPC authors.
 *
 * Licensed under the Apache License, Version 2.0 (the "License");
 * you may not use this file except in compliance with the License.
 * You may obtain a copy of the License at
 *
 *     http://www.apache.org/licenses/LICENSE-2.0
 *
 * Unless required by applicable law or agreed to in writing, software
 * distributed under the License is distributed on an "AS IS" BASIS,
 * WITHOUT WARRANTIES OR CONDITIONS OF ANY KIND, either express or implied.
 * See the License for the specific language governing permissions and
 * limitations under the License.
 *
 */

#include <grpc++/channel.h>
#include <grpc++/create_channel.h>
#include <grpc++/impl/grpc_library.h>
#include <grpc++/security/credentials.h>
#include <grpc++/security/server_credentials.h>
#include <grpc++/server.h>
#include <grpc++/server_builder.h>
#include <grpc/support/log.h>
#include <gtest/gtest.h>

#include "src/core/ext/transport/chttp2/transport/chttp2_transport.h"
#include "src/core/lib/channel/channel_args.h"
#include "src/core/lib/iomgr/endpoint.h"
#include "src/core/lib/iomgr/endpoint_pair.h"
#include "src/core/lib/iomgr/exec_ctx.h"
#include "src/core/lib/iomgr/tcp_posix.h"
#include "src/core/lib/surface/channel.h"
#include "src/core/lib/surface/completion_queue.h"
#include "src/core/lib/surface/server.h"
#include "test/core/util/passthru_endpoint.h"
#include "test/core/util/port.h"

#include "src/cpp/client/create_channel_internal.h"
#include "src/proto/grpc/testing/echo.grpc.pb.h"
#include "test/core/util/test_config.h"

namespace grpc {
namespace testing {

static void* tag(intptr_t x) { return reinterpret_cast<void*>(x); }

static void ApplyCommonServerBuilderConfig(ServerBuilder* b) {
  b->SetMaxReceiveMessageSize(INT_MAX);
  b->SetMaxSendMessageSize(INT_MAX);
}

static void ApplyCommonChannelArguments(ChannelArguments* c) {
  c->SetInt(GRPC_ARG_MAX_RECEIVE_MESSAGE_LENGTH, INT_MAX);
  c->SetInt(GRPC_ARG_MAX_SEND_MESSAGE_LENGTH, INT_MAX);
}

static class InitializeStuff {
 public:
  InitializeStuff() {
    init_lib_.init();
    rq_ = grpc_resource_quota_create("bm");
  }

  ~InitializeStuff() { init_lib_.shutdown(); }

  grpc_resource_quota* rq() { return rq_; }

 private:
  internal::GrpcLibrary init_lib_;
  grpc_resource_quota* rq_;
} initialize_stuff;

class EndpointPairFixture {
 public:
  EndpointPairFixture(Service* service, grpc_endpoint_pair endpoints) {
    ServerBuilder b;
    cq_ = b.AddCompletionQueue(true);
    b.RegisterService(service);
    ApplyCommonServerBuilderConfig(&b);
    server_ = b.BuildAndStart();

    grpc_exec_ctx exec_ctx = GRPC_EXEC_CTX_INIT;

    /* add server endpoint to server_ */
    {
      const grpc_channel_args* server_args =
          grpc_server_get_channel_args(server_->c_server());
      grpc_transport* transport = grpc_create_chttp2_transport(
          &exec_ctx, server_args, endpoints.server, false /* is_client */);

      grpc_pollset** pollsets;
      size_t num_pollsets = 0;
      grpc_server_get_pollsets(server_->c_server(), &pollsets, &num_pollsets);

      for (size_t i = 0; i < num_pollsets; i++) {
        grpc_endpoint_add_to_pollset(&exec_ctx, endpoints.server, pollsets[i]);
      }

      grpc_server_setup_transport(&exec_ctx, server_->c_server(), transport,
<<<<<<< HEAD
                                  NULL, server_args);
      grpc_chttp2_transport_start_reading(&exec_ctx, transport, nullptr,
                                          nullptr);
=======
                                  nullptr, server_args);
      grpc_chttp2_transport_start_reading(&exec_ctx, transport, nullptr);
>>>>>>> a2ff3139
    }

    /* create channel */
    {
      ChannelArguments args;
      args.SetString(GRPC_ARG_DEFAULT_AUTHORITY, "test.authority");
      ApplyCommonChannelArguments(&args);

      grpc_channel_args c_args = args.c_channel_args();
      grpc_transport* transport = grpc_create_chttp2_transport(
          &exec_ctx, &c_args, endpoints.client, true);
      GPR_ASSERT(transport);
      grpc_channel* channel = grpc_channel_create(
          &exec_ctx, "target", &c_args, GRPC_CLIENT_DIRECT_CHANNEL, transport);
<<<<<<< HEAD
      grpc_chttp2_transport_start_reading(&exec_ctx, transport, nullptr,
                                          nullptr);
=======
      grpc_chttp2_transport_start_reading(&exec_ctx, transport, nullptr);
>>>>>>> a2ff3139

      channel_ = CreateChannelInternal("", channel);
    }

    grpc_exec_ctx_finish(&exec_ctx);
  }

  virtual ~EndpointPairFixture() {
    server_->Shutdown();
    cq_->Shutdown();
    void* tag;
    bool ok;
    while (cq_->Next(&tag, &ok)) {
    }
  }

  ServerCompletionQueue* cq() { return cq_.get(); }
  std::shared_ptr<Channel> channel() { return channel_; }

 private:
  std::unique_ptr<Server> server_;
  std::unique_ptr<ServerCompletionQueue> cq_;
  std::shared_ptr<Channel> channel_;
};

class InProcessCHTTP2 : public EndpointPairFixture {
 public:
  InProcessCHTTP2(Service* service)
      : EndpointPairFixture(service, MakeEndpoints()) {}

  int writes_performed() const { return stats_.num_writes; }

 private:
  grpc_passthru_endpoint_stats stats_;

  grpc_endpoint_pair MakeEndpoints() {
    grpc_endpoint_pair p;
    grpc_passthru_endpoint_create(&p.client, &p.server, initialize_stuff.rq(),
                                  &stats_);
    return p;
  }
};

static double UnaryPingPong(int request_size, int response_size) {
  const int kIterations = 10000;

  EchoTestService::AsyncService service;
  std::unique_ptr<InProcessCHTTP2> fixture(new InProcessCHTTP2(&service));
  EchoRequest send_request;
  EchoResponse send_response;
  EchoResponse recv_response;
  if (request_size > 0) {
    send_request.set_message(std::string(request_size, 'a'));
  }
  if (response_size > 0) {
    send_response.set_message(std::string(response_size, 'a'));
  }
  Status recv_status;
  struct ServerEnv {
    ServerContext ctx;
    EchoRequest recv_request;
    grpc::ServerAsyncResponseWriter<EchoResponse> response_writer;
    ServerEnv() : response_writer(&ctx) {}
  };
  uint8_t server_env_buffer[2 * sizeof(ServerEnv)];
  ServerEnv* server_env[2] = {
      reinterpret_cast<ServerEnv*>(server_env_buffer),
      reinterpret_cast<ServerEnv*>(server_env_buffer + sizeof(ServerEnv))};
  new (server_env[0]) ServerEnv;
  new (server_env[1]) ServerEnv;
  service.RequestEcho(&server_env[0]->ctx, &server_env[0]->recv_request,
                      &server_env[0]->response_writer, fixture->cq(),
                      fixture->cq(), tag(0));
  service.RequestEcho(&server_env[1]->ctx, &server_env[1]->recv_request,
                      &server_env[1]->response_writer, fixture->cq(),
                      fixture->cq(), tag(1));
  std::unique_ptr<EchoTestService::Stub> stub(
      EchoTestService::NewStub(fixture->channel()));
  for (int iteration = 0; iteration < kIterations; iteration++) {
    recv_response.Clear();
    ClientContext cli_ctx;
    std::unique_ptr<ClientAsyncResponseReader<EchoResponse>> response_reader(
        stub->AsyncEcho(&cli_ctx, send_request, fixture->cq()));
    void* t;
    bool ok;
    GPR_ASSERT(fixture->cq()->Next(&t, &ok));
    GPR_ASSERT(ok);
    GPR_ASSERT(t == tag(0) || t == tag(1));
    intptr_t slot = reinterpret_cast<intptr_t>(t);
    ServerEnv* senv = server_env[slot];
    senv->response_writer.Finish(send_response, Status::OK, tag(3));
    response_reader->Finish(&recv_response, &recv_status, tag(4));
    for (int i = (1 << 3) | (1 << 4); i != 0;) {
      GPR_ASSERT(fixture->cq()->Next(&t, &ok));
      GPR_ASSERT(ok);
      int tagnum = (int)reinterpret_cast<intptr_t>(t);
      GPR_ASSERT(i & (1 << tagnum));
      i -= 1 << tagnum;
    }
    GPR_ASSERT(recv_status.ok());

    senv->~ServerEnv();
    senv = new (senv) ServerEnv();
    service.RequestEcho(&senv->ctx, &senv->recv_request, &senv->response_writer,
                        fixture->cq(), fixture->cq(), tag(slot));
  }

  double writes_per_iteration =
      (double)fixture->writes_performed() / (double)kIterations;

  fixture.reset();
  server_env[0]->~ServerEnv();
  server_env[1]->~ServerEnv();

  return writes_per_iteration;
}

TEST(WritesPerRpcTest, UnaryPingPong) {
  EXPECT_LT(UnaryPingPong(0, 0), 2.05);
  EXPECT_LT(UnaryPingPong(1, 0), 2.05);
  EXPECT_LT(UnaryPingPong(0, 1), 2.05);
  EXPECT_LT(UnaryPingPong(4096, 0), 2.5);
  EXPECT_LT(UnaryPingPong(0, 4096), 2.5);
}

}  // namespace testing
}  // namespace grpc

int main(int argc, char** argv) {
  grpc_test_init(argc, argv);
  ::testing::InitGoogleTest(&argc, argv);
  return RUN_ALL_TESTS();
}<|MERGE_RESOLUTION|>--- conflicted
+++ resolved
@@ -100,14 +100,9 @@
       }
 
       grpc_server_setup_transport(&exec_ctx, server_->c_server(), transport,
-<<<<<<< HEAD
-                                  NULL, server_args);
+                                  nullptr, server_args);
       grpc_chttp2_transport_start_reading(&exec_ctx, transport, nullptr,
                                           nullptr);
-=======
-                                  nullptr, server_args);
-      grpc_chttp2_transport_start_reading(&exec_ctx, transport, nullptr);
->>>>>>> a2ff3139
     }
 
     /* create channel */
@@ -122,12 +117,8 @@
       GPR_ASSERT(transport);
       grpc_channel* channel = grpc_channel_create(
           &exec_ctx, "target", &c_args, GRPC_CLIENT_DIRECT_CHANNEL, transport);
-<<<<<<< HEAD
       grpc_chttp2_transport_start_reading(&exec_ctx, transport, nullptr,
                                           nullptr);
-=======
-      grpc_chttp2_transport_start_reading(&exec_ctx, transport, nullptr);
->>>>>>> a2ff3139
 
       channel_ = CreateChannelInternal("", channel);
     }
