--- conflicted
+++ resolved
@@ -163,11 +163,7 @@
                              Server::CreateServerCredentials(config));
     gpr_free(server_address);
 
-<<<<<<< HEAD
-    ApplyServerConfig(config, &builder);
-=======
     ApplyConfigToBuilder(config, &builder);
->>>>>>> 9f1bcb39
 
     builder.RegisterService(&service_);
 
