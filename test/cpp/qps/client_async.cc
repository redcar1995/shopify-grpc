--- conflicted
+++ resolved
@@ -133,13 +133,8 @@
 class AsyncClient : public Client {
  public:
   explicit AsyncClient(const ClientConfig& config,
-<<<<<<< HEAD
-                       void (*setup_ctx)(CompletionQueue*, TestService::Stub*,
-                                         const SimpleRequest&)) :
-=======
 		       std::function<void(CompletionQueue*, TestService::Stub*,
 					  const SimpleRequest&)> setup_ctx) :
->>>>>>> f76151b7
       Client(config) {
     for (int i = 0; i < config.async_client_threads(); i++) {
       cli_cqs_.emplace_back(new CompletionQueue);
@@ -150,11 +145,7 @@
 	   channel++) {
         auto* cq = cli_cqs_[t].get();
         t = (t + 1) % cli_cqs_.size();
-<<<<<<< HEAD
-        (*setup_ctx)(cq, channel->get_stub(), request_);
-=======
         setup_ctx(cq, channel->get_stub(), request_);
->>>>>>> f76151b7
       }
     }
   }
