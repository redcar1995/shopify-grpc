--- conflicted
+++ resolved
@@ -99,11 +99,7 @@
       cq_.emplace_back(i % srv_cqs_.size());
     }
 
-<<<<<<< HEAD
-    ApplyServerConfig(config, &builder);
-=======
     ApplyConfigToBuilder(config, &builder);
->>>>>>> 9f1bcb39
 
     server_ = builder.BuildAndStart();
 
