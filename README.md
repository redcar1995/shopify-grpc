--- conflicted
+++ resolved
@@ -444,9 +444,4 @@
 ## Read more!
 
 - You can find links to language-specific tutorials, examples, and other docs in each language's [quick start](#quickstart).
-<<<<<<< HEAD
-- [gRPC Authentication Support]() introduces authentication support in gRPC with supported mechanisms and examples.
-
-=======
-- [gRPC Authentication Support]() introduces authentication support in gRPC with supported mechanisms and examples.
->>>>>>> 7e5c8fae
+- [gRPC Authentication Support]() introduces authentication support in gRPC with supported mechanisms and examples.