/*
 *
 * Copyright 2014, Google Inc.
 * All rights reserved.
 *
 * Redistribution and use in source and binary forms, with or without
 * modification, are permitted provided that the following conditions are
 * met:
 *
 *     * Redistributions of source code must retain the above copyright
 * notice, this list of conditions and the following disclaimer.
 *     * Redistributions in binary form must reproduce the above
 * copyright notice, this list of conditions and the following disclaimer
 * in the documentation and/or other materials provided with the
 * distribution.
 *     * Neither the name of Google Inc. nor the names of its
 * contributors may be used to endorse or promote products derived from
 * this software without specific prior written permission.
 *
 * THIS SOFTWARE IS PROVIDED BY THE COPYRIGHT HOLDERS AND CONTRIBUTORS
 * "AS IS" AND ANY EXPRESS OR IMPLIED WARRANTIES, INCLUDING, BUT NOT
 * LIMITED TO, THE IMPLIED WARRANTIES OF MERCHANTABILITY AND FITNESS FOR
 * A PARTICULAR PURPOSE ARE DISCLAIMED. IN NO EVENT SHALL THE COPYRIGHT
 * OWNER OR CONTRIBUTORS BE LIABLE FOR ANY DIRECT, INDIRECT, INCIDENTAL,
 * SPECIAL, EXEMPLARY, OR CONSEQUENTIAL DAMAGES (INCLUDING, BUT NOT
 * LIMITED TO, PROCUREMENT OF SUBSTITUTE GOODS OR SERVICES; LOSS OF USE,
 * DATA, OR PROFITS; OR BUSINESS INTERRUPTION) HOWEVER CAUSED AND ON ANY
 * THEORY OF LIABILITY, WHETHER IN CONTRACT, STRICT LIABILITY, OR TORT
 * (INCLUDING NEGLIGENCE OR OTHERWISE) ARISING IN ANY WAY OUT OF THE USE
 * OF THIS SOFTWARE, EVEN IF ADVISED OF THE POSSIBILITY OF SUCH DAMAGE.
 *
 */

#ifndef __GRPCPP_SERVER_H__
#define __GRPCPP_SERVER_H__

#include <condition_variable>
#include <list>
#include <memory>
#include <mutex>

#include <grpc++/completion_queue.h>
#include <grpc++/config.h>
#include <grpc++/impl/call.h>
#include <grpc++/impl/service_type.h>
#include <grpc++/status.h>

struct grpc_server;

namespace google {
namespace protobuf {
class Message;
}  // namespace protobuf
}  // namespace google

namespace grpc {
class AsynchronousService;
class RpcService;
class RpcServiceMethod;
class ServerCredentials;
class ThreadPoolInterface;

// Currently it only supports handling rpcs in a single thread.
class Server final : private CallHook,
                     private AsynchronousService::DispatchImpl {
 public:
  ~Server();

  // Shutdown the server, block until all rpc processing finishes.
  void Shutdown();

 private:
  friend class ServerBuilder;

  class SyncRequest;
  class AsyncRequest;

  // ServerBuilder use only
  Server(ThreadPoolInterface* thread_pool, bool thread_pool_owned,
         ServerCredentials* creds);
  Server();
  // Register a service. This call does not take ownership of the service.
  // The service must exist for the lifetime of the Server instance.
  bool RegisterService(RpcService* service);
  bool RegisterAsyncService(AsynchronousService* service);
  // Add a listening port. Can be called multiple times.
  int AddPort(const grpc::string& addr);
  // Start the server.
  bool Start();

  void HandleQueueClosed();
  void RunRpc();
  void ScheduleCallback();

  void PerformOpsOnCall(CallOpBuffer* ops, Call* call) override;

  // DispatchImpl
  void RequestAsyncCall(void* registered_method, ServerContext* context,
<<<<<<< HEAD
                         ::google::protobuf::Message* request,
                         ServerAsyncStreamingInterface* stream,
                         CompletionQueue* cq, void* tag);
=======
                        ::google::protobuf::Message* request,
                        ServerAsyncStreamingInterface* stream,
                        CompletionQueue* cq, void* tag);
>>>>>>> 8b9b8649

  // Completion queue.
  CompletionQueue cq_;

  // Sever status
  std::mutex mu_;
  bool started_;
  bool shutdown_;
  // The number of threads which are running callbacks.
  int num_running_cb_;
  std::condition_variable callback_cv_;

  std::list<SyncRequest> sync_methods_;

  // Pointer to the c grpc server.
  grpc_server* server_;

  ThreadPoolInterface* thread_pool_;
  // Whether the thread pool is created and owned by the server.
  bool thread_pool_owned_;
  // Whether the server is created with credentials.
  bool secure_;
};

}  // namespace grpc

#endif  // __GRPCPP_SERVER_H__<|MERGE_RESOLUTION|>--- conflicted
+++ resolved
@@ -96,15 +96,9 @@
 
   // DispatchImpl
   void RequestAsyncCall(void* registered_method, ServerContext* context,
-<<<<<<< HEAD
-                         ::google::protobuf::Message* request,
-                         ServerAsyncStreamingInterface* stream,
-                         CompletionQueue* cq, void* tag);
-=======
                         ::google::protobuf::Message* request,
                         ServerAsyncStreamingInterface* stream,
                         CompletionQueue* cq, void* tag);
->>>>>>> 8b9b8649
 
   // Completion queue.
   CompletionQueue cq_;
