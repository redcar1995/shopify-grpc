--- conflicted
+++ resolved
@@ -54,11 +54,6 @@
 }  // namespace grpc
 
 namespace grpc_impl {
-<<<<<<< HEAD
-class HealthCheckServiceInterface;
-=======
-class ServerContext;
->>>>>>> 0c574631
 class ServerInitializer;
 
 /// Represents a gRPC server.
