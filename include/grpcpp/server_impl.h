/*
 *
 * Copyright 2015 gRPC authors.
 *
 * Licensed under the Apache License, Version 2.0 (the "License");
 * you may not use this file except in compliance with the License.
 * You may obtain a copy of the License at
 *
 *     http://www.apache.org/licenses/LICENSE-2.0
 *
 * Unless required by applicable law or agreed to in writing, software
 * distributed under the License is distributed on an "AS IS" BASIS,
 * WITHOUT WARRANTIES OR CONDITIONS OF ANY KIND, either express or implied.
 * See the License for the specific language governing permissions and
 * limitations under the License.
 *
 */

#ifndef GRPCPP_SERVER_IMPL_H
#define GRPCPP_SERVER_IMPL_H

#include <condition_variable>
#include <list>
#include <memory>
#include <mutex>
#include <vector>

#include <grpc/compression.h>
#include <grpc/support/atm.h>
#include <grpcpp/completion_queue.h>
#include <grpcpp/health_check_service_interface.h>
#include <grpcpp/impl/call.h>
#include <grpcpp/impl/codegen/client_interceptor.h>
#include <grpcpp/impl/codegen/grpc_library.h>
#include <grpcpp/impl/codegen/server_interface.h>
#include <grpcpp/impl/rpc_service_method.h>
#include <grpcpp/security/server_credentials.h>
#include <grpcpp/support/channel_arguments.h>
#include <grpcpp/support/config.h>
#include <grpcpp/support/status.h>

struct grpc_server;

namespace grpc {

class AsyncGenericService;
class ServerContext;

}  // namespace grpc

namespace grpc_impl {
<<<<<<< HEAD
class ExternalConnectionAcceptorImpl;
class HealthCheckServiceInterface;
=======

>>>>>>> 2847f8e7
class ServerInitializer;

/// Represents a gRPC server.
///
/// Use a \a grpc::ServerBuilder to create, configure, and start
/// \a Server instances.
class Server : public grpc::ServerInterface, private grpc::GrpcLibraryCodegen {
 public:
  ~Server();

  /// Block until the server shuts down.
  ///
  /// \warning The server must be either shutting down or some other thread must
  /// call \a Shutdown for this function to ever return.
  void Wait() override;

  /// Global callbacks are a set of hooks that are called when server
  /// events occur.  \a SetGlobalCallbacks method is used to register
  /// the hooks with gRPC.  Note that
  /// the \a GlobalCallbacks instance will be shared among all
  /// \a Server instances in an application and can be set exactly
  /// once per application.
  class GlobalCallbacks {
   public:
    virtual ~GlobalCallbacks() {}
    /// Called before server is created.
    virtual void UpdateArguments(grpc::ChannelArguments* args) {}
    /// Called before application callback for each synchronous server request
    virtual void PreSynchronousRequest(grpc::ServerContext* context) = 0;
    /// Called after application callback for each synchronous server request
    virtual void PostSynchronousRequest(grpc::ServerContext* context) = 0;
    /// Called before server is started.
    virtual void PreServerStart(Server* server) {}
    /// Called after a server port is added.
    virtual void AddPort(Server* server, const grpc::string& addr,
                         grpc::ServerCredentials* creds, int port) {}
  };
  /// Set the global callback object. Can only be called once per application.
  /// Does not take ownership of callbacks, and expects the pointed to object
  /// to be alive until all server objects in the process have been destroyed.
  /// The same \a GlobalCallbacks object will be used throughout the
  /// application and is shared among all \a Server objects.
  static void SetGlobalCallbacks(GlobalCallbacks* callbacks);

  /// Returns a \em raw pointer to the underlying \a grpc_server instance.
  /// EXPERIMENTAL:  for internal/test use only
  grpc_server* c_server();

  /// Returns the health check service.
  grpc::HealthCheckServiceInterface* GetHealthCheckService() const {
    return health_check_service_.get();
  }

  /// Establish a channel for in-process communication
  std::shared_ptr<grpc::Channel> InProcessChannel(
      const grpc::ChannelArguments& args);

  /// NOTE: class experimental_type is not part of the public API of this class.
  /// TODO(yashykt): Integrate into public API when this is no longer
  /// experimental.
  class experimental_type {
   public:
    explicit experimental_type(Server* server) : server_(server) {}

    /// Establish a channel for in-process communication with client
    /// interceptors
    std::shared_ptr<grpc::Channel> InProcessChannelWithInterceptors(
        const grpc::ChannelArguments& args,
        std::vector<std::unique_ptr<
            grpc::experimental::ClientInterceptorFactoryInterface>>
            interceptor_creators);

   private:
    Server* server_;
  };

  /// NOTE: The function experimental() is not stable public API. It is a view
  /// to the experimental components of this class. It may be changed or removed
  /// at any time.
  experimental_type experimental() { return experimental_type(this); }

 protected:
  /// Register a service. This call does not take ownership of the service.
  /// The service must exist for the lifetime of the Server instance.
  bool RegisterService(const grpc::string* host,
                       grpc::Service* service) override;

  /// Try binding the server to the given \a addr endpoint
  /// (port, and optionally including IP address to bind to).
  ///
  /// It can be invoked multiple times. Should be used before
  /// starting the server.
  ///
  /// \param addr The address to try to bind to the server (eg, localhost:1234,
  /// 192.168.1.1:31416, [::1]:27182, etc.).
  /// \param creds The credentials associated with the server.
  ///
  /// \return bound port number on success, 0 on failure.
  ///
  /// \warning It is an error to call this method on an already started server.
  int AddListeningPort(const grpc::string& addr,
                       grpc::ServerCredentials* creds) override;

  /// NOTE: This is *NOT* a public API. The server constructors are supposed to
  /// be used by \a ServerBuilder class only. The constructor will be made
  /// 'private' very soon.
  ///
  /// Server constructors. To be used by \a ServerBuilder only.
  ///
  /// \param max_message_size Maximum message length that the channel can
  /// receive.
  ///
  /// \param args The channel args
  ///
  /// \param sync_server_cqs The completion queues to use if the server is a
  /// synchronous server (or a hybrid server). The server polls for new RPCs on
  /// these queues
  ///
  /// \param min_pollers The minimum number of polling threads per server
  /// completion queue (in param sync_server_cqs) to use for listening to
  /// incoming requests (used only in case of sync server)
  ///
  /// \param max_pollers The maximum number of polling threads per server
  /// completion queue (in param sync_server_cqs) to use for listening to
  /// incoming requests (used only in case of sync server)
  ///
  /// \param sync_cq_timeout_msec The timeout to use when calling AsyncNext() on
  /// server completion queues passed via sync_server_cqs param.
  Server(
      int max_message_size, grpc::ChannelArguments* args,
      std::shared_ptr<std::vector<std::unique_ptr<grpc::ServerCompletionQueue>>>
          sync_server_cqs,
      int min_pollers, int max_pollers, int sync_cq_timeout_msec,
      std::vector<std::shared_ptr<::grpc_impl::ExternalConnectionAcceptorImpl>>
          acceptors,
      grpc_resource_quota* server_rq = nullptr,
      std::vector<std::unique_ptr<
          grpc::experimental::ServerInterceptorFactoryInterface>>
          interceptor_creators = std::vector<std::unique_ptr<
              grpc::experimental::ServerInterceptorFactoryInterface>>());

  /// Start the server.
  ///
  /// \param cqs Completion queues for handling asynchronous services. The
  /// caller is required to keep all completion queues live until the server is
  /// destroyed.
  /// \param num_cqs How many completion queues does \a cqs hold.
  void Start(grpc::ServerCompletionQueue** cqs, size_t num_cqs) override;

  grpc_server* server() override { return server_; }

 private:
  std::vector<
      std::unique_ptr<grpc::experimental::ServerInterceptorFactoryInterface>>*
  interceptor_creators() override {
    return &interceptor_creators_;
  }

  friend class grpc::AsyncGenericService;
  friend class grpc_impl::ServerBuilder;
  friend class grpc_impl::ServerInitializer;

  class SyncRequest;
  class CallbackRequestBase;
  template <class ServerContextType>
  class CallbackRequest;
  class UnimplementedAsyncRequest;
  class UnimplementedAsyncResponse;

  /// SyncRequestThreadManager is an implementation of ThreadManager. This class
  /// is responsible for polling for incoming RPCs and calling the RPC handlers.
  /// This is only used in case of a Sync server (i.e a server exposing a sync
  /// interface)
  class SyncRequestThreadManager;

  /// Register a generic service. This call does not take ownership of the
  /// service. The service must exist for the lifetime of the Server instance.
  void RegisterAsyncGenericService(grpc::AsyncGenericService* service) override;

  /// NOTE: class experimental_registration_type is not part of the public API
  /// of this class
  /// TODO(vjpai): Move these contents to the public API of Server when
  ///              they are no longer experimental
  class experimental_registration_type final
      : public experimental_registration_interface {
   public:
    explicit experimental_registration_type(Server* server) : server_(server) {}
    void RegisterCallbackGenericService(
        grpc::experimental::CallbackGenericService* service) override {
      server_->RegisterCallbackGenericService(service);
    }

   private:
    Server* server_;
  };

  /// TODO(vjpai): Mark this override when experimental type above is deleted
  void RegisterCallbackGenericService(
      grpc::experimental::CallbackGenericService* service);

  /// NOTE: The function experimental_registration() is not stable public API.
  /// It is a view to the experimental components of this class. It may be
  /// changed or removed at any time.
  experimental_registration_interface* experimental_registration() override {
    return &experimental_registration_;
  }

  void PerformOpsOnCall(grpc::internal::CallOpSetInterface* ops,
                        grpc::internal::Call* call) override;

  void ShutdownInternal(gpr_timespec deadline) override;

  int max_receive_message_size() const override {
    return max_receive_message_size_;
  }

  grpc::CompletionQueue* CallbackCQ() override;

  grpc_impl::ServerInitializer* initializer();

  std::vector<std::shared_ptr<::grpc_impl::ExternalConnectionAcceptorImpl>>
      acceptors_;

  // A vector of interceptor factory objects.
  // This should be destroyed after health_check_service_ and this requirement
  // is satisfied by declaring interceptor_creators_ before
  // health_check_service_. (C++ mandates that member objects be destroyed in
  // the reverse order of initialization.)
  std::vector<
      std::unique_ptr<grpc::experimental::ServerInterceptorFactoryInterface>>
      interceptor_creators_;

  const int max_receive_message_size_;

  /// The following completion queues are ONLY used in case of Sync API
  /// i.e. if the server has any services with sync methods. The server uses
  /// these completion queues to poll for new RPCs
  std::shared_ptr<std::vector<std::unique_ptr<grpc::ServerCompletionQueue>>>
      sync_server_cqs_;

  /// List of \a ThreadManager instances (one for each cq in
  /// the \a sync_server_cqs)
  std::vector<std::unique_ptr<SyncRequestThreadManager>> sync_req_mgrs_;

  // Outstanding unmatched callback requests, indexed by method.
  // NOTE: Using a gpr_atm rather than atomic_int because atomic_int isn't
  //       copyable or movable and thus will cause compilation errors. We
  //       actually only want to extend the vector before the threaded use
  //       starts, but this is still a limitation.
  std::vector<gpr_atm> callback_unmatched_reqs_count_;

  // List of callback requests to start when server actually starts.
  std::list<CallbackRequestBase*> callback_reqs_to_start_;

  // For registering experimental callback generic service; remove when that
  // method longer experimental
  experimental_registration_type experimental_registration_{this};

  // Server status
  grpc::internal::Mutex mu_;
  bool started_;
  bool shutdown_;
  bool shutdown_notified_;  // Was notify called on the shutdown_cv_

  grpc::internal::CondVar shutdown_cv_;

  // It is ok (but not required) to nest callback_reqs_mu_ under mu_ .
  // Incrementing callback_reqs_outstanding_ is ok without a lock but it must be
  // decremented under the lock in case it is the last request and enables the
  // server shutdown. The increment is performance-critical since it happens
  // during periods of increasing load; the decrement happens only when memory
  // is maxed out, during server shutdown, or (possibly in a future version)
  // during decreasing load, so it is less performance-critical.
  grpc::internal::Mutex callback_reqs_mu_;
  grpc::internal::CondVar callback_reqs_done_cv_;
  std::atomic_int callback_reqs_outstanding_{0};

  std::shared_ptr<GlobalCallbacks> global_callbacks_;

  std::vector<grpc::string> services_;
  bool has_async_generic_service_{false};
  bool has_callback_generic_service_{false};

  // Pointer to the wrapped grpc_server.
  grpc_server* server_;

  std::unique_ptr<grpc_impl::ServerInitializer> server_initializer_;

  std::unique_ptr<grpc::HealthCheckServiceInterface> health_check_service_;
  bool health_check_service_disabled_;

  // When appropriate, use a default callback generic service to handle
  // unimplemented methods
  std::unique_ptr<grpc::experimental::CallbackGenericService>
      unimplemented_service_;

  // A special handler for resource exhausted in sync case
  std::unique_ptr<grpc::internal::MethodHandler> resource_exhausted_handler_;

  // Handler for callback generic service, if any
  std::unique_ptr<grpc::internal::MethodHandler> generic_handler_;

  // callback_cq_ references the callbackable completion queue associated
  // with this server (if any). It is set on the first call to CallbackCQ().
  // It is _not owned_ by the server; ownership belongs with its internal
  // shutdown callback tag (invoked when the CQ is fully shutdown).
  // It is protected by mu_
  grpc::CompletionQueue* callback_cq_ = nullptr;
};

}  // namespace grpc_impl

#endif  // GRPCPP_SERVER_IMPL_H<|MERGE_RESOLUTION|>--- conflicted
+++ resolved
@@ -49,12 +49,8 @@
 }  // namespace grpc
 
 namespace grpc_impl {
-<<<<<<< HEAD
 class ExternalConnectionAcceptorImpl;
 class HealthCheckServiceInterface;
-=======
-
->>>>>>> 2847f8e7
 class ServerInitializer;
 
 /// Represents a gRPC server.
