--- conflicted
+++ resolved
@@ -61,15 +61,11 @@
 
 class CallCredentials;
 class Channel;
+class CompletionQueue;
 }  // namespace grpc_impl
 namespace grpc {
 
 class ChannelInterface;
-<<<<<<< HEAD
-class CallCredentials;
-=======
-class CompletionQueue;
->>>>>>> 13925d1e
 class ClientContext;
 
 namespace internal {
