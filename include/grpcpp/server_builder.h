/*
 *
 * Copyright 2015-2016 gRPC authors.
 *
 * Licensed under the Apache License, Version 2.0 (the "License");
 * you may not use this file except in compliance with the License.
 * You may obtain a copy of the License at
 *
 *     http://www.apache.org/licenses/LICENSE-2.0
 *
 * Unless required by applicable law or agreed to in writing, software
 * distributed under the License is distributed on an "AS IS" BASIS,
 * WITHOUT WARRANTIES OR CONDITIONS OF ANY KIND, either express or implied.
 * See the License for the specific language governing permissions and
 * limitations under the License.
 *
 */

#ifndef GRPCPP_SERVER_BUILDER_H
#define GRPCPP_SERVER_BUILDER_H

#include <climits>
#include <map>
#include <memory>
#include <vector>

#include <grpc/compression.h>
#include <grpc/support/cpu.h>
#include <grpc/support/workaround_list.h>
#include <grpcpp/impl/channel_argument_option.h>
#include <grpcpp/impl/codegen/server_interceptor.h>
#include <grpcpp/impl/server_builder_option.h>
#include <grpcpp/impl/server_builder_plugin.h>
#include <grpcpp/support/config.h>

struct grpc_resource_quota;

namespace grpc_impl {

<<<<<<< HEAD
class ServerCredentials;
}
=======
class ResourceQuota;
}

>>>>>>> 687c6568
namespace grpc {

class AsyncGenericService;
class CompletionQueue;
class Server;
class ServerCompletionQueue;
class Service;

namespace testing {
class ServerBuilderPluginTest;
}  // namespace testing

namespace experimental {
class CallbackGenericService;
}  // namespace experimental

/// A builder class for the creation and startup of \a grpc::Server instances.
class ServerBuilder {
 public:
  ServerBuilder();
  virtual ~ServerBuilder();

  //////////////////////////////////////////////////////////////////////////////
  // Primary API's

  /// Return a running server which is ready for processing calls.
  /// Before calling, one typically needs to ensure that:
  ///  1. a service is registered - so that the server knows what to serve
  ///     (via RegisterService, or RegisterAsyncGenericService)
  ///  2. a listening port has been added - so the server knows where to receive
  ///     traffic (via AddListeningPort)
  ///  3. [for async api only] completion queues have been added via
  ///     AddCompletionQueue
  virtual std::unique_ptr<Server> BuildAndStart();

  /// Register a service. This call does not take ownership of the service.
  /// The service must exist for the lifetime of the \a Server instance returned
  /// by \a BuildAndStart().
  /// Matches requests with any :authority
  ServerBuilder& RegisterService(Service* service);

  /// Enlists an endpoint \a addr (port with an optional IP address) to
  /// bind the \a grpc::Server object to be created to.
  ///
  /// It can be invoked multiple times.
  ///
  /// \param addr_uri The address to try to bind to the server in URI form. If
  /// the scheme name is omitted, "dns:///" is assumed. To bind to any address,
  /// please use IPv6 any, i.e., [::]:<port>, which also accepts IPv4
  /// connections.  Valid values include dns:///localhost:1234, /
  /// 192.168.1.1:31416, dns:///[::1]:27182, etc.).
  /// \param creds The credentials associated with the server.
  /// \param selected_port[out] If not `nullptr`, gets populated with the port
  /// number bound to the \a grpc::Server for the corresponding endpoint after
  /// it is successfully bound by BuildAndStart(), 0 otherwise. AddListeningPort
  /// does not modify this pointer.
  ServerBuilder& AddListeningPort(
      const grpc::string& addr_uri,
      std::shared_ptr<grpc_impl::ServerCredentials> creds,
      int* selected_port = nullptr);

  /// Add a completion queue for handling asynchronous services.
  ///
  /// Best performance is typically obtained by using one thread per polling
  /// completion queue.
  ///
  /// Caller is required to shutdown the server prior to shutting down the
  /// returned completion queue. Caller is also required to drain the
  /// completion queue after shutting it down. A typical usage scenario:
  ///
  /// // While building the server:
  /// ServerBuilder builder;
  /// ...
  /// cq_ = builder.AddCompletionQueue();
  /// server_ = builder.BuildAndStart();
  ///
  /// // While shutting down the server;
  /// server_->Shutdown();
  /// cq_->Shutdown();  // Always *after* the associated server's Shutdown()!
  /// // Drain the cq_ that was created
  /// void* ignored_tag;
  /// bool ignored_ok;
  /// while (cq_->Next(&ignored_tag, &ignored_ok)) { }
  ///
  /// \param is_frequently_polled This is an optional parameter to inform gRPC
  /// library about whether this completion queue would be frequently polled
  /// (i.e. by calling \a Next() or \a AsyncNext()). The default value is
  /// 'true' and is the recommended setting. Setting this to 'false' (i.e.
  /// not polling the completion queue frequently) will have a significantly
  /// negative performance impact and hence should not be used in production
  /// use cases.
  std::unique_ptr<ServerCompletionQueue> AddCompletionQueue(
      bool is_frequently_polled = true);

  //////////////////////////////////////////////////////////////////////////////
  // Less commonly used RegisterService variants

  /// Register a service. This call does not take ownership of the service.
  /// The service must exist for the lifetime of the \a Server instance returned
  /// by \a BuildAndStart().
  /// Only matches requests with :authority \a host
  ServerBuilder& RegisterService(const grpc::string& host, Service* service);

  /// Register a generic service.
  /// Matches requests with any :authority
  /// This is mostly useful for writing generic gRPC Proxies where the exact
  /// serialization format is unknown
  ServerBuilder& RegisterAsyncGenericService(AsyncGenericService* service);

  //////////////////////////////////////////////////////////////////////////////
  // Fine control knobs

  /// Set max receive message size in bytes.
  /// The default is GRPC_DEFAULT_MAX_RECV_MESSAGE_LENGTH.
  ServerBuilder& SetMaxReceiveMessageSize(int max_receive_message_size) {
    max_receive_message_size_ = max_receive_message_size;
    return *this;
  }

  /// Set max send message size in bytes.
  /// The default is GRPC_DEFAULT_MAX_SEND_MESSAGE_LENGTH.
  ServerBuilder& SetMaxSendMessageSize(int max_send_message_size) {
    max_send_message_size_ = max_send_message_size;
    return *this;
  }

  /// \deprecated For backward compatibility.
  ServerBuilder& SetMaxMessageSize(int max_message_size) {
    return SetMaxReceiveMessageSize(max_message_size);
  }

  /// Set the support status for compression algorithms. All algorithms are
  /// enabled by default.
  ///
  /// Incoming calls compressed with an unsupported algorithm will fail with
  /// \a GRPC_STATUS_UNIMPLEMENTED.
  ServerBuilder& SetCompressionAlgorithmSupportStatus(
      grpc_compression_algorithm algorithm, bool enabled);

  /// The default compression level to use for all channel calls in the
  /// absence of a call-specific level.
  ServerBuilder& SetDefaultCompressionLevel(grpc_compression_level level);

  /// The default compression algorithm to use for all channel calls in the
  /// absence of a call-specific level. Note that it overrides any compression
  /// level set by \a SetDefaultCompressionLevel.
  ServerBuilder& SetDefaultCompressionAlgorithm(
      grpc_compression_algorithm algorithm);

  /// Set the attached buffer pool for this server
  ServerBuilder& SetResourceQuota(
      const ::grpc_impl::ResourceQuota& resource_quota);

  ServerBuilder& SetOption(std::unique_ptr<ServerBuilderOption> option);

  /// Options for synchronous servers.
  enum SyncServerOption {
    NUM_CQS,         ///< Number of completion queues.
    MIN_POLLERS,     ///< Minimum number of polling threads.
    MAX_POLLERS,     ///< Maximum number of polling threads.
    CQ_TIMEOUT_MSEC  ///< Completion queue timeout in milliseconds.
  };

  /// Only useful if this is a Synchronous server.
  ServerBuilder& SetSyncServerOption(SyncServerOption option, int value);

  /// Add a channel argument (an escape hatch to tuning core library parameters
  /// directly)
  template <class T>
  ServerBuilder& AddChannelArgument(const grpc::string& arg, const T& value) {
    return SetOption(MakeChannelArgumentOption(arg, value));
  }

  /// For internal use only: Register a ServerBuilderPlugin factory function.
  static void InternalAddPluginFactory(
      std::unique_ptr<ServerBuilderPlugin> (*CreatePlugin)());

  /// Enable a server workaround. Do not use unless you know what the workaround
  /// does. For explanation and detailed descriptions of workarounds, see
  /// doc/workarounds.md.
  ServerBuilder& EnableWorkaround(grpc_workaround_list id);

  /// NOTE: class experimental_type is not part of the public API of this class.
  /// TODO(yashykt): Integrate into public API when this is no longer
  /// experimental.
  class experimental_type {
   public:
    explicit experimental_type(ServerBuilder* builder) : builder_(builder) {}

    void SetInterceptorCreators(
        std::vector<
            std::unique_ptr<experimental::ServerInterceptorFactoryInterface>>
            interceptor_creators) {
      builder_->interceptor_creators_ = std::move(interceptor_creators);
    }

    /// Register a generic service that uses the callback API.
    /// Matches requests with any :authority
    /// This is mostly useful for writing generic gRPC Proxies where the exact
    /// serialization format is unknown
    ServerBuilder& RegisterCallbackGenericService(
        experimental::CallbackGenericService* service);

   private:
    ServerBuilder* builder_;
  };

  /// NOTE: The function experimental() is not stable public API. It is a view
  /// to the experimental components of this class. It may be changed or removed
  /// at any time.
  experimental_type experimental() { return experimental_type(this); }

 protected:
  /// Experimental, to be deprecated
  struct Port {
    grpc::string addr;
    std::shared_ptr<grpc_impl::ServerCredentials> creds;
    int* selected_port;
  };

  /// Experimental, to be deprecated
  typedef std::unique_ptr<grpc::string> HostString;
  struct NamedService {
    explicit NamedService(Service* s) : service(s) {}
    NamedService(const grpc::string& h, Service* s)
        : host(new grpc::string(h)), service(s) {}
    HostString host;
    Service* service;
  };

  /// Experimental, to be deprecated
  std::vector<Port> ports() { return ports_; }

  /// Experimental, to be deprecated
  std::vector<NamedService*> services() {
    std::vector<NamedService*> service_refs;
    for (auto& ptr : services_) {
      service_refs.push_back(ptr.get());
    }
    return service_refs;
  }

  /// Experimental, to be deprecated
  std::vector<ServerBuilderOption*> options() {
    std::vector<ServerBuilderOption*> option_refs;
    for (auto& ptr : options_) {
      option_refs.push_back(ptr.get());
    }
    return option_refs;
  }

 private:
  friend class ::grpc::testing::ServerBuilderPluginTest;

  struct SyncServerSettings {
    SyncServerSettings()
        : num_cqs(1), min_pollers(1), max_pollers(2), cq_timeout_msec(10000) {}

    /// Number of server completion queues to create to listen to incoming RPCs.
    int num_cqs;

    /// Minimum number of threads per completion queue that should be listening
    /// to incoming RPCs.
    int min_pollers;

    /// Maximum number of threads per completion queue that can be listening to
    /// incoming RPCs.
    int max_pollers;

    /// The timeout for server completion queue's AsyncNext call.
    int cq_timeout_msec;
  };

  int max_receive_message_size_;
  int max_send_message_size_;
  std::vector<std::unique_ptr<ServerBuilderOption>> options_;
  std::vector<std::unique_ptr<NamedService>> services_;
  std::vector<Port> ports_;

  SyncServerSettings sync_server_settings_;

  /// List of completion queues added via \a AddCompletionQueue method.
  std::vector<ServerCompletionQueue*> cqs_;

  std::shared_ptr<grpc_impl::ServerCredentials> creds_;
  std::vector<std::unique_ptr<ServerBuilderPlugin>> plugins_;
  grpc_resource_quota* resource_quota_;
  AsyncGenericService* generic_service_{nullptr};
  experimental::CallbackGenericService* callback_generic_service_{nullptr};
  struct {
    bool is_set;
    grpc_compression_level level;
  } maybe_default_compression_level_;
  struct {
    bool is_set;
    grpc_compression_algorithm algorithm;
  } maybe_default_compression_algorithm_;
  uint32_t enabled_compression_algorithms_bitset_;
  std::vector<std::unique_ptr<experimental::ServerInterceptorFactoryInterface>>
      interceptor_creators_;
};

}  // namespace grpc

#endif  // GRPCPP_SERVER_BUILDER_H<|MERGE_RESOLUTION|>--- conflicted
+++ resolved
@@ -37,14 +37,10 @@
 
 namespace grpc_impl {
 
-<<<<<<< HEAD
 class ServerCredentials;
-}
-=======
 class ResourceQuota;
 }
 
->>>>>>> 687c6568
 namespace grpc {
 
 class AsyncGenericService;
