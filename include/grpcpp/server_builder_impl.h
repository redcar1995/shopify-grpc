--- conflicted
+++ resolved
@@ -42,11 +42,6 @@
 
 class Server;
 class ServerCompletionQueue;
-<<<<<<< HEAD
-class CompletionQueue;
-class ServerCredentials;
-=======
->>>>>>> 6db01284
 }  // namespace grpc_impl
 
 namespace grpc {
