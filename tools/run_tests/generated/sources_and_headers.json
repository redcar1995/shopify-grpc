--- conflicted
+++ resolved
@@ -8147,11 +8147,8 @@
       "include/grpc/byte_buffer.h", 
       "include/grpc/byte_buffer_reader.h", 
       "include/grpc/compression.h", 
-<<<<<<< HEAD
       "include/grpc/compression_ruby.h", 
-=======
       "include/grpc/fork.h", 
->>>>>>> 76263bfe
       "include/grpc/grpc.h", 
       "include/grpc/grpc_posix.h", 
       "include/grpc/grpc_security_constants.h", 
@@ -8291,11 +8288,8 @@
       "include/grpc/byte_buffer.h", 
       "include/grpc/byte_buffer_reader.h", 
       "include/grpc/compression.h", 
-<<<<<<< HEAD
       "include/grpc/compression_ruby.h", 
-=======
       "include/grpc/fork.h", 
->>>>>>> 76263bfe
       "include/grpc/grpc.h", 
       "include/grpc/grpc_posix.h", 
       "include/grpc/grpc_security_constants.h", 
