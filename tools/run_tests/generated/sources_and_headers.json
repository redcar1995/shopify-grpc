

[
  {
    "deps": [
      "gpr", 
      "gpr_test_util", 
      "grpc", 
      "grpc_test_util"
    ], 
    "headers": [], 
    "is_filegroup": false, 
    "language": "c", 
    "name": "alarm_test", 
    "src": [
      "test/core/surface/alarm_test.c"
    ], 
    "third_party": false, 
    "type": "target"
  }, 
  {
    "deps": [
      "gpr", 
      "gpr_test_util", 
      "grpc", 
      "grpc_test_util"
    ], 
    "headers": [], 
    "is_filegroup": false, 
    "language": "c", 
    "name": "algorithm_test", 
    "src": [
      "test/core/compression/algorithm_test.c"
    ], 
    "third_party": false, 
    "type": "target"
  }, 
  {
    "deps": [
      "gpr", 
      "gpr_test_util"
    ], 
    "headers": [], 
    "is_filegroup": false, 
    "language": "c", 
    "name": "alloc_test", 
    "src": [
      "test/core/support/alloc_test.c"
    ], 
    "third_party": false, 
    "type": "target"
  }, 
  {
    "deps": [
      "gpr", 
      "gpr_test_util", 
      "grpc", 
      "grpc_test_util"
    ], 
    "headers": [], 
    "is_filegroup": false, 
    "language": "c", 
    "name": "alpn_test", 
    "src": [
      "test/core/transport/chttp2/alpn_test.c"
    ], 
    "third_party": false, 
    "type": "target"
  }, 
  {
    "deps": [
      "gpr", 
      "gpr_test_util", 
      "grpc", 
      "grpc_test_util"
    ], 
    "headers": [], 
    "is_filegroup": false, 
    "language": "c", 
    "name": "api_fuzzer", 
    "src": [
      "test/core/end2end/fuzzers/api_fuzzer.c"
    ], 
    "third_party": false, 
    "type": "target"
  }, 
  {
    "deps": [
      "gpr", 
      "gpr_test_util", 
      "grpc", 
      "grpc_test_util", 
      "test_tcp_server"
    ], 
    "headers": [], 
    "is_filegroup": false, 
    "language": "c", 
    "name": "bad_server_response_test", 
    "src": [
      "test/core/end2end/bad_server_response_test.c"
    ], 
    "third_party": false, 
    "type": "target"
  }, 
  {
    "deps": [
      "grpc", 
      "grpc_test_util"
    ], 
    "headers": [], 
    "is_filegroup": false, 
    "language": "c", 
    "name": "bin_decoder_test", 
    "src": [
      "test/core/transport/chttp2/bin_decoder_test.c"
    ], 
    "third_party": false, 
    "type": "target"
  }, 
  {
    "deps": [
      "grpc", 
      "grpc_test_util"
    ], 
    "headers": [], 
    "is_filegroup": false, 
    "language": "c", 
    "name": "bin_encoder_test", 
    "src": [
      "test/core/transport/chttp2/bin_encoder_test.c"
    ], 
    "third_party": false, 
    "type": "target"
  }, 
  {
    "deps": [
      "gpr", 
      "gpr_test_util", 
      "grpc", 
      "grpc_test_util"
    ], 
    "headers": [], 
    "is_filegroup": false, 
    "language": "c", 
    "name": "census_context_test", 
    "src": [
      "test/core/census/context_test.c"
    ], 
    "third_party": false, 
    "type": "target"
  }, 
  {
    "deps": [
      "gpr", 
      "gpr_test_util", 
      "grpc", 
      "grpc_test_util"
    ], 
    "headers": [], 
    "is_filegroup": false, 
    "language": "c", 
    "name": "census_resource_test", 
    "src": [
      "test/core/census/resource_test.c"
    ], 
    "third_party": false, 
    "type": "target"
  }, 
  {
    "deps": [
      "gpr", 
      "gpr_test_util", 
      "grpc", 
      "grpc_test_util"
    ], 
    "headers": [], 
    "is_filegroup": false, 
    "language": "c", 
    "name": "census_trace_context_test", 
    "src": [
      "test/core/census/trace_context_test.c"
    ], 
    "third_party": false, 
    "type": "target"
  }, 
  {
    "deps": [
      "gpr", 
      "gpr_test_util", 
      "grpc", 
      "grpc_test_util"
    ], 
    "headers": [], 
    "is_filegroup": false, 
    "language": "c", 
    "name": "channel_create_test", 
    "src": [
      "test/core/surface/channel_create_test.c"
    ], 
    "third_party": false, 
    "type": "target"
  }, 
  {
    "deps": [
      "gpr", 
      "gpr_test_util", 
      "grpc", 
      "grpc_test_util"
    ], 
    "headers": [], 
    "is_filegroup": false, 
    "language": "c", 
    "name": "chttp2_hpack_encoder_test", 
    "src": [
      "test/core/transport/chttp2/hpack_encoder_test.c"
    ], 
    "third_party": false, 
    "type": "target"
  }, 
  {
    "deps": [
      "gpr", 
      "gpr_test_util", 
      "grpc", 
      "grpc_test_util"
    ], 
    "headers": [], 
    "is_filegroup": false, 
    "language": "c", 
    "name": "chttp2_stream_map_test", 
    "src": [
      "test/core/transport/chttp2/stream_map_test.c"
    ], 
    "third_party": false, 
    "type": "target"
  }, 
  {
    "deps": [
      "gpr", 
      "gpr_test_util", 
      "grpc", 
      "grpc_test_util"
    ], 
    "headers": [], 
    "is_filegroup": false, 
    "language": "c", 
    "name": "chttp2_varint_test", 
    "src": [
      "test/core/transport/chttp2/varint_test.c"
    ], 
    "third_party": false, 
    "type": "target"
  }, 
  {
    "deps": [
      "gpr", 
      "gpr_test_util", 
      "grpc", 
      "grpc_test_util"
    ], 
    "headers": [], 
    "is_filegroup": false, 
    "language": "c", 
    "name": "client_fuzzer", 
    "src": [
      "test/core/end2end/fuzzers/client_fuzzer.c"
    ], 
    "third_party": false, 
    "type": "target"
  }, 
  {
    "deps": [
      "gpr", 
      "gpr_test_util", 
      "grpc", 
      "grpc_test_util"
    ], 
    "headers": [], 
    "is_filegroup": false, 
    "language": "c", 
    "name": "combiner_test", 
    "src": [
      "test/core/iomgr/combiner_test.c"
    ], 
    "third_party": false, 
    "type": "target"
  }, 
  {
    "deps": [
      "gpr", 
      "gpr_test_util", 
      "grpc", 
      "grpc_test_util"
    ], 
    "headers": [], 
    "is_filegroup": false, 
    "language": "c", 
    "name": "compression_test", 
    "src": [
      "test/core/compression/compression_test.c"
    ], 
    "third_party": false, 
    "type": "target"
  }, 
  {
    "deps": [
      "gpr", 
      "gpr_test_util", 
      "grpc", 
      "grpc_test_util"
    ], 
    "headers": [], 
    "is_filegroup": false, 
    "language": "c", 
    "name": "concurrent_connectivity_test", 
    "src": [
      "test/core/surface/concurrent_connectivity_test.c"
    ], 
    "third_party": false, 
    "type": "target"
  }, 
  {
    "deps": [
      "gpr", 
      "gpr_test_util", 
      "grpc", 
      "grpc_test_util"
    ], 
    "headers": [], 
    "is_filegroup": false, 
    "language": "c", 
    "name": "connection_refused_test", 
    "src": [
      "test/core/end2end/connection_refused_test.c"
    ], 
    "third_party": false, 
    "type": "target"
  }, 
  {
    "deps": [
      "gpr", 
      "gpr_test_util", 
      "grpc", 
      "grpc_test_util"
    ], 
    "headers": [], 
    "is_filegroup": false, 
    "language": "c", 
    "name": "dns_resolver_connectivity_test", 
    "src": [
      "test/core/client_channel/resolvers/dns_resolver_connectivity_test.c"
    ], 
    "third_party": false, 
    "type": "target"
  }, 
  {
    "deps": [
      "gpr", 
      "gpr_test_util", 
      "grpc", 
      "grpc_test_util"
    ], 
    "headers": [], 
    "is_filegroup": false, 
    "language": "c", 
    "name": "dns_resolver_test", 
    "src": [
      "test/core/client_channel/resolvers/dns_resolver_test.c"
    ], 
    "third_party": false, 
    "type": "target"
  }, 
  {
    "deps": [
      "gpr", 
      "gpr_test_util", 
      "grpc", 
      "grpc_test_util"
    ], 
    "headers": [], 
    "is_filegroup": false, 
    "language": "c", 
    "name": "dualstack_socket_test", 
    "src": [
      "test/core/end2end/dualstack_socket_test.c"
    ], 
    "third_party": false, 
    "type": "target"
  }, 
  {
    "deps": [
      "gpr", 
      "gpr_test_util", 
      "grpc", 
      "grpc_test_util"
    ], 
    "headers": [], 
    "is_filegroup": false, 
    "language": "c", 
    "name": "endpoint_pair_test", 
    "src": [
      "test/core/iomgr/endpoint_pair_test.c"
    ], 
    "third_party": false, 
    "type": "target"
  }, 
  {
    "deps": [
      "gpr", 
      "gpr_test_util", 
      "grpc", 
      "grpc_test_util"
    ], 
    "headers": [], 
    "is_filegroup": false, 
    "language": "c", 
    "name": "ev_epoll_linux_test", 
    "src": [
      "test/core/iomgr/ev_epoll_linux_test.c"
    ], 
    "third_party": false, 
    "type": "target"
  }, 
  {
    "deps": [
      "gpr", 
      "gpr_test_util", 
      "grpc", 
      "grpc_test_util"
    ], 
    "headers": [], 
    "is_filegroup": false, 
    "language": "c", 
    "name": "fd_conservation_posix_test", 
    "src": [
      "test/core/iomgr/fd_conservation_posix_test.c"
    ], 
    "third_party": false, 
    "type": "target"
  }, 
  {
    "deps": [
      "gpr", 
      "gpr_test_util", 
      "grpc", 
      "grpc_test_util"
    ], 
    "headers": [], 
    "is_filegroup": false, 
    "language": "c", 
    "name": "fd_posix_test", 
    "src": [
      "test/core/iomgr/fd_posix_test.c"
    ], 
    "third_party": false, 
    "type": "target"
  }, 
  {
    "deps": [
      "gpr", 
      "gpr_test_util", 
      "grpc", 
      "grpc_test_util"
    ], 
    "headers": [], 
    "is_filegroup": false, 
    "language": "c", 
    "name": "fling_client", 
    "src": [
      "test/core/fling/client.c"
    ], 
    "third_party": false, 
    "type": "target"
  }, 
  {
    "deps": [
      "gpr", 
      "gpr_test_util", 
      "grpc", 
      "grpc_test_util"
    ], 
    "headers": [], 
    "is_filegroup": false, 
    "language": "c", 
    "name": "fling_server", 
    "src": [
      "test/core/fling/server.c"
    ], 
    "third_party": false, 
    "type": "target"
  }, 
  {
    "deps": [
      "gpr", 
      "gpr_test_util", 
      "grpc", 
      "grpc_test_util"
    ], 
    "headers": [], 
    "is_filegroup": false, 
    "language": "c", 
    "name": "fling_stream_test", 
    "src": [
      "test/core/fling/fling_stream_test.c"
    ], 
    "third_party": false, 
    "type": "target"
  }, 
  {
    "deps": [
      "gpr", 
      "gpr_test_util", 
      "grpc", 
      "grpc_test_util"
    ], 
    "headers": [], 
    "is_filegroup": false, 
    "language": "c", 
    "name": "fling_test", 
    "src": [
      "test/core/fling/fling_test.c"
    ], 
    "third_party": false, 
    "type": "target"
  }, 
  {
    "deps": [
      "gpr", 
      "grpc"
    ], 
    "headers": [], 
    "is_filegroup": false, 
    "language": "c", 
    "name": "gen_hpack_tables", 
    "src": [
      "tools/codegen/core/gen_hpack_tables.c"
    ], 
    "third_party": false, 
    "type": "target"
  }, 
  {
    "deps": [], 
    "headers": [], 
    "is_filegroup": false, 
    "language": "c", 
    "name": "gen_legal_metadata_characters", 
    "src": [
      "tools/codegen/core/gen_legal_metadata_characters.c"
    ], 
    "third_party": false, 
    "type": "target"
  }, 
  {
    "deps": [], 
    "headers": [], 
    "is_filegroup": false, 
    "language": "c", 
    "name": "gen_percent_encoding_tables", 
    "src": [
      "tools/codegen/core/gen_percent_encoding_tables.c"
    ], 
    "third_party": false, 
    "type": "target"
  }, 
  {
    "deps": [
      "gpr", 
      "gpr_test_util", 
      "grpc", 
      "grpc_test_util"
    ], 
    "headers": [], 
    "is_filegroup": false, 
    "language": "c", 
    "name": "goaway_server_test", 
    "src": [
      "test/core/end2end/goaway_server_test.c"
    ], 
    "third_party": false, 
    "type": "target"
  }, 
  {
    "deps": [
      "gpr", 
      "gpr_test_util"
    ], 
    "headers": [], 
    "is_filegroup": false, 
    "language": "c", 
    "name": "gpr_avl_test", 
    "src": [
      "test/core/support/avl_test.c"
    ], 
    "third_party": false, 
    "type": "target"
  }, 
  {
    "deps": [
      "gpr", 
      "gpr_test_util"
    ], 
    "headers": [], 
    "is_filegroup": false, 
    "language": "c", 
    "name": "gpr_backoff_test", 
    "src": [
      "test/core/support/backoff_test.c"
    ], 
    "third_party": false, 
    "type": "target"
  }, 
  {
    "deps": [
      "gpr", 
      "gpr_test_util"
    ], 
    "headers": [], 
    "is_filegroup": false, 
    "language": "c", 
    "name": "gpr_cmdline_test", 
    "src": [
      "test/core/support/cmdline_test.c"
    ], 
    "third_party": false, 
    "type": "target"
  }, 
  {
    "deps": [
      "gpr", 
      "gpr_test_util"
    ], 
    "headers": [], 
    "is_filegroup": false, 
    "language": "c", 
    "name": "gpr_cpu_test", 
    "src": [
      "test/core/support/cpu_test.c"
    ], 
    "third_party": false, 
    "type": "target"
  }, 
  {
    "deps": [
      "gpr", 
      "gpr_test_util"
    ], 
    "headers": [], 
    "is_filegroup": false, 
    "language": "c", 
    "name": "gpr_env_test", 
    "src": [
      "test/core/support/env_test.c"
    ], 
    "third_party": false, 
    "type": "target"
  }, 
  {
    "deps": [
      "gpr", 
      "gpr_test_util"
    ], 
    "headers": [], 
    "is_filegroup": false, 
    "language": "c", 
    "name": "gpr_histogram_test", 
    "src": [
      "test/core/support/histogram_test.c"
    ], 
    "third_party": false, 
    "type": "target"
  }, 
  {
    "deps": [
      "gpr", 
      "gpr_test_util"
    ], 
    "headers": [], 
    "is_filegroup": false, 
    "language": "c", 
    "name": "gpr_host_port_test", 
    "src": [
      "test/core/support/host_port_test.c"
    ], 
    "third_party": false, 
    "type": "target"
  }, 
  {
    "deps": [
      "gpr", 
      "gpr_test_util"
    ], 
    "headers": [], 
    "is_filegroup": false, 
    "language": "c", 
    "name": "gpr_log_test", 
    "src": [
      "test/core/support/log_test.c"
    ], 
    "third_party": false, 
    "type": "target"
  }, 
  {
    "deps": [
      "gpr", 
      "gpr_test_util"
    ], 
    "headers": [], 
    "is_filegroup": false, 
    "language": "c", 
    "name": "gpr_mpscq_test", 
    "src": [
      "test/core/support/mpscq_test.c"
    ], 
    "third_party": false, 
    "type": "target"
  }, 
  {
    "deps": [
      "gpr", 
      "gpr_test_util"
    ], 
    "headers": [], 
    "is_filegroup": false, 
    "language": "c", 
    "name": "gpr_stack_lockfree_test", 
    "src": [
      "test/core/support/stack_lockfree_test.c"
    ], 
    "third_party": false, 
    "type": "target"
  }, 
  {
    "deps": [
      "gpr", 
      "gpr_test_util"
    ], 
    "headers": [], 
    "is_filegroup": false, 
    "language": "c", 
    "name": "gpr_string_test", 
    "src": [
      "test/core/support/string_test.c"
    ], 
    "third_party": false, 
    "type": "target"
  }, 
  {
    "deps": [
      "gpr", 
      "gpr_test_util"
    ], 
    "headers": [], 
    "is_filegroup": false, 
    "language": "c", 
    "name": "gpr_sync_test", 
    "src": [
      "test/core/support/sync_test.c"
    ], 
    "third_party": false, 
    "type": "target"
  }, 
  {
    "deps": [
      "gpr", 
      "gpr_test_util"
    ], 
    "headers": [], 
    "is_filegroup": false, 
    "language": "c", 
    "name": "gpr_thd_test", 
    "src": [
      "test/core/support/thd_test.c"
    ], 
    "third_party": false, 
    "type": "target"
  }, 
  {
    "deps": [
      "gpr", 
      "gpr_test_util"
    ], 
    "headers": [], 
    "is_filegroup": false, 
    "language": "c", 
    "name": "gpr_time_test", 
    "src": [
      "test/core/support/time_test.c"
    ], 
    "third_party": false, 
    "type": "target"
  }, 
  {
    "deps": [
      "gpr", 
      "gpr_test_util"
    ], 
    "headers": [], 
    "is_filegroup": false, 
    "language": "c", 
    "name": "gpr_tls_test", 
    "src": [
      "test/core/support/tls_test.c"
    ], 
    "third_party": false, 
    "type": "target"
  }, 
  {
    "deps": [
      "gpr", 
      "gpr_test_util"
    ], 
    "headers": [], 
    "is_filegroup": false, 
    "language": "c", 
    "name": "gpr_useful_test", 
    "src": [
      "test/core/support/useful_test.c"
    ], 
    "third_party": false, 
    "type": "target"
  }, 
  {
    "deps": [
      "gpr", 
      "gpr_test_util", 
      "grpc", 
      "grpc_test_util"
    ], 
    "headers": [], 
    "is_filegroup": false, 
    "language": "c", 
    "name": "grpc_auth_context_test", 
    "src": [
      "test/core/security/auth_context_test.c"
    ], 
    "third_party": false, 
    "type": "target"
  }, 
  {
    "deps": [
      "gpr", 
      "gpr_test_util", 
      "grpc", 
      "grpc_test_util"
    ], 
    "headers": [], 
    "is_filegroup": false, 
    "language": "c", 
    "name": "grpc_b64_test", 
    "src": [
      "test/core/security/b64_test.c"
    ], 
    "third_party": false, 
    "type": "target"
  }, 
  {
    "deps": [
      "gpr", 
      "gpr_test_util", 
      "grpc", 
      "grpc_test_util"
    ], 
    "headers": [], 
    "is_filegroup": false, 
    "language": "c", 
    "name": "grpc_byte_buffer_reader_test", 
    "src": [
      "test/core/surface/byte_buffer_reader_test.c"
    ], 
    "third_party": false, 
    "type": "target"
  }, 
  {
    "deps": [
      "gpr", 
      "gpr_test_util", 
      "grpc", 
      "grpc_test_util"
    ], 
    "headers": [], 
    "is_filegroup": false, 
    "language": "c", 
    "name": "grpc_channel_args_test", 
    "src": [
      "test/core/channel/channel_args_test.c"
    ], 
    "third_party": false, 
    "type": "target"
  }, 
  {
    "deps": [
      "gpr", 
      "gpr_test_util", 
      "grpc", 
      "grpc_test_util"
    ], 
    "headers": [], 
    "is_filegroup": false, 
    "language": "c", 
    "name": "grpc_channel_stack_test", 
    "src": [
      "test/core/channel/channel_stack_test.c"
    ], 
    "third_party": false, 
    "type": "target"
  }, 
  {
    "deps": [
      "gpr", 
      "gpr_test_util", 
      "grpc", 
      "grpc_test_util"
    ], 
    "headers": [], 
    "is_filegroup": false, 
    "language": "c", 
    "name": "grpc_completion_queue_test", 
    "src": [
      "test/core/surface/completion_queue_test.c"
    ], 
    "third_party": false, 
    "type": "target"
  }, 
  {
    "deps": [
      "gpr", 
      "grpc"
    ], 
    "headers": [], 
    "is_filegroup": false, 
    "language": "c", 
    "name": "grpc_create_jwt", 
    "src": [
      "test/core/security/create_jwt.c"
    ], 
    "third_party": false, 
    "type": "target"
  }, 
  {
    "deps": [
      "gpr", 
      "gpr_test_util", 
      "grpc", 
      "grpc_test_util"
    ], 
    "headers": [], 
    "is_filegroup": false, 
    "language": "c", 
    "name": "grpc_credentials_test", 
    "src": [
      "test/core/security/credentials_test.c"
    ], 
    "third_party": false, 
    "type": "target"
  }, 
  {
    "deps": [
      "gpr", 
      "gpr_test_util", 
      "grpc", 
      "grpc_test_util"
    ], 
    "headers": [], 
    "is_filegroup": false, 
    "language": "c", 
    "name": "grpc_fetch_oauth2", 
    "src": [
      "test/core/security/fetch_oauth2.c"
    ], 
    "third_party": false, 
    "type": "target"
  }, 
  {
    "deps": [
      "gpr", 
      "gpr_test_util", 
      "grpc", 
      "grpc_test_util"
    ], 
    "headers": [], 
    "is_filegroup": false, 
    "language": "c", 
    "name": "grpc_invalid_channel_args_test", 
    "src": [
      "test/core/surface/invalid_channel_args_test.c"
    ], 
    "third_party": false, 
    "type": "target"
  }, 
  {
    "deps": [
      "gpr", 
      "gpr_test_util", 
      "grpc", 
      "grpc_test_util"
    ], 
    "headers": [], 
    "is_filegroup": false, 
    "language": "c", 
    "name": "grpc_json_token_test", 
    "src": [
      "test/core/security/json_token_test.c"
    ], 
    "third_party": false, 
    "type": "target"
  }, 
  {
    "deps": [
      "gpr", 
      "gpr_test_util", 
      "grpc", 
      "grpc_test_util"
    ], 
    "headers": [], 
    "is_filegroup": false, 
    "language": "c", 
    "name": "grpc_jwt_verifier_test", 
    "src": [
      "test/core/security/jwt_verifier_test.c"
    ], 
    "third_party": false, 
    "type": "target"
  }, 
  {
    "deps": [
      "gpr", 
      "grpc"
    ], 
    "headers": [], 
    "is_filegroup": false, 
    "language": "c", 
    "name": "grpc_print_google_default_creds_token", 
    "src": [
      "test/core/security/print_google_default_creds_token.c"
    ], 
    "third_party": false, 
    "type": "target"
  }, 
  {
    "deps": [
      "gpr", 
      "gpr_test_util", 
      "grpc", 
      "grpc_test_util"
    ], 
    "headers": [], 
    "is_filegroup": false, 
    "language": "c", 
    "name": "grpc_security_connector_test", 
    "src": [
      "test/core/security/security_connector_test.c"
    ], 
    "third_party": false, 
    "type": "target"
  }, 
  {
    "deps": [
      "gpr", 
      "grpc"
    ], 
    "headers": [], 
    "is_filegroup": false, 
    "language": "c", 
    "name": "grpc_verify_jwt", 
    "src": [
      "test/core/security/verify_jwt.c"
    ], 
    "third_party": false, 
    "type": "target"
  }, 
  {
    "deps": [
      "gpr", 
      "gpr_test_util", 
      "grpc", 
      "grpc_test_util"
    ], 
    "headers": [], 
    "is_filegroup": false, 
    "language": "c", 
    "name": "handshake_client", 
    "src": [
      "test/core/handshake/client_ssl.c"
    ], 
    "third_party": false, 
    "type": "target"
  }, 
  {
    "deps": [
      "gpr", 
      "gpr_test_util", 
      "grpc", 
      "grpc_test_util"
    ], 
    "headers": [], 
    "is_filegroup": false, 
    "language": "c", 
    "name": "handshake_server", 
    "src": [
      "test/core/handshake/server_ssl.c"
    ], 
    "third_party": false, 
    "type": "target"
  }, 
  {
    "deps": [
      "gpr", 
      "gpr_test_util", 
      "grpc", 
      "grpc_test_util"
    ], 
    "headers": [], 
    "is_filegroup": false, 
    "language": "c", 
    "name": "hpack_parser_fuzzer_test", 
    "src": [
      "test/core/transport/chttp2/hpack_parser_fuzzer_test.c"
    ], 
    "third_party": false, 
    "type": "target"
  }, 
  {
    "deps": [
      "gpr", 
      "gpr_test_util", 
      "grpc", 
      "grpc_test_util"
    ], 
    "headers": [], 
    "is_filegroup": false, 
    "language": "c", 
    "name": "hpack_parser_test", 
    "src": [
      "test/core/transport/chttp2/hpack_parser_test.c"
    ], 
    "third_party": false, 
    "type": "target"
  }, 
  {
    "deps": [
      "gpr", 
      "gpr_test_util", 
      "grpc", 
      "grpc_test_util"
    ], 
    "headers": [], 
    "is_filegroup": false, 
    "language": "c", 
    "name": "hpack_table_test", 
    "src": [
      "test/core/transport/chttp2/hpack_table_test.c"
    ], 
    "third_party": false, 
    "type": "target"
  }, 
  {
    "deps": [
      "gpr", 
      "gpr_test_util", 
      "grpc", 
      "grpc_test_util"
    ], 
    "headers": [], 
    "is_filegroup": false, 
    "language": "c", 
    "name": "http_parser_test", 
    "src": [
      "test/core/http/parser_test.c"
    ], 
    "third_party": false, 
    "type": "target"
  }, 
  {
    "deps": [
      "gpr", 
      "gpr_test_util", 
      "grpc", 
      "grpc_test_util"
    ], 
    "headers": [], 
    "is_filegroup": false, 
    "language": "c", 
    "name": "http_request_fuzzer_test", 
    "src": [
      "test/core/http/request_fuzzer.c"
    ], 
    "third_party": false, 
    "type": "target"
  }, 
  {
    "deps": [
      "gpr", 
      "gpr_test_util", 
      "grpc", 
      "grpc_test_util"
    ], 
    "headers": [], 
    "is_filegroup": false, 
    "language": "c", 
    "name": "http_response_fuzzer_test", 
    "src": [
      "test/core/http/response_fuzzer.c"
    ], 
    "third_party": false, 
    "type": "target"
  }, 
  {
    "deps": [
      "gpr", 
      "gpr_test_util", 
      "grpc", 
      "grpc_test_util"
    ], 
    "headers": [], 
    "is_filegroup": false, 
    "language": "c", 
    "name": "httpcli_format_request_test", 
    "src": [
      "test/core/http/format_request_test.c"
    ], 
    "third_party": false, 
    "type": "target"
  }, 
  {
    "deps": [
      "gpr", 
      "gpr_test_util", 
      "grpc", 
      "grpc_test_util"
    ], 
    "headers": [], 
    "is_filegroup": false, 
    "language": "c", 
    "name": "httpcli_test", 
    "src": [
      "test/core/http/httpcli_test.c"
    ], 
    "third_party": false, 
    "type": "target"
  }, 
  {
    "deps": [
      "gpr", 
      "gpr_test_util", 
      "grpc", 
      "grpc_test_util"
    ], 
    "headers": [], 
    "is_filegroup": false, 
    "language": "c", 
    "name": "httpscli_test", 
    "src": [
      "test/core/http/httpscli_test.c"
    ], 
    "third_party": false, 
    "type": "target"
  }, 
  {
    "deps": [
      "gpr", 
      "gpr_test_util", 
      "grpc", 
      "grpc_test_util"
    ], 
    "headers": [], 
    "is_filegroup": false, 
    "language": "c", 
    "name": "init_test", 
    "src": [
      "test/core/surface/init_test.c"
    ], 
    "third_party": false, 
    "type": "target"
  }, 
  {
    "deps": [
      "gpr", 
      "gpr_test_util", 
      "grpc", 
      "grpc_test_util"
    ], 
    "headers": [], 
    "is_filegroup": false, 
    "language": "c", 
    "name": "internal_api_canary_iomgr_test", 
    "src": [
      "test/core/internal_api_canaries/iomgr.c"
    ], 
    "third_party": false, 
    "type": "target"
  }, 
  {
    "deps": [
      "gpr", 
      "gpr_test_util", 
      "grpc", 
      "grpc_test_util"
    ], 
    "headers": [], 
    "is_filegroup": false, 
    "language": "c", 
    "name": "internal_api_canary_support_test", 
    "src": [
      "test/core/internal_api_canaries/iomgr.c"
    ], 
    "third_party": false, 
    "type": "target"
  }, 
  {
    "deps": [
      "gpr", 
      "gpr_test_util", 
      "grpc", 
      "grpc_test_util"
    ], 
    "headers": [], 
    "is_filegroup": false, 
    "language": "c", 
    "name": "internal_api_canary_transport_test", 
    "src": [
      "test/core/internal_api_canaries/iomgr.c"
    ], 
    "third_party": false, 
    "type": "target"
  }, 
  {
    "deps": [
      "gpr", 
      "gpr_test_util", 
      "grpc", 
      "grpc_test_util"
    ], 
    "headers": [], 
    "is_filegroup": false, 
    "language": "c", 
    "name": "invalid_call_argument_test", 
    "src": [
      "test/core/end2end/invalid_call_argument_test.c"
    ], 
    "third_party": false, 
    "type": "target"
  }, 
  {
    "deps": [
      "gpr", 
      "gpr_test_util", 
      "grpc", 
      "grpc_test_util"
    ], 
    "headers": [], 
    "is_filegroup": false, 
    "language": "c", 
    "name": "json_fuzzer_test", 
    "src": [
      "test/core/json/fuzzer.c"
    ], 
    "third_party": false, 
    "type": "target"
  }, 
  {
    "deps": [
      "gpr", 
      "grpc"
    ], 
    "headers": [], 
    "is_filegroup": false, 
    "language": "c", 
    "name": "json_rewrite", 
    "src": [
      "test/core/json/json_rewrite.c"
    ], 
    "third_party": false, 
    "type": "target"
  }, 
  {
    "deps": [
      "gpr", 
      "gpr_test_util", 
      "grpc", 
      "grpc_test_util"
    ], 
    "headers": [], 
    "is_filegroup": false, 
    "language": "c", 
    "name": "json_rewrite_test", 
    "src": [
      "test/core/json/json_rewrite_test.c"
    ], 
    "third_party": false, 
    "type": "target"
  }, 
  {
    "deps": [
      "gpr", 
      "gpr_test_util", 
      "grpc", 
      "grpc_test_util"
    ], 
    "headers": [], 
    "is_filegroup": false, 
    "language": "c", 
    "name": "json_stream_error_test", 
    "src": [
      "test/core/json/json_stream_error_test.c"
    ], 
    "third_party": false, 
    "type": "target"
  }, 
  {
    "deps": [
      "gpr", 
      "gpr_test_util", 
      "grpc", 
      "grpc_test_util"
    ], 
    "headers": [], 
    "is_filegroup": false, 
    "language": "c", 
    "name": "json_test", 
    "src": [
      "test/core/json/json_test.c"
    ], 
    "third_party": false, 
    "type": "target"
  }, 
  {
    "deps": [
      "gpr", 
      "gpr_test_util", 
      "grpc", 
      "grpc_test_util"
    ], 
    "headers": [], 
    "is_filegroup": false, 
    "language": "c", 
    "name": "lame_client_test", 
    "src": [
      "test/core/surface/lame_client_test.c"
    ], 
    "third_party": false, 
    "type": "target"
  }, 
  {
    "deps": [
      "gpr", 
      "gpr_test_util", 
      "grpc", 
      "grpc_test_util"
    ], 
    "headers": [], 
    "is_filegroup": false, 
    "language": "c", 
    "name": "lb_policies_test", 
    "src": [
      "test/core/client_channel/lb_policies_test.c"
    ], 
    "third_party": false, 
    "type": "target"
  }, 
  {
    "deps": [
      "gpr", 
      "gpr_test_util", 
      "grpc", 
      "grpc_test_util"
    ], 
    "headers": [], 
    "is_filegroup": false, 
    "language": "c", 
    "name": "load_file_test", 
    "src": [
      "test/core/iomgr/load_file_test.c"
    ], 
    "third_party": false, 
    "type": "target"
  }, 
  {
    "deps": [
      "gpr", 
      "gpr_test_util", 
      "grpc", 
      "grpc_test_util"
    ], 
    "headers": [], 
    "is_filegroup": false, 
    "language": "c", 
    "name": "low_level_ping_pong_benchmark", 
    "src": [
      "test/core/network_benchmarks/low_level_ping_pong.c"
    ], 
    "third_party": false, 
    "type": "target"
  }, 
  {
    "deps": [
      "gpr", 
      "gpr_test_util", 
      "grpc", 
      "grpc_test_util"
    ], 
    "headers": [], 
    "is_filegroup": false, 
    "language": "c", 
    "name": "memory_profile_client", 
    "src": [
      "test/core/memory_usage/client.c"
    ], 
    "third_party": false, 
    "type": "target"
  }, 
  {
    "deps": [
      "gpr", 
      "gpr_test_util", 
      "grpc", 
      "grpc_test_util"
    ], 
    "headers": [], 
    "is_filegroup": false, 
    "language": "c", 
    "name": "memory_profile_server", 
    "src": [
      "test/core/memory_usage/server.c"
    ], 
    "third_party": false, 
    "type": "target"
  }, 
  {
    "deps": [
      "gpr", 
      "gpr_test_util", 
      "grpc", 
      "grpc_test_util"
    ], 
    "headers": [], 
    "is_filegroup": false, 
    "language": "c", 
    "name": "memory_profile_test", 
    "src": [
      "test/core/memory_usage/memory_usage_test.c"
    ], 
    "third_party": false, 
    "type": "target"
  }, 
  {
    "deps": [
      "gpr", 
      "gpr_test_util", 
      "grpc", 
      "grpc_test_util"
    ], 
    "headers": [], 
    "is_filegroup": false, 
    "language": "c", 
    "name": "message_compress_test", 
    "src": [
      "test/core/compression/message_compress_test.c"
    ], 
    "third_party": false, 
    "type": "target"
  }, 
  {
    "deps": [
      "gpr", 
      "gpr_test_util", 
      "grpc", 
      "grpc_test_util"
    ], 
    "headers": [], 
    "is_filegroup": false, 
    "language": "c", 
    "name": "mlog_test", 
    "src": [
      "test/core/census/mlog_test.c"
    ], 
    "third_party": false, 
    "type": "target"
  }, 
  {
    "deps": [
      "gpr", 
      "gpr_test_util", 
      "grpc", 
      "grpc_test_util"
    ], 
    "headers": [], 
    "is_filegroup": false, 
    "language": "c", 
    "name": "multiple_server_queues_test", 
    "src": [
      "test/core/end2end/multiple_server_queues_test.c"
    ], 
    "third_party": false, 
    "type": "target"
  }, 
  {
    "deps": [
      "gpr", 
      "gpr_test_util"
    ], 
    "headers": [], 
    "is_filegroup": false, 
    "language": "c", 
    "name": "murmur_hash_test", 
    "src": [
      "test/core/support/murmur_hash_test.c"
    ], 
    "third_party": false, 
    "type": "target"
  }, 
  {
    "deps": [
      "gpr", 
      "gpr_test_util", 
      "grpc", 
      "grpc_test_util"
    ], 
    "headers": [], 
    "is_filegroup": false, 
    "language": "c", 
    "name": "nanopb_fuzzer_response_test", 
    "src": [
      "test/core/nanopb/fuzzer_response.c"
    ], 
    "third_party": false, 
    "type": "target"
  }, 
  {
    "deps": [
      "gpr", 
      "gpr_test_util", 
      "grpc", 
      "grpc_test_util"
    ], 
    "headers": [], 
    "is_filegroup": false, 
    "language": "c", 
    "name": "nanopb_fuzzer_serverlist_test", 
    "src": [
      "test/core/nanopb/fuzzer_serverlist.c"
    ], 
    "third_party": false, 
    "type": "target"
  }, 
  {
    "deps": [
      "gpr", 
      "gpr_test_util", 
      "grpc", 
      "grpc_test_util"
    ], 
    "headers": [], 
    "is_filegroup": false, 
    "language": "c", 
    "name": "no_server_test", 
    "src": [
      "test/core/end2end/no_server_test.c"
    ], 
    "third_party": false, 
    "type": "target"
  }, 
  {
    "deps": [
      "gpr", 
      "gpr_test_util", 
      "grpc", 
      "grpc_test_util"
    ], 
    "headers": [], 
    "is_filegroup": false, 
    "language": "c", 
    "name": "percent_decode_fuzzer", 
    "src": [
      "test/core/slice/percent_decode_fuzzer.c"
    ], 
    "third_party": false, 
    "type": "target"
  }, 
  {
    "deps": [
      "gpr", 
      "gpr_test_util", 
      "grpc", 
      "grpc_test_util"
    ], 
    "headers": [], 
    "is_filegroup": false, 
    "language": "c", 
    "name": "percent_encode_fuzzer", 
    "src": [
      "test/core/slice/percent_encode_fuzzer.c"
    ], 
    "third_party": false, 
    "type": "target"
  }, 
  {
    "deps": [
      "gpr", 
      "gpr_test_util", 
      "grpc", 
      "grpc_test_util"
    ], 
    "headers": [], 
    "is_filegroup": false, 
    "language": "c", 
    "name": "percent_encoding_test", 
    "src": [
      "test/core/slice/percent_encoding_test.c"
    ], 
    "third_party": false, 
    "type": "target"
  }, 
  {
    "deps": [
      "gpr", 
      "gpr_test_util", 
      "grpc", 
      "grpc_test_util"
    ], 
    "headers": [], 
    "is_filegroup": false, 
    "language": "c", 
    "name": "resolve_address_posix_test", 
    "src": [
      "test/core/iomgr/resolve_address_posix_test.c"
    ], 
    "third_party": false, 
    "type": "target"
  }, 
  {
    "deps": [
      "gpr", 
      "gpr_test_util", 
      "grpc", 
      "grpc_test_util"
    ], 
    "headers": [], 
    "is_filegroup": false, 
    "language": "c", 
    "name": "resolve_address_test", 
    "src": [
      "test/core/iomgr/resolve_address_test.c"
    ], 
    "third_party": false, 
    "type": "target"
  }, 
  {
    "deps": [
      "gpr", 
      "gpr_test_util", 
      "grpc", 
      "grpc_test_util"
    ], 
    "headers": [], 
    "is_filegroup": false, 
    "language": "c", 
    "name": "resource_quota_test", 
    "src": [
      "test/core/iomgr/resource_quota_test.c"
    ], 
    "third_party": false, 
    "type": "target"
  }, 
  {
    "deps": [
      "gpr", 
      "gpr_test_util", 
      "grpc", 
      "grpc_test_util"
    ], 
    "headers": [], 
    "is_filegroup": false, 
    "language": "c", 
    "name": "secure_channel_create_test", 
    "src": [
      "test/core/surface/secure_channel_create_test.c"
    ], 
    "third_party": false, 
    "type": "target"
  }, 
  {
    "deps": [
      "gpr", 
      "gpr_test_util", 
      "grpc", 
      "grpc_test_util"
    ], 
    "headers": [], 
    "is_filegroup": false, 
    "language": "c", 
    "name": "secure_endpoint_test", 
    "src": [
      "test/core/security/secure_endpoint_test.c"
    ], 
    "third_party": false, 
    "type": "target"
  }, 
  {
    "deps": [
      "gpr", 
      "gpr_test_util", 
      "grpc", 
      "grpc_test_util"
    ], 
    "headers": [], 
    "is_filegroup": false, 
    "language": "c", 
    "name": "sequential_connectivity_test", 
    "src": [
      "test/core/surface/sequential_connectivity_test.c"
    ], 
    "third_party": false, 
    "type": "target"
  }, 
  {
    "deps": [
      "gpr", 
      "gpr_test_util", 
      "grpc", 
      "grpc_test_util"
    ], 
    "headers": [], 
    "is_filegroup": false, 
    "language": "c", 
    "name": "server_chttp2_test", 
    "src": [
      "test/core/surface/server_chttp2_test.c"
    ], 
    "third_party": false, 
    "type": "target"
  }, 
  {
    "deps": [
      "gpr", 
      "gpr_test_util", 
      "grpc", 
      "grpc_test_util"
    ], 
    "headers": [], 
    "is_filegroup": false, 
    "language": "c", 
    "name": "server_fuzzer", 
    "src": [
      "test/core/end2end/fuzzers/server_fuzzer.c"
    ], 
    "third_party": false, 
    "type": "target"
  }, 
  {
    "deps": [
      "gpr", 
      "gpr_test_util", 
      "grpc", 
      "grpc_test_util"
    ], 
    "headers": [], 
    "is_filegroup": false, 
    "language": "c", 
    "name": "server_test", 
    "src": [
      "test/core/surface/server_test.c"
    ], 
    "third_party": false, 
    "type": "target"
  }, 
  {
    "deps": [
      "gpr", 
      "gpr_test_util", 
      "grpc", 
      "grpc_test_util", 
      "test_tcp_server"
    ], 
    "headers": [], 
    "is_filegroup": false, 
    "language": "c", 
    "name": "set_initial_connect_string_test", 
    "src": [
      "test/core/client_channel/set_initial_connect_string_test.c"
    ], 
    "third_party": false, 
    "type": "target"
  }, 
  {
    "deps": [
      "gpr", 
      "gpr_test_util", 
      "grpc", 
      "grpc_test_util"
    ], 
    "headers": [], 
    "is_filegroup": false, 
    "language": "c", 
    "name": "slice_buffer_test", 
    "src": [
      "test/core/slice/slice_buffer_test.c"
    ], 
    "third_party": false, 
    "type": "target"
  }, 
  {
    "deps": [
      "gpr", 
      "gpr_test_util", 
      "grpc", 
      "grpc_test_util"
    ], 
    "headers": [], 
    "is_filegroup": false, 
    "language": "c", 
    "name": "slice_string_helpers_test", 
    "src": [
      "test/core/slice/slice_string_helpers_test.c"
    ], 
    "third_party": false, 
    "type": "target"
  }, 
  {
    "deps": [
      "gpr", 
      "gpr_test_util", 
      "grpc", 
      "grpc_test_util"
    ], 
    "headers": [], 
    "is_filegroup": false, 
    "language": "c", 
    "name": "slice_test", 
    "src": [
      "test/core/slice/slice_test.c"
    ], 
    "third_party": false, 
    "type": "target"
  }, 
  {
    "deps": [
      "gpr", 
      "gpr_test_util", 
      "grpc", 
      "grpc_test_util"
    ], 
    "headers": [], 
    "is_filegroup": false, 
    "language": "c", 
    "name": "sockaddr_resolver_test", 
    "src": [
      "test/core/client_channel/resolvers/sockaddr_resolver_test.c"
    ], 
    "third_party": false, 
    "type": "target"
  }, 
  {
    "deps": [
      "gpr", 
      "gpr_test_util", 
      "grpc", 
      "grpc_test_util"
    ], 
    "headers": [], 
    "is_filegroup": false, 
    "language": "c", 
    "name": "sockaddr_utils_test", 
    "src": [
      "test/core/iomgr/sockaddr_utils_test.c"
    ], 
    "third_party": false, 
    "type": "target"
  }, 
  {
    "deps": [
      "gpr", 
      "gpr_test_util", 
      "grpc", 
      "grpc_test_util"
    ], 
    "headers": [], 
    "is_filegroup": false, 
    "language": "c", 
    "name": "socket_utils_test", 
    "src": [
      "test/core/iomgr/socket_utils_test.c"
    ], 
    "third_party": false, 
    "type": "target"
  }, 
  {
    "deps": [
      "gpr", 
      "gpr_test_util", 
      "grpc", 
      "grpc_test_util"
    ], 
    "headers": [], 
    "is_filegroup": false, 
    "language": "c", 
    "name": "ssl_server_fuzzer", 
    "src": [
      "test/core/security/ssl_server_fuzzer.c"
    ], 
    "third_party": false, 
    "type": "target"
  }, 
  {
    "deps": [
      "gpr", 
      "gpr_test_util", 
      "grpc", 
      "grpc_test_util"
    ], 
    "headers": [], 
    "is_filegroup": false, 
    "language": "c", 
    "name": "status_conversion_test", 
    "src": [
      "test/core/transport/status_conversion_test.c"
    ], 
    "third_party": false, 
    "type": "target"
  }, 
  {
    "deps": [
      "gpr", 
      "gpr_test_util", 
      "grpc", 
      "grpc_test_util"
    ], 
    "headers": [], 
    "is_filegroup": false, 
    "language": "c", 
    "name": "tcp_client_posix_test", 
    "src": [
      "test/core/iomgr/tcp_client_posix_test.c"
    ], 
    "third_party": false, 
    "type": "target"
  }, 
  {
    "deps": [
      "gpr", 
      "gpr_test_util", 
      "grpc", 
      "grpc_test_util"
    ], 
    "headers": [], 
    "is_filegroup": false, 
    "language": "c", 
    "name": "tcp_posix_test", 
    "src": [
      "test/core/iomgr/tcp_posix_test.c"
    ], 
    "third_party": false, 
    "type": "target"
  }, 
  {
    "deps": [
      "gpr", 
      "gpr_test_util", 
      "grpc", 
      "grpc_test_util"
    ], 
    "headers": [], 
    "is_filegroup": false, 
    "language": "c", 
    "name": "tcp_server_posix_test", 
    "src": [
      "test/core/iomgr/tcp_server_posix_test.c"
    ], 
    "third_party": false, 
    "type": "target"
  }, 
  {
    "deps": [
      "gpr", 
      "gpr_test_util", 
      "grpc", 
      "grpc_test_util"
    ], 
    "headers": [], 
    "is_filegroup": false, 
    "language": "c", 
    "name": "time_averaged_stats_test", 
    "src": [
      "test/core/iomgr/time_averaged_stats_test.c"
    ], 
    "third_party": false, 
    "type": "target"
  }, 
  {
    "deps": [
      "gpr", 
      "gpr_test_util", 
      "grpc", 
      "grpc_test_util"
    ], 
    "headers": [], 
    "is_filegroup": false, 
    "language": "c", 
    "name": "timeout_encoding_test", 
    "src": [
      "test/core/transport/timeout_encoding_test.c"
    ], 
    "third_party": false, 
    "type": "target"
  }, 
  {
    "deps": [
      "gpr", 
      "gpr_test_util", 
      "grpc", 
      "grpc_test_util"
    ], 
    "headers": [], 
    "is_filegroup": false, 
    "language": "c", 
    "name": "timer_heap_test", 
    "src": [
      "test/core/iomgr/timer_heap_test.c"
    ], 
    "third_party": false, 
    "type": "target"
  }, 
  {
    "deps": [
      "gpr", 
      "gpr_test_util", 
      "grpc", 
      "grpc_test_util"
    ], 
    "headers": [], 
    "is_filegroup": false, 
    "language": "c", 
    "name": "timer_list_test", 
    "src": [
      "test/core/iomgr/timer_list_test.c"
    ], 
    "third_party": false, 
    "type": "target"
  }, 
  {
    "deps": [
      "gpr", 
      "gpr_test_util", 
      "grpc", 
      "grpc_test_util"
    ], 
    "headers": [], 
    "is_filegroup": false, 
    "language": "c", 
    "name": "transport_connectivity_state_test", 
    "src": [
      "test/core/transport/connectivity_state_test.c"
    ], 
    "third_party": false, 
    "type": "target"
  }, 
  {
    "deps": [
      "gpr", 
      "gpr_test_util", 
      "grpc", 
      "grpc_test_util"
    ], 
    "headers": [], 
    "is_filegroup": false, 
    "language": "c", 
    "name": "transport_metadata_test", 
    "src": [
      "test/core/transport/metadata_test.c"
    ], 
    "third_party": false, 
    "type": "target"
  }, 
  {
    "deps": [
      "gpr", 
      "gpr_test_util", 
      "grpc", 
      "grpc_test_util"
    ], 
    "headers": [], 
    "is_filegroup": false, 
    "language": "c", 
    "name": "transport_pid_controller_test", 
    "src": [
      "test/core/transport/pid_controller_test.c"
    ], 
    "third_party": false, 
    "type": "target"
  }, 
  {
    "deps": [
      "gpr", 
      "gpr_test_util", 
      "grpc", 
      "grpc_test_util"
    ], 
    "headers": [], 
    "is_filegroup": false, 
    "language": "c", 
    "name": "transport_security_test", 
    "src": [
      "test/core/tsi/transport_security_test.c"
    ], 
    "third_party": false, 
    "type": "target"
  }, 
  {
    "deps": [
      "gpr", 
      "gpr_test_util", 
      "grpc", 
      "grpc_test_util"
    ], 
    "headers": [], 
    "is_filegroup": false, 
    "language": "c", 
    "name": "udp_server_test", 
    "src": [
      "test/core/iomgr/udp_server_test.c"
    ], 
    "third_party": false, 
    "type": "target"
  }, 
  {
    "deps": [
      "gpr", 
      "gpr_test_util", 
      "grpc", 
      "grpc_test_util"
    ], 
    "headers": [], 
    "is_filegroup": false, 
    "language": "c", 
    "name": "uri_fuzzer_test", 
    "src": [
      "test/core/client_channel/uri_fuzzer_test.c"
    ], 
    "third_party": false, 
    "type": "target"
  }, 
  {
    "deps": [
      "gpr", 
      "gpr_test_util", 
      "grpc", 
      "grpc_test_util"
    ], 
    "headers": [], 
    "is_filegroup": false, 
    "language": "c", 
    "name": "uri_parser_test", 
    "src": [
      "test/core/client_channel/uri_parser_test.c"
    ], 
    "third_party": false, 
    "type": "target"
  }, 
  {
    "deps": [
      "gpr", 
      "gpr_test_util", 
      "grpc", 
      "grpc_test_util"
    ], 
    "headers": [], 
    "is_filegroup": false, 
    "language": "c", 
    "name": "wakeup_fd_cv_test", 
    "src": [
      "test/core/iomgr/wakeup_fd_cv_test.c"
    ], 
    "third_party": false, 
    "type": "target"
  }, 
  {
    "deps": [
      "gpr", 
      "gpr_test_util", 
      "grpc", 
      "grpc++", 
      "grpc++_test_util", 
      "grpc_test_util"
    ], 
    "headers": [], 
    "is_filegroup": false, 
    "language": "c++", 
    "name": "alarm_cpp_test", 
    "src": [
      "test/cpp/common/alarm_cpp_test.cc"
    ], 
    "third_party": false, 
    "type": "target"
  }, 
  {
    "deps": [
      "gpr", 
      "gpr_test_util", 
      "grpc", 
      "grpc++", 
      "grpc++_test_util", 
      "grpc_test_util"
    ], 
    "headers": [], 
    "is_filegroup": false, 
    "language": "c++", 
    "name": "async_end2end_test", 
    "src": [
      "test/cpp/end2end/async_end2end_test.cc"
    ], 
    "third_party": false, 
    "type": "target"
  }, 
  {
    "deps": [
      "gpr", 
      "gpr_test_util", 
      "grpc", 
      "grpc++", 
      "grpc++_test_util", 
      "grpc_test_util"
    ], 
    "headers": [], 
    "is_filegroup": false, 
    "language": "c++", 
    "name": "auth_property_iterator_test", 
    "src": [
      "test/cpp/common/auth_property_iterator_test.cc"
    ], 
    "third_party": false, 
    "type": "target"
  }, 
  {
    "deps": [
      "benchmark", 
      "gpr", 
      "gpr_test_util", 
      "grpc", 
      "grpc++", 
      "grpc++_test_util", 
      "grpc_test_util"
    ], 
    "headers": [], 
    "is_filegroup": false, 
    "language": "c++", 
    "name": "bm_fullstack", 
    "src": [
      "test/cpp/microbenchmarks/bm_fullstack.cc"
    ], 
    "third_party": false, 
    "type": "target"
  }, 
  {
    "deps": [
      "gpr", 
      "grpc", 
      "grpc++"
    ], 
    "headers": [], 
    "is_filegroup": false, 
    "language": "c++", 
    "name": "channel_arguments_test", 
    "src": [
      "test/cpp/common/channel_arguments_test.cc"
    ], 
    "third_party": false, 
    "type": "target"
  }, 
  {
    "deps": [
      "gpr", 
      "grpc", 
      "grpc++"
    ], 
    "headers": [], 
    "is_filegroup": false, 
    "language": "c++", 
    "name": "channel_filter_test", 
    "src": [
      "test/cpp/common/channel_filter_test.cc"
    ], 
    "third_party": false, 
    "type": "target"
  }, 
  {
    "deps": [
      "gpr", 
      "gpr_test_util", 
      "grpc", 
      "grpc++", 
      "grpc++_test_util", 
      "grpc_cli_libs", 
      "grpc_test_util"
    ], 
    "headers": [], 
    "is_filegroup": false, 
    "language": "c++", 
    "name": "cli_call_test", 
    "src": [
      "test/cpp/util/cli_call_test.cc"
    ], 
    "third_party": false, 
    "type": "target"
  }, 
  {
    "deps": [
      "gpr", 
      "gpr_test_util", 
      "grpc", 
      "grpc++", 
      "grpc++_test_util", 
      "grpc_test_util"
    ], 
    "headers": [], 
    "is_filegroup": false, 
    "language": "c++", 
    "name": "client_crash_test", 
    "src": [
      "test/cpp/end2end/client_crash_test.cc"
    ], 
    "third_party": false, 
    "type": "target"
  }, 
  {
    "deps": [
      "gpr", 
      "gpr_test_util", 
      "grpc", 
      "grpc++", 
      "grpc++_test_util", 
      "grpc_test_util"
    ], 
    "headers": [], 
    "is_filegroup": false, 
    "language": "c++", 
    "name": "client_crash_test_server", 
    "src": [
      "test/cpp/end2end/client_crash_test_server.cc"
    ], 
    "third_party": false, 
    "type": "target"
  }, 
  {
    "deps": [
      "gpr", 
      "grpc", 
      "grpc++", 
      "grpc++_codegen_base"
    ], 
    "headers": [
      "src/proto/grpc/testing/control.grpc.pb.h", 
      "src/proto/grpc/testing/control.pb.h", 
      "src/proto/grpc/testing/messages.grpc.pb.h", 
      "src/proto/grpc/testing/messages.pb.h", 
      "src/proto/grpc/testing/payloads.grpc.pb.h", 
      "src/proto/grpc/testing/payloads.pb.h", 
      "src/proto/grpc/testing/services.grpc.pb.h", 
      "src/proto/grpc/testing/services.pb.h", 
      "src/proto/grpc/testing/stats.grpc.pb.h", 
      "src/proto/grpc/testing/stats.pb.h"
    ], 
    "is_filegroup": false, 
    "language": "c++", 
    "name": "codegen_test_full", 
    "src": [
      "test/cpp/codegen/codegen_test_full.cc"
    ], 
    "third_party": false, 
    "type": "target"
  }, 
  {
    "deps": [
      "grpc++_codegen_base", 
      "grpc++_codegen_base_src"
    ], 
    "headers": [
      "src/proto/grpc/testing/control.grpc.pb.h", 
      "src/proto/grpc/testing/control.pb.h", 
      "src/proto/grpc/testing/messages.grpc.pb.h", 
      "src/proto/grpc/testing/messages.pb.h", 
      "src/proto/grpc/testing/payloads.grpc.pb.h", 
      "src/proto/grpc/testing/payloads.pb.h", 
      "src/proto/grpc/testing/services.grpc.pb.h", 
      "src/proto/grpc/testing/services.pb.h", 
      "src/proto/grpc/testing/stats.grpc.pb.h", 
      "src/proto/grpc/testing/stats.pb.h"
    ], 
    "is_filegroup": false, 
    "language": "c++", 
    "name": "codegen_test_minimal", 
    "src": [
      "test/cpp/codegen/codegen_test_minimal.cc"
    ], 
    "third_party": false, 
    "type": "target"
  }, 
  {
    "deps": [
      "gpr", 
      "grpc", 
      "grpc++"
    ], 
    "headers": [], 
    "is_filegroup": false, 
    "language": "c++", 
    "name": "credentials_test", 
    "src": [
      "test/cpp/client/credentials_test.cc"
    ], 
    "third_party": false, 
    "type": "target"
  }, 
  {
    "deps": [
      "gpr", 
      "gpr_test_util", 
      "grpc", 
      "grpc++", 
      "grpc_test_util"
    ], 
    "headers": [], 
    "is_filegroup": false, 
    "language": "c++", 
    "name": "cxx_byte_buffer_test", 
    "src": [
      "test/cpp/util/byte_buffer_test.cc"
    ], 
    "third_party": false, 
    "type": "target"
  }, 
  {
    "deps": [
      "gpr", 
      "gpr_test_util", 
      "grpc", 
      "grpc++", 
      "grpc_test_util"
    ], 
    "headers": [], 
    "is_filegroup": false, 
    "language": "c++", 
    "name": "cxx_slice_test", 
    "src": [
      "test/cpp/util/slice_test.cc"
    ], 
    "third_party": false, 
    "type": "target"
  }, 
  {
    "deps": [
      "grpc++"
    ], 
    "headers": [], 
    "is_filegroup": false, 
    "language": "c++", 
    "name": "cxx_string_ref_test", 
    "src": [
      "test/cpp/util/string_ref_test.cc"
    ], 
    "third_party": false, 
    "type": "target"
  }, 
  {
    "deps": [
      "gpr", 
      "gpr_test_util", 
      "grpc", 
      "grpc++", 
      "grpc_test_util"
    ], 
    "headers": [], 
    "is_filegroup": false, 
    "language": "c++", 
    "name": "cxx_time_test", 
    "src": [
      "test/cpp/util/time_test.cc"
    ], 
    "third_party": false, 
    "type": "target"
  }, 
  {
    "deps": [
      "gpr", 
      "gpr_test_util", 
      "grpc", 
      "grpc++", 
      "grpc++_test_util", 
      "grpc_test_util"
    ], 
    "headers": [], 
    "is_filegroup": false, 
    "language": "c++", 
    "name": "end2end_test", 
    "src": [
      "test/cpp/end2end/end2end_test.cc"
    ], 
    "third_party": false, 
    "type": "target"
  }, 
  {
    "deps": [
      "gpr", 
      "gpr_test_util", 
      "grpc", 
      "grpc++", 
      "grpc++_test_util", 
      "grpc_test_util"
    ], 
    "headers": [], 
    "is_filegroup": false, 
    "language": "c++", 
    "name": "filter_end2end_test", 
    "src": [
      "test/cpp/end2end/filter_end2end_test.cc"
    ], 
    "third_party": false, 
    "type": "target"
  }, 
  {
    "deps": [
      "gpr", 
      "gpr_test_util", 
      "grpc", 
      "grpc++", 
      "grpc++_test_util", 
      "grpc_test_util"
    ], 
    "headers": [], 
    "is_filegroup": false, 
    "language": "c++", 
    "name": "generic_end2end_test", 
    "src": [
      "test/cpp/end2end/generic_end2end_test.cc"
    ], 
    "third_party": false, 
    "type": "target"
  }, 
  {
    "deps": [
      "gpr", 
      "grpc", 
      "grpc++"
    ], 
    "headers": [
      "src/proto/grpc/testing/compiler_test.grpc.pb.h", 
      "src/proto/grpc/testing/compiler_test.pb.h"
    ], 
    "is_filegroup": false, 
    "language": "c++", 
    "name": "golden_file_test", 
    "src": [
      "test/cpp/codegen/golden_file_test.cc"
    ], 
    "third_party": false, 
    "type": "target"
  }, 
  {
    "deps": [
      "gpr", 
      "grpc", 
      "grpc++", 
      "grpc++_proto_reflection_desc_db", 
      "grpc++_test_config", 
      "grpc_cli_libs"
    ], 
    "headers": [], 
    "is_filegroup": false, 
    "language": "c++", 
    "name": "grpc_cli", 
    "src": [
      "test/cpp/util/grpc_cli.cc"
    ], 
    "third_party": false, 
    "type": "target"
  }, 
  {
    "deps": [
      "grpc_plugin_support"
    ], 
    "headers": [], 
    "is_filegroup": false, 
    "language": "c++", 
    "name": "grpc_cpp_plugin", 
    "src": [
      "src/compiler/cpp_plugin.cc"
    ], 
    "third_party": false, 
    "type": "target"
  }, 
  {
    "deps": [
      "grpc_plugin_support"
    ], 
    "headers": [], 
    "is_filegroup": false, 
    "language": "c++", 
    "name": "grpc_csharp_plugin", 
    "src": [
      "src/compiler/csharp_plugin.cc"
    ], 
    "third_party": false, 
    "type": "target"
  }, 
  {
    "deps": [
      "grpc_plugin_support"
    ], 
    "headers": [], 
    "is_filegroup": false, 
    "language": "c++", 
    "name": "grpc_node_plugin", 
    "src": [
      "src/compiler/node_plugin.cc"
    ], 
    "third_party": false, 
    "type": "target"
  }, 
  {
    "deps": [
      "grpc_plugin_support"
    ], 
    "headers": [], 
    "is_filegroup": false, 
    "language": "c++", 
    "name": "grpc_objective_c_plugin", 
    "src": [
      "src/compiler/objective_c_plugin.cc"
    ], 
    "third_party": false, 
    "type": "target"
  }, 
  {
    "deps": [
      "grpc_plugin_support"
    ], 
    "headers": [], 
    "is_filegroup": false, 
    "language": "c++", 
    "name": "grpc_php_plugin", 
    "src": [
      "src/compiler/php_plugin.cc"
    ], 
    "third_party": false, 
    "type": "target"
  }, 
  {
    "deps": [
      "grpc_plugin_support"
    ], 
    "headers": [], 
    "is_filegroup": false, 
    "language": "c++", 
    "name": "grpc_python_plugin", 
    "src": [
      "src/compiler/python_plugin.cc"
    ], 
    "third_party": false, 
    "type": "target"
  }, 
  {
    "deps": [
      "grpc_plugin_support"
    ], 
    "headers": [], 
    "is_filegroup": false, 
    "language": "c++", 
    "name": "grpc_ruby_plugin", 
    "src": [
      "src/compiler/ruby_plugin.cc"
    ], 
    "third_party": false, 
    "type": "target"
  }, 
  {
    "deps": [
      "gpr", 
      "gpr_test_util", 
      "grpc", 
      "grpc++", 
      "grpc++_codegen_proto", 
      "grpc++_proto_reflection_desc_db", 
      "grpc++_reflection", 
      "grpc++_test_util", 
      "grpc_cli_libs", 
      "grpc_test_util"
    ], 
    "headers": [
      "src/proto/grpc/testing/echo.grpc.pb.h", 
      "src/proto/grpc/testing/echo.pb.h", 
      "src/proto/grpc/testing/echo_messages.grpc.pb.h", 
      "src/proto/grpc/testing/echo_messages.pb.h"
    ], 
    "is_filegroup": false, 
    "language": "c++", 
    "name": "grpc_tool_test", 
    "src": [
      "test/cpp/util/grpc_tool_test.cc"
    ], 
    "third_party": false, 
    "type": "target"
  }, 
  {
    "deps": [
      "grpc", 
      "grpc++", 
      "grpc++_test_util", 
      "grpc_test_util"
    ], 
    "headers": [
      "src/proto/grpc/lb/v1/load_balancer.grpc.pb.h", 
      "src/proto/grpc/lb/v1/load_balancer.pb.h"
    ], 
    "is_filegroup": false, 
    "language": "c++", 
    "name": "grpclb_api_test", 
    "src": [
      "test/cpp/grpclb/grpclb_api_test.cc"
    ], 
    "third_party": false, 
    "type": "target"
  }, 
  {
    "deps": [
      "gpr", 
      "gpr_test_util", 
      "grpc", 
      "grpc++", 
      "grpc++_test_util", 
      "grpc_test_util"
    ], 
    "headers": [
      "src/proto/grpc/lb/v1/load_balancer.grpc.pb.h", 
      "src/proto/grpc/lb/v1/load_balancer.pb.h"
    ], 
    "is_filegroup": false, 
    "language": "c++", 
    "name": "grpclb_test", 
    "src": [
      "test/cpp/grpclb/grpclb_test.cc"
    ], 
    "third_party": false, 
    "type": "target"
  }, 
  {
    "deps": [
      "grpc", 
      "grpc++", 
      "grpc++_test_config", 
      "grpc++_test_util", 
      "grpc_test_util", 
      "http2_client_main"
    ], 
    "headers": [], 
    "is_filegroup": false, 
    "language": "c++", 
    "name": "http2_client", 
    "src": [], 
    "third_party": false, 
    "type": "target"
  }, 
  {
    "deps": [
      "gpr", 
      "gpr_test_util", 
      "grpc", 
      "grpc++", 
      "grpc++_test_util", 
      "grpc_test_util"
    ], 
    "headers": [], 
    "is_filegroup": false, 
    "language": "c++", 
    "name": "hybrid_end2end_test", 
    "src": [
      "test/cpp/end2end/hybrid_end2end_test.cc"
    ], 
    "third_party": false, 
    "type": "target"
  }, 
  {
    "deps": [
      "gpr", 
      "gpr_test_util", 
      "grpc", 
      "grpc++", 
      "grpc++_test_config", 
      "grpc++_test_util", 
      "grpc_test_util", 
      "interop_client_helper", 
      "interop_client_main"
    ], 
    "headers": [], 
    "is_filegroup": false, 
    "language": "c++", 
    "name": "interop_client", 
    "src": [], 
    "third_party": false, 
    "type": "target"
  }, 
  {
    "deps": [
      "gpr", 
      "gpr_test_util", 
      "grpc", 
      "grpc++", 
      "grpc++_test_config", 
      "grpc++_test_util", 
      "grpc_test_util", 
      "interop_server_helper", 
      "interop_server_lib", 
      "interop_server_main"
    ], 
    "headers": [], 
    "is_filegroup": false, 
    "language": "c++", 
    "name": "interop_server", 
    "src": [], 
    "third_party": false, 
    "type": "target"
  }, 
  {
    "deps": [
      "gpr", 
      "gpr_test_util", 
      "grpc", 
      "grpc++_test_config", 
      "grpc_test_util"
    ], 
    "headers": [], 
    "is_filegroup": false, 
    "language": "c++", 
    "name": "interop_test", 
    "src": [
      "test/cpp/interop/interop_test.cc"
    ], 
    "third_party": false, 
    "type": "target"
  }, 
  {
    "deps": [
      "gpr", 
      "gpr_test_util", 
      "grpc", 
      "grpc++", 
      "grpc++_test_config", 
      "grpc++_test_util", 
      "grpc_test_util"
    ], 
    "headers": [], 
    "is_filegroup": false, 
    "language": "c++", 
    "name": "json_run_localhost", 
    "src": [
      "test/cpp/qps/json_run_localhost.cc"
    ], 
    "third_party": false, 
    "type": "target"
  }, 
  {
    "deps": [
      "gpr", 
      "grpc", 
      "grpc++", 
      "grpc++_test_config"
    ], 
    "headers": [
      "src/proto/grpc/testing/metrics.grpc.pb.h", 
      "src/proto/grpc/testing/metrics.pb.h", 
      "test/cpp/util/metrics_server.h"
    ], 
    "is_filegroup": false, 
    "language": "c++", 
    "name": "metrics_client", 
    "src": [
      "test/cpp/interop/metrics_client.cc", 
      "test/cpp/util/metrics_server.h"
    ], 
    "third_party": false, 
    "type": "target"
  }, 
  {
    "deps": [
      "gpr", 
      "gpr_test_util", 
      "grpc", 
      "grpc++", 
      "grpc++_test_util", 
      "grpc_test_util"
    ], 
    "headers": [], 
    "is_filegroup": false, 
    "language": "c++", 
    "name": "mock_test", 
    "src": [
      "test/cpp/end2end/mock_test.cc"
    ], 
    "third_party": false, 
    "type": "target"
  }, 
  {
    "deps": [
      "benchmark"
    ], 
    "headers": [], 
    "is_filegroup": false, 
    "language": "c++", 
    "name": "noop-benchmark", 
    "src": [
      "test/cpp/microbenchmarks/noop-benchmark.cc"
    ], 
    "third_party": false, 
    "type": "target"
  }, 
  {
    "deps": [
      "gpr", 
      "gpr_test_util", 
      "grpc", 
      "grpc++", 
      "grpc++_proto_reflection_desc_db", 
      "grpc++_reflection", 
      "grpc++_test_util", 
      "grpc_test_util"
    ], 
    "headers": [], 
    "is_filegroup": false, 
    "language": "c++", 
    "name": "proto_server_reflection_test", 
    "src": [
      "test/cpp/end2end/proto_server_reflection_test.cc"
    ], 
    "third_party": false, 
    "type": "target"
  }, 
  {
    "deps": [
      "gpr", 
      "gpr_test_util", 
      "grpc", 
      "grpc++", 
      "grpc++_test_util", 
      "grpc_test_util", 
      "qps"
    ], 
    "headers": [], 
    "is_filegroup": false, 
    "language": "c++", 
    "name": "qps_interarrival_test", 
    "src": [
      "test/cpp/qps/qps_interarrival_test.cc"
    ], 
    "third_party": false, 
    "type": "target"
  }, 
  {
    "deps": [
      "gpr", 
      "gpr_test_util", 
      "grpc", 
      "grpc++", 
      "grpc++_test_config", 
      "grpc++_test_util", 
      "grpc_test_util", 
      "qps"
    ], 
    "headers": [], 
    "is_filegroup": false, 
    "language": "c++", 
    "name": "qps_json_driver", 
    "src": [
      "test/cpp/qps/qps_json_driver.cc"
    ], 
    "third_party": false, 
    "type": "target"
  }, 
  {
    "deps": [
      "gpr", 
      "gpr_test_util", 
      "grpc", 
      "grpc++", 
      "grpc++_test_config", 
      "grpc++_test_util", 
      "grpc_test_util", 
      "qps"
    ], 
    "headers": [], 
    "is_filegroup": false, 
    "language": "c++", 
    "name": "qps_openloop_test", 
    "src": [
      "test/cpp/qps/qps_openloop_test.cc"
    ], 
    "third_party": false, 
    "type": "target"
  }, 
  {
    "deps": [
      "gpr", 
      "gpr_test_util", 
      "grpc", 
      "grpc++", 
      "grpc++_test_config", 
      "grpc++_test_util", 
      "grpc_test_util", 
      "qps"
    ], 
    "headers": [
      "test/cpp/qps/client.h", 
      "test/cpp/qps/server.h"
    ], 
    "is_filegroup": false, 
    "language": "c++", 
    "name": "qps_worker", 
    "src": [
      "test/cpp/qps/client.h", 
      "test/cpp/qps/server.h", 
      "test/cpp/qps/worker.cc"
    ], 
    "third_party": false, 
    "type": "target"
  }, 
  {
    "deps": [
      "gpr", 
      "gpr_test_util", 
      "grpc", 
      "grpc++", 
      "grpc++_test_config", 
      "grpc++_test_util", 
      "grpc_test_util"
    ], 
    "headers": [
      "src/proto/grpc/testing/empty.grpc.pb.h", 
      "src/proto/grpc/testing/empty.pb.h", 
      "src/proto/grpc/testing/messages.grpc.pb.h", 
      "src/proto/grpc/testing/messages.pb.h", 
      "src/proto/grpc/testing/test.grpc.pb.h", 
      "src/proto/grpc/testing/test.pb.h"
    ], 
    "is_filegroup": false, 
    "language": "c++", 
    "name": "reconnect_interop_client", 
    "src": [
      "test/cpp/interop/reconnect_interop_client.cc"
    ], 
    "third_party": false, 
    "type": "target"
  }, 
  {
    "deps": [
      "gpr", 
      "gpr_test_util", 
      "grpc", 
      "grpc++", 
      "grpc++_test_config", 
      "grpc++_test_util", 
      "grpc_test_util", 
      "reconnect_server", 
      "test_tcp_server"
    ], 
    "headers": [
      "src/proto/grpc/testing/empty.grpc.pb.h", 
      "src/proto/grpc/testing/empty.pb.h", 
      "src/proto/grpc/testing/messages.grpc.pb.h", 
      "src/proto/grpc/testing/messages.pb.h", 
      "src/proto/grpc/testing/test.grpc.pb.h", 
      "src/proto/grpc/testing/test.pb.h"
    ], 
    "is_filegroup": false, 
    "language": "c++", 
    "name": "reconnect_interop_server", 
    "src": [
      "test/cpp/interop/reconnect_interop_server.cc"
    ], 
    "third_party": false, 
    "type": "target"
  }, 
  {
    "deps": [
      "gpr", 
      "gpr_test_util", 
      "grpc", 
      "grpc++", 
      "grpc++_test_util", 
      "grpc_test_util"
    ], 
    "headers": [], 
    "is_filegroup": false, 
    "language": "c++", 
    "name": "round_robin_end2end_test", 
    "src": [
      "test/cpp/end2end/round_robin_end2end_test.cc"
    ], 
    "third_party": false, 
    "type": "target"
  }, 
  {
    "deps": [
      "gpr", 
      "gpr_test_util", 
      "grpc", 
      "grpc++", 
      "grpc++_test_util", 
      "grpc_test_util"
    ], 
    "headers": [], 
    "is_filegroup": false, 
    "language": "c++", 
    "name": "secure_auth_context_test", 
    "src": [
      "test/cpp/common/secure_auth_context_test.cc"
    ], 
    "third_party": false, 
    "type": "target"
  }, 
  {
    "deps": [
      "gpr", 
      "gpr_test_util", 
      "grpc", 
      "grpc++", 
      "grpc++_test_util", 
      "grpc_test_util", 
      "qps"
    ], 
    "headers": [], 
    "is_filegroup": false, 
    "language": "c++", 
    "name": "secure_sync_unary_ping_pong_test", 
    "src": [
      "test/cpp/qps/secure_sync_unary_ping_pong_test.cc"
    ], 
    "third_party": false, 
    "type": "target"
  }, 
  {
    "deps": [
      "gpr", 
      "gpr_test_util", 
      "grpc", 
      "grpc++", 
      "grpc++_test_util", 
      "grpc_test_util"
    ], 
    "headers": [], 
    "is_filegroup": false, 
    "language": "c++", 
    "name": "server_builder_plugin_test", 
    "src": [
      "test/cpp/end2end/server_builder_plugin_test.cc"
    ], 
    "third_party": false, 
    "type": "target"
  }, 
  {
    "deps": [
      "gpr", 
      "gpr_test_util", 
      "grpc", 
      "grpc++", 
      "grpc++_test", 
      "grpc_test_util"
    ], 
    "headers": [], 
    "is_filegroup": false, 
    "language": "c++", 
    "name": "server_context_test_spouse_test", 
    "src": [
      "test/cpp/test/server_context_test_spouse_test.cc"
    ], 
    "third_party": false, 
    "type": "target"
  }, 
  {
    "deps": [
      "gpr", 
      "gpr_test_util", 
      "grpc", 
      "grpc++", 
      "grpc++_test_util", 
      "grpc_test_util"
    ], 
    "headers": [], 
    "is_filegroup": false, 
    "language": "c++", 
    "name": "server_crash_test", 
    "src": [
      "test/cpp/end2end/server_crash_test.cc"
    ], 
    "third_party": false, 
    "type": "target"
  }, 
  {
    "deps": [
      "gpr", 
      "gpr_test_util", 
      "grpc", 
      "grpc++", 
      "grpc++_test_util", 
      "grpc_test_util"
    ], 
    "headers": [], 
    "is_filegroup": false, 
    "language": "c++", 
    "name": "server_crash_test_client", 
    "src": [
      "test/cpp/end2end/server_crash_test_client.cc"
    ], 
    "third_party": false, 
    "type": "target"
  }, 
  {
    "deps": [
      "gpr", 
      "gpr_test_util", 
      "grpc", 
      "grpc++", 
      "grpc++_test_util", 
      "grpc_test_util"
    ], 
    "headers": [], 
    "is_filegroup": false, 
    "language": "c++", 
    "name": "shutdown_test", 
    "src": [
      "test/cpp/end2end/shutdown_test.cc"
    ], 
    "third_party": false, 
    "type": "target"
  }, 
  {
    "deps": [
      "gpr", 
      "gpr_test_util", 
      "grpc", 
      "grpc++", 
      "grpc_test_util"
    ], 
    "headers": [], 
    "is_filegroup": false, 
    "language": "c++", 
    "name": "status_test", 
    "src": [
      "test/cpp/util/status_test.cc"
    ], 
    "third_party": false, 
    "type": "target"
  }, 
  {
    "deps": [
      "gpr", 
      "gpr_test_util", 
      "grpc", 
      "grpc++", 
      "grpc++_test_util", 
      "grpc_test_util"
    ], 
    "headers": [], 
    "is_filegroup": false, 
    "language": "c++", 
    "name": "streaming_throughput_test", 
    "src": [
      "test/cpp/end2end/streaming_throughput_test.cc"
    ], 
    "third_party": false, 
    "type": "target"
  }, 
  {
    "deps": [
      "gpr", 
      "gpr_test_util", 
      "grpc", 
      "grpc++", 
      "grpc++_test_config", 
      "grpc++_test_util", 
      "grpc_test_util"
    ], 
    "headers": [
      "src/proto/grpc/testing/empty.grpc.pb.h", 
      "src/proto/grpc/testing/empty.pb.h", 
      "src/proto/grpc/testing/messages.grpc.pb.h", 
      "src/proto/grpc/testing/messages.pb.h", 
      "src/proto/grpc/testing/metrics.grpc.pb.h", 
      "src/proto/grpc/testing/metrics.pb.h", 
      "src/proto/grpc/testing/test.grpc.pb.h", 
      "src/proto/grpc/testing/test.pb.h", 
      "test/cpp/interop/client_helper.h", 
      "test/cpp/interop/interop_client.h", 
      "test/cpp/interop/stress_interop_client.h", 
      "test/cpp/util/create_test_channel.h", 
      "test/cpp/util/metrics_server.h"
    ], 
    "is_filegroup": false, 
    "language": "c++", 
    "name": "stress_test", 
    "src": [
      "test/cpp/interop/client_helper.h", 
      "test/cpp/interop/interop_client.cc", 
      "test/cpp/interop/interop_client.h", 
      "test/cpp/interop/stress_interop_client.cc", 
      "test/cpp/interop/stress_interop_client.h", 
      "test/cpp/interop/stress_test.cc", 
      "test/cpp/util/create_test_channel.cc", 
      "test/cpp/util/create_test_channel.h", 
      "test/cpp/util/metrics_server.cc", 
      "test/cpp/util/metrics_server.h"
    ], 
    "third_party": false, 
    "type": "target"
  }, 
  {
    "deps": [
      "gpr", 
      "grpc", 
      "grpc++", 
      "grpc++_test_config"
    ], 
    "headers": [], 
    "is_filegroup": false, 
    "language": "c++", 
    "name": "thread_manager_test", 
    "src": [
      "test/cpp/thread_manager/thread_manager_test.cc"
    ], 
    "third_party": false, 
    "type": "target"
  }, 
  {
    "deps": [
      "gpr", 
      "gpr_test_util", 
      "grpc", 
      "grpc++", 
      "grpc++_test_util", 
      "grpc_test_util"
    ], 
    "headers": [], 
    "is_filegroup": false, 
    "language": "c++", 
    "name": "thread_stress_test", 
    "src": [
      "test/cpp/end2end/thread_stress_test.cc"
    ], 
    "third_party": false, 
    "type": "target"
  }, 
  {
    "deps": [
      "gpr", 
      "grpc"
    ], 
    "headers": [], 
    "is_filegroup": false, 
    "language": "c89", 
    "name": "public_headers_must_be_c89", 
    "src": [
      "test/core/surface/public_headers_must_be_c89.c"
    ], 
    "third_party": false, 
    "type": "target"
  }, 
  {
    "deps": [
      "boringssl", 
      "boringssl_aes_test_lib", 
      "boringssl_test_util"
    ], 
    "headers": [], 
    "is_filegroup": false, 
    "language": "c++", 
    "name": "boringssl_aes_test", 
    "src": [], 
    "third_party": true, 
    "type": "target"
  }, 
  {
    "deps": [
      "boringssl", 
      "boringssl_asn1_test_lib", 
      "boringssl_test_util"
    ], 
    "headers": [], 
    "is_filegroup": false, 
    "language": "c++", 
    "name": "boringssl_asn1_test", 
    "src": [], 
    "third_party": true, 
    "type": "target"
  }, 
  {
    "deps": [
      "boringssl", 
      "boringssl_base64_test_lib", 
      "boringssl_test_util"
    ], 
    "headers": [], 
    "is_filegroup": false, 
    "language": "c++", 
    "name": "boringssl_base64_test", 
    "src": [], 
    "third_party": true, 
    "type": "target"
  }, 
  {
    "deps": [
      "boringssl", 
      "boringssl_bio_test_lib", 
      "boringssl_test_util"
    ], 
    "headers": [], 
    "is_filegroup": false, 
    "language": "c++", 
    "name": "boringssl_bio_test", 
    "src": [], 
    "third_party": true, 
    "type": "target"
  }, 
  {
    "deps": [
      "boringssl", 
      "boringssl_bn_test_lib", 
      "boringssl_test_util"
    ], 
    "headers": [], 
    "is_filegroup": false, 
    "language": "c++", 
    "name": "boringssl_bn_test", 
    "src": [], 
    "third_party": true, 
    "type": "target"
  }, 
  {
    "deps": [
      "boringssl", 
      "boringssl_bytestring_test_lib", 
      "boringssl_test_util"
    ], 
    "headers": [], 
    "is_filegroup": false, 
    "language": "c++", 
    "name": "boringssl_bytestring_test", 
    "src": [], 
    "third_party": true, 
    "type": "target"
  }, 
  {
    "deps": [
      "boringssl", 
      "boringssl_chacha_test_lib", 
      "boringssl_test_util"
    ], 
    "headers": [], 
    "is_filegroup": false, 
    "language": "c++", 
    "name": "boringssl_chacha_test", 
    "src": [], 
    "third_party": true, 
    "type": "target"
  }, 
  {
    "deps": [
      "boringssl", 
      "boringssl_aead_test_lib", 
      "boringssl_test_util"
    ], 
    "headers": [], 
    "is_filegroup": false, 
    "language": "c++", 
    "name": "boringssl_aead_test", 
    "src": [], 
    "third_party": true, 
    "type": "target"
  }, 
  {
    "deps": [
      "boringssl", 
      "boringssl_cipher_test_lib", 
      "boringssl_test_util"
    ], 
    "headers": [], 
    "is_filegroup": false, 
    "language": "c++", 
    "name": "boringssl_cipher_test", 
    "src": [], 
    "third_party": true, 
    "type": "target"
  }, 
  {
    "deps": [
      "boringssl", 
      "boringssl_cmac_test_lib", 
      "boringssl_test_util"
    ], 
    "headers": [], 
    "is_filegroup": false, 
    "language": "c++", 
    "name": "boringssl_cmac_test", 
    "src": [], 
    "third_party": true, 
    "type": "target"
  }, 
  {
    "deps": [
      "boringssl", 
      "boringssl_constant_time_test_lib", 
      "boringssl_test_util"
    ], 
    "headers": [], 
    "is_filegroup": false, 
    "language": "c++", 
    "name": "boringssl_constant_time_test", 
    "src": [], 
    "third_party": true, 
    "type": "target"
  }, 
  {
    "deps": [
      "boringssl", 
      "boringssl_ed25519_test_lib", 
      "boringssl_test_util"
    ], 
    "headers": [], 
    "is_filegroup": false, 
    "language": "c++", 
    "name": "boringssl_ed25519_test", 
    "src": [], 
    "third_party": true, 
    "type": "target"
  }, 
  {
    "deps": [
      "boringssl", 
      "boringssl_spake25519_test_lib", 
      "boringssl_test_util"
    ], 
    "headers": [], 
    "is_filegroup": false, 
    "language": "c++", 
    "name": "boringssl_spake25519_test", 
    "src": [], 
    "third_party": true, 
    "type": "target"
  }, 
  {
    "deps": [
      "boringssl", 
      "boringssl_test_util", 
      "boringssl_x25519_test_lib"
    ], 
    "headers": [], 
    "is_filegroup": false, 
    "language": "c++", 
    "name": "boringssl_x25519_test", 
    "src": [], 
    "third_party": true, 
    "type": "target"
  }, 
  {
    "deps": [
      "boringssl", 
      "boringssl_dh_test_lib", 
      "boringssl_test_util"
    ], 
    "headers": [], 
    "is_filegroup": false, 
    "language": "c++", 
    "name": "boringssl_dh_test", 
    "src": [], 
    "third_party": true, 
    "type": "target"
  }, 
  {
    "deps": [
      "boringssl", 
      "boringssl_digest_test_lib", 
      "boringssl_test_util"
    ], 
    "headers": [], 
    "is_filegroup": false, 
    "language": "c++", 
    "name": "boringssl_digest_test", 
    "src": [], 
    "third_party": true, 
    "type": "target"
  }, 
  {
    "deps": [
      "boringssl", 
      "boringssl_dsa_test_lib", 
      "boringssl_test_util"
    ], 
    "headers": [], 
    "is_filegroup": false, 
    "language": "c++", 
    "name": "boringssl_dsa_test", 
    "src": [], 
    "third_party": true, 
    "type": "target"
  }, 
  {
    "deps": [
      "boringssl", 
      "boringssl_ec_test_lib", 
      "boringssl_test_util"
    ], 
    "headers": [], 
    "is_filegroup": false, 
    "language": "c++", 
    "name": "boringssl_ec_test", 
    "src": [], 
    "third_party": true, 
    "type": "target"
  }, 
  {
    "deps": [
      "boringssl", 
      "boringssl_example_mul_lib", 
      "boringssl_test_util"
    ], 
    "headers": [], 
    "is_filegroup": false, 
    "language": "c++", 
    "name": "boringssl_example_mul", 
    "src": [], 
    "third_party": true, 
    "type": "target"
  }, 
  {
    "deps": [
      "boringssl", 
      "boringssl_ecdh_test_lib", 
      "boringssl_test_util"
    ], 
    "headers": [], 
    "is_filegroup": false, 
    "language": "c++", 
    "name": "boringssl_ecdh_test", 
    "src": [], 
    "third_party": true, 
    "type": "target"
  }, 
  {
    "deps": [
      "boringssl", 
      "boringssl_ecdsa_sign_test_lib", 
      "boringssl_test_util"
    ], 
    "headers": [], 
    "is_filegroup": false, 
    "language": "c++", 
    "name": "boringssl_ecdsa_sign_test", 
    "src": [], 
    "third_party": true, 
    "type": "target"
  }, 
  {
    "deps": [
      "boringssl", 
      "boringssl_ecdsa_test_lib", 
      "boringssl_test_util"
    ], 
    "headers": [], 
    "is_filegroup": false, 
    "language": "c++", 
    "name": "boringssl_ecdsa_test", 
    "src": [], 
    "third_party": true, 
    "type": "target"
  }, 
  {
    "deps": [
      "boringssl", 
      "boringssl_ecdsa_verify_test_lib", 
      "boringssl_test_util"
    ], 
    "headers": [], 
    "is_filegroup": false, 
    "language": "c++", 
    "name": "boringssl_ecdsa_verify_test", 
    "src": [], 
    "third_party": true, 
    "type": "target"
  }, 
  {
    "deps": [
      "boringssl", 
      "boringssl_err_test_lib", 
      "boringssl_test_util"
    ], 
    "headers": [], 
    "is_filegroup": false, 
    "language": "c++", 
    "name": "boringssl_err_test", 
    "src": [], 
    "third_party": true, 
    "type": "target"
  }, 
  {
    "deps": [
      "boringssl", 
      "boringssl_evp_extra_test_lib", 
      "boringssl_test_util"
    ], 
    "headers": [], 
    "is_filegroup": false, 
    "language": "c++", 
    "name": "boringssl_evp_extra_test", 
    "src": [], 
    "third_party": true, 
    "type": "target"
  }, 
  {
    "deps": [
      "boringssl", 
      "boringssl_evp_test_lib", 
      "boringssl_test_util"
    ], 
    "headers": [], 
    "is_filegroup": false, 
    "language": "c++", 
    "name": "boringssl_evp_test", 
    "src": [], 
    "third_party": true, 
    "type": "target"
  }, 
  {
    "deps": [
      "boringssl", 
      "boringssl_pbkdf_test_lib", 
      "boringssl_test_util"
    ], 
    "headers": [], 
    "is_filegroup": false, 
    "language": "c++", 
    "name": "boringssl_pbkdf_test", 
    "src": [], 
    "third_party": true, 
    "type": "target"
  }, 
  {
    "deps": [
      "boringssl", 
      "boringssl_hkdf_test_lib", 
      "boringssl_test_util"
    ], 
    "headers": [], 
    "is_filegroup": false, 
    "language": "c++", 
    "name": "boringssl_hkdf_test", 
    "src": [], 
    "third_party": true, 
    "type": "target"
  }, 
  {
    "deps": [
      "boringssl", 
      "boringssl_hmac_test_lib", 
      "boringssl_test_util"
    ], 
    "headers": [], 
    "is_filegroup": false, 
    "language": "c++", 
    "name": "boringssl_hmac_test", 
    "src": [], 
    "third_party": true, 
    "type": "target"
  }, 
  {
    "deps": [
      "boringssl", 
      "boringssl_lhash_test_lib", 
      "boringssl_test_util"
    ], 
    "headers": [], 
    "is_filegroup": false, 
    "language": "c++", 
    "name": "boringssl_lhash_test", 
    "src": [], 
    "third_party": true, 
    "type": "target"
  }, 
  {
    "deps": [
      "boringssl", 
      "boringssl_gcm_test_lib", 
      "boringssl_test_util"
    ], 
    "headers": [], 
    "is_filegroup": false, 
    "language": "c++", 
    "name": "boringssl_gcm_test", 
    "src": [], 
    "third_party": true, 
    "type": "target"
  }, 
  {
    "deps": [
      "boringssl", 
      "boringssl_newhope_statistical_test_lib", 
      "boringssl_test_util"
    ], 
    "headers": [], 
    "is_filegroup": false, 
    "language": "c++", 
    "name": "boringssl_newhope_statistical_test", 
    "src": [], 
    "third_party": true, 
    "type": "target"
  }, 
  {
    "deps": [
      "boringssl", 
      "boringssl_newhope_test_lib", 
      "boringssl_test_util"
    ], 
    "headers": [], 
    "is_filegroup": false, 
    "language": "c++", 
    "name": "boringssl_newhope_test", 
    "src": [], 
    "third_party": true, 
    "type": "target"
  }, 
  {
    "deps": [
      "boringssl", 
      "boringssl_newhope_vectors_test_lib", 
      "boringssl_test_util"
    ], 
    "headers": [], 
    "is_filegroup": false, 
    "language": "c++", 
    "name": "boringssl_newhope_vectors_test", 
    "src": [], 
    "third_party": true, 
    "type": "target"
  }, 
  {
    "deps": [
      "boringssl", 
      "boringssl_obj_test_lib", 
      "boringssl_test_util"
    ], 
    "headers": [], 
    "is_filegroup": false, 
    "language": "c++", 
    "name": "boringssl_obj_test", 
    "src": [], 
    "third_party": true, 
    "type": "target"
  }, 
  {
    "deps": [
      "boringssl", 
      "boringssl_pkcs12_test_lib", 
      "boringssl_test_util"
    ], 
    "headers": [], 
    "is_filegroup": false, 
    "language": "c++", 
    "name": "boringssl_pkcs12_test", 
    "src": [], 
    "third_party": true, 
    "type": "target"
  }, 
  {
    "deps": [
      "boringssl", 
      "boringssl_pkcs8_test_lib", 
      "boringssl_test_util"
    ], 
    "headers": [], 
    "is_filegroup": false, 
    "language": "c++", 
    "name": "boringssl_pkcs8_test", 
    "src": [], 
    "third_party": true, 
    "type": "target"
  }, 
  {
    "deps": [
      "boringssl", 
      "boringssl_poly1305_test_lib", 
      "boringssl_test_util"
    ], 
    "headers": [], 
    "is_filegroup": false, 
    "language": "c++", 
    "name": "boringssl_poly1305_test", 
    "src": [], 
    "third_party": true, 
    "type": "target"
  }, 
  {
    "deps": [
      "boringssl", 
      "boringssl_refcount_test_lib", 
      "boringssl_test_util"
    ], 
    "headers": [], 
    "is_filegroup": false, 
    "language": "c++", 
    "name": "boringssl_refcount_test", 
    "src": [], 
    "third_party": true, 
    "type": "target"
  }, 
  {
    "deps": [
      "boringssl", 
      "boringssl_rsa_test_lib", 
      "boringssl_test_util"
    ], 
    "headers": [], 
    "is_filegroup": false, 
    "language": "c++", 
    "name": "boringssl_rsa_test", 
    "src": [], 
    "third_party": true, 
    "type": "target"
  }, 
  {
    "deps": [
      "boringssl", 
      "boringssl_test_util", 
      "boringssl_thread_test_lib"
    ], 
    "headers": [], 
    "is_filegroup": false, 
    "language": "c++", 
    "name": "boringssl_thread_test", 
    "src": [], 
    "third_party": true, 
    "type": "target"
  }, 
  {
    "deps": [
      "boringssl", 
      "boringssl_pkcs7_test_lib", 
      "boringssl_test_util"
    ], 
    "headers": [], 
    "is_filegroup": false, 
    "language": "c++", 
    "name": "boringssl_pkcs7_test", 
    "src": [], 
    "third_party": true, 
    "type": "target"
  }, 
  {
    "deps": [
      "boringssl", 
      "boringssl_test_util", 
      "boringssl_x509_test_lib"
    ], 
    "headers": [], 
    "is_filegroup": false, 
    "language": "c++", 
    "name": "boringssl_x509_test", 
    "src": [], 
    "third_party": true, 
    "type": "target"
  }, 
  {
    "deps": [
      "boringssl", 
      "boringssl_tab_test_lib", 
      "boringssl_test_util"
    ], 
    "headers": [], 
    "is_filegroup": false, 
    "language": "c++", 
    "name": "boringssl_tab_test", 
    "src": [], 
    "third_party": true, 
    "type": "target"
  }, 
  {
    "deps": [
      "boringssl", 
      "boringssl_test_util", 
      "boringssl_v3name_test_lib"
    ], 
    "headers": [], 
    "is_filegroup": false, 
    "language": "c++", 
    "name": "boringssl_v3name_test", 
    "src": [], 
    "third_party": true, 
    "type": "target"
  }, 
  {
    "deps": [
      "boringssl", 
      "boringssl_ssl_test_lib", 
      "boringssl_test_util"
    ], 
    "headers": [], 
    "is_filegroup": false, 
    "language": "c++", 
    "name": "boringssl_ssl_test", 
    "src": [], 
    "third_party": true, 
    "type": "target"
  }, 
  {
    "deps": [
      "bad_client_test", 
      "gpr", 
      "gpr_test_util", 
      "grpc_test_util_unsecure", 
      "grpc_unsecure"
    ], 
    "headers": [], 
    "is_filegroup": false, 
    "language": "c", 
    "name": "badreq_bad_client_test", 
    "src": [
      "test/core/bad_client/tests/badreq.c"
    ], 
    "third_party": false, 
    "type": "target"
  }, 
  {
    "deps": [
      "bad_client_test", 
      "gpr", 
      "gpr_test_util", 
      "grpc_test_util_unsecure", 
      "grpc_unsecure"
    ], 
    "headers": [], 
    "is_filegroup": false, 
    "language": "c", 
    "name": "connection_prefix_bad_client_test", 
    "src": [
      "test/core/bad_client/tests/connection_prefix.c"
    ], 
    "third_party": false, 
    "type": "target"
  }, 
  {
    "deps": [
      "bad_client_test", 
      "gpr", 
      "gpr_test_util", 
      "grpc_test_util_unsecure", 
      "grpc_unsecure"
    ], 
    "headers": [], 
    "is_filegroup": false, 
    "language": "c", 
    "name": "head_of_line_blocking_bad_client_test", 
    "src": [
      "test/core/bad_client/tests/head_of_line_blocking.c"
    ], 
    "third_party": false, 
    "type": "target"
  }, 
  {
    "deps": [
      "bad_client_test", 
      "gpr", 
      "gpr_test_util", 
      "grpc_test_util_unsecure", 
      "grpc_unsecure"
    ], 
    "headers": [], 
    "is_filegroup": false, 
    "language": "c", 
    "name": "headers_bad_client_test", 
    "src": [
      "test/core/bad_client/tests/headers.c"
    ], 
    "third_party": false, 
    "type": "target"
  }, 
  {
    "deps": [
      "bad_client_test", 
      "gpr", 
      "gpr_test_util", 
      "grpc_test_util_unsecure", 
      "grpc_unsecure"
    ], 
    "headers": [], 
    "is_filegroup": false, 
    "language": "c", 
    "name": "initial_settings_frame_bad_client_test", 
    "src": [
      "test/core/bad_client/tests/initial_settings_frame.c"
    ], 
    "third_party": false, 
    "type": "target"
  }, 
  {
    "deps": [
      "bad_client_test", 
      "gpr", 
      "gpr_test_util", 
      "grpc_test_util_unsecure", 
      "grpc_unsecure"
    ], 
    "headers": [], 
    "is_filegroup": false, 
    "language": "c", 
    "name": "large_metadata_bad_client_test", 
    "src": [
      "test/core/bad_client/tests/large_metadata.c"
    ], 
    "third_party": false, 
    "type": "target"
  }, 
  {
    "deps": [
      "bad_client_test", 
      "gpr", 
      "gpr_test_util", 
      "grpc_test_util_unsecure", 
      "grpc_unsecure"
    ], 
    "headers": [], 
    "is_filegroup": false, 
    "language": "c", 
    "name": "server_registered_method_bad_client_test", 
    "src": [
      "test/core/bad_client/tests/server_registered_method.c"
    ], 
    "third_party": false, 
    "type": "target"
  }, 
  {
    "deps": [
      "bad_client_test", 
      "gpr", 
      "gpr_test_util", 
      "grpc_test_util_unsecure", 
      "grpc_unsecure"
    ], 
    "headers": [], 
    "is_filegroup": false, 
    "language": "c", 
    "name": "simple_request_bad_client_test", 
    "src": [
      "test/core/bad_client/tests/simple_request.c"
    ], 
    "third_party": false, 
    "type": "target"
  }, 
  {
    "deps": [
      "bad_client_test", 
      "gpr", 
      "gpr_test_util", 
      "grpc_test_util_unsecure", 
      "grpc_unsecure"
    ], 
    "headers": [], 
    "is_filegroup": false, 
    "language": "c", 
    "name": "unknown_frame_bad_client_test", 
    "src": [
      "test/core/bad_client/tests/unknown_frame.c"
    ], 
    "third_party": false, 
    "type": "target"
  }, 
  {
    "deps": [
      "bad_client_test", 
      "gpr", 
      "gpr_test_util", 
      "grpc_test_util_unsecure", 
      "grpc_unsecure"
    ], 
    "headers": [], 
    "is_filegroup": false, 
    "language": "c", 
    "name": "window_overflow_bad_client_test", 
    "src": [
      "test/core/bad_client/tests/window_overflow.c"
    ], 
    "third_party": false, 
    "type": "target"
  }, 
  {
    "deps": [
      "bad_ssl_test_server", 
      "gpr", 
      "gpr_test_util", 
      "grpc", 
      "grpc_test_util"
    ], 
    "headers": [], 
    "is_filegroup": false, 
    "language": "c", 
    "name": "bad_ssl_cert_server", 
    "src": [
      "test/core/bad_ssl/servers/cert.c"
    ], 
    "third_party": false, 
    "type": "target"
  }, 
  {
    "deps": [
      "gpr", 
      "gpr_test_util", 
      "grpc", 
      "grpc_test_util"
    ], 
    "headers": [], 
    "is_filegroup": false, 
    "language": "c", 
    "name": "bad_ssl_cert_test", 
    "src": [
      "test/core/bad_ssl/bad_ssl_test.c"
    ], 
    "third_party": false, 
    "type": "target"
  }, 
  {
    "deps": [
      "end2end_tests", 
      "gpr", 
      "gpr_test_util", 
      "grpc", 
      "grpc_test_util"
    ], 
    "headers": [], 
    "is_filegroup": false, 
    "language": "c", 
    "name": "h2_census_test", 
    "src": [
      "test/core/end2end/fixtures/h2_census.c"
    ], 
    "third_party": false, 
    "type": "target"
  }, 
  {
    "deps": [
      "end2end_tests", 
      "gpr", 
      "gpr_test_util", 
      "grpc", 
      "grpc_test_util"
    ], 
    "headers": [], 
    "is_filegroup": false, 
    "language": "c", 
    "name": "h2_compress_test", 
    "src": [
      "test/core/end2end/fixtures/h2_compress.c"
    ], 
    "third_party": false, 
    "type": "target"
  }, 
  {
    "deps": [
      "end2end_tests", 
      "gpr", 
      "gpr_test_util", 
      "grpc", 
      "grpc_test_util"
    ], 
    "headers": [], 
    "is_filegroup": false, 
    "language": "c", 
    "name": "h2_fakesec_test", 
    "src": [
      "test/core/end2end/fixtures/h2_fakesec.c"
    ], 
    "third_party": false, 
    "type": "target"
  }, 
  {
    "deps": [
      "end2end_tests", 
      "gpr", 
      "gpr_test_util", 
      "grpc", 
      "grpc_test_util"
    ], 
    "headers": [], 
    "is_filegroup": false, 
    "language": "c", 
    "name": "h2_fd_test", 
    "src": [
      "test/core/end2end/fixtures/h2_fd.c"
    ], 
    "third_party": false, 
    "type": "target"
  }, 
  {
    "deps": [
      "end2end_tests", 
      "gpr", 
      "gpr_test_util", 
      "grpc", 
      "grpc_test_util"
    ], 
    "headers": [], 
    "is_filegroup": false, 
    "language": "c", 
    "name": "h2_full_test", 
    "src": [
      "test/core/end2end/fixtures/h2_full.c"
    ], 
    "third_party": false, 
    "type": "target"
  }, 
  {
    "deps": [
      "end2end_tests", 
      "gpr", 
      "gpr_test_util", 
      "grpc", 
      "grpc_test_util"
    ], 
    "headers": [], 
    "is_filegroup": false, 
    "language": "c", 
    "name": "h2_full+pipe_test", 
    "src": [
      "test/core/end2end/fixtures/h2_full+pipe.c"
    ], 
    "third_party": false, 
    "type": "target"
  }, 
  {
    "deps": [
      "end2end_tests", 
      "gpr", 
      "gpr_test_util", 
      "grpc", 
      "grpc_test_util"
    ], 
    "headers": [], 
    "is_filegroup": false, 
    "language": "c", 
    "name": "h2_full+trace_test", 
    "src": [
      "test/core/end2end/fixtures/h2_full+trace.c"
    ], 
    "third_party": false, 
    "type": "target"
  }, 
  {
    "deps": [
      "end2end_tests", 
      "gpr", 
      "gpr_test_util", 
      "grpc", 
      "grpc_test_util"
    ], 
    "headers": [], 
    "is_filegroup": false, 
    "language": "c", 
    "name": "h2_http_proxy_test", 
    "src": [
      "test/core/end2end/fixtures/h2_http_proxy.c"
    ], 
    "third_party": false, 
    "type": "target"
  }, 
  {
    "deps": [
      "end2end_tests", 
      "gpr", 
      "gpr_test_util", 
      "grpc", 
      "grpc_test_util"
    ], 
    "headers": [], 
    "is_filegroup": false, 
    "language": "c", 
    "name": "h2_load_reporting_test", 
    "src": [
      "test/core/end2end/fixtures/h2_load_reporting.c"
    ], 
    "third_party": false, 
    "type": "target"
  }, 
  {
    "deps": [
      "end2end_tests", 
      "gpr", 
      "gpr_test_util", 
      "grpc", 
      "grpc_test_util"
    ], 
    "headers": [], 
    "is_filegroup": false, 
    "language": "c", 
    "name": "h2_oauth2_test", 
    "src": [
      "test/core/end2end/fixtures/h2_oauth2.c"
    ], 
    "third_party": false, 
    "type": "target"
  }, 
  {
    "deps": [
      "end2end_tests", 
      "gpr", 
      "gpr_test_util", 
      "grpc", 
      "grpc_test_util"
    ], 
    "headers": [], 
    "is_filegroup": false, 
    "language": "c", 
    "name": "h2_proxy_test", 
    "src": [
      "test/core/end2end/fixtures/h2_proxy.c"
    ], 
    "third_party": false, 
    "type": "target"
  }, 
  {
    "deps": [
      "end2end_tests", 
      "gpr", 
      "gpr_test_util", 
      "grpc", 
      "grpc_test_util"
    ], 
    "headers": [], 
    "is_filegroup": false, 
    "language": "c", 
    "name": "h2_sockpair_test", 
    "src": [
      "test/core/end2end/fixtures/h2_sockpair.c"
    ], 
    "third_party": false, 
    "type": "target"
  }, 
  {
    "deps": [
      "end2end_tests", 
      "gpr", 
      "gpr_test_util", 
      "grpc", 
      "grpc_test_util"
    ], 
    "headers": [], 
    "is_filegroup": false, 
    "language": "c", 
    "name": "h2_sockpair+trace_test", 
    "src": [
      "test/core/end2end/fixtures/h2_sockpair+trace.c"
    ], 
    "third_party": false, 
    "type": "target"
  }, 
  {
    "deps": [
      "end2end_tests", 
      "gpr", 
      "gpr_test_util", 
      "grpc", 
      "grpc_test_util"
    ], 
    "headers": [], 
    "is_filegroup": false, 
    "language": "c", 
    "name": "h2_sockpair_1byte_test", 
    "src": [
      "test/core/end2end/fixtures/h2_sockpair_1byte.c"
    ], 
    "third_party": false, 
    "type": "target"
  }, 
  {
    "deps": [
      "end2end_tests", 
      "gpr", 
      "gpr_test_util", 
      "grpc", 
      "grpc_test_util"
    ], 
    "headers": [], 
    "is_filegroup": false, 
    "language": "c", 
    "name": "h2_ssl_test", 
    "src": [
      "test/core/end2end/fixtures/h2_ssl.c"
    ], 
    "third_party": false, 
    "type": "target"
  }, 
  {
    "deps": [
      "end2end_tests", 
      "gpr", 
      "gpr_test_util", 
      "grpc", 
      "grpc_test_util"
    ], 
    "headers": [], 
    "is_filegroup": false, 
    "language": "c", 
    "name": "h2_ssl_cert_test", 
    "src": [
      "test/core/end2end/fixtures/h2_ssl_cert.c"
    ], 
    "third_party": false, 
    "type": "target"
  }, 
  {
    "deps": [
      "end2end_tests", 
      "gpr", 
      "gpr_test_util", 
      "grpc", 
      "grpc_test_util"
    ], 
    "headers": [], 
    "is_filegroup": false, 
    "language": "c", 
    "name": "h2_ssl_proxy_test", 
    "src": [
      "test/core/end2end/fixtures/h2_ssl_proxy.c"
    ], 
    "third_party": false, 
    "type": "target"
  }, 
  {
    "deps": [
      "end2end_tests", 
      "gpr", 
      "gpr_test_util", 
      "grpc", 
      "grpc_test_util"
    ], 
    "headers": [], 
    "is_filegroup": false, 
    "language": "c", 
    "name": "h2_uds_test", 
    "src": [
      "test/core/end2end/fixtures/h2_uds.c"
    ], 
    "third_party": false, 
    "type": "target"
  }, 
  {
    "deps": [
      "end2end_nosec_tests", 
      "gpr", 
      "gpr_test_util", 
      "grpc_test_util_unsecure", 
      "grpc_unsecure"
    ], 
    "headers": [], 
    "is_filegroup": false, 
    "language": "c", 
    "name": "h2_census_nosec_test", 
    "src": [
      "test/core/end2end/fixtures/h2_census.c"
    ], 
    "third_party": false, 
    "type": "target"
  }, 
  {
    "deps": [
      "end2end_nosec_tests", 
      "gpr", 
      "gpr_test_util", 
      "grpc_test_util_unsecure", 
      "grpc_unsecure"
    ], 
    "headers": [], 
    "is_filegroup": false, 
    "language": "c", 
    "name": "h2_compress_nosec_test", 
    "src": [
      "test/core/end2end/fixtures/h2_compress.c"
    ], 
    "third_party": false, 
    "type": "target"
  }, 
  {
    "deps": [
      "end2end_nosec_tests", 
      "gpr", 
      "gpr_test_util", 
      "grpc_test_util_unsecure", 
      "grpc_unsecure"
    ], 
    "headers": [], 
    "is_filegroup": false, 
    "language": "c", 
    "name": "h2_fd_nosec_test", 
    "src": [
      "test/core/end2end/fixtures/h2_fd.c"
    ], 
    "third_party": false, 
    "type": "target"
  }, 
  {
    "deps": [
      "end2end_nosec_tests", 
      "gpr", 
      "gpr_test_util", 
      "grpc_test_util_unsecure", 
      "grpc_unsecure"
    ], 
    "headers": [], 
    "is_filegroup": false, 
    "language": "c", 
    "name": "h2_full_nosec_test", 
    "src": [
      "test/core/end2end/fixtures/h2_full.c"
    ], 
    "third_party": false, 
    "type": "target"
  }, 
  {
    "deps": [
      "end2end_nosec_tests", 
      "gpr", 
      "gpr_test_util", 
      "grpc_test_util_unsecure", 
      "grpc_unsecure"
    ], 
    "headers": [], 
    "is_filegroup": false, 
    "language": "c", 
    "name": "h2_full+pipe_nosec_test", 
    "src": [
      "test/core/end2end/fixtures/h2_full+pipe.c"
    ], 
    "third_party": false, 
    "type": "target"
  }, 
  {
    "deps": [
      "end2end_nosec_tests", 
      "gpr", 
      "gpr_test_util", 
      "grpc_test_util_unsecure", 
      "grpc_unsecure"
    ], 
    "headers": [], 
    "is_filegroup": false, 
    "language": "c", 
    "name": "h2_full+trace_nosec_test", 
    "src": [
      "test/core/end2end/fixtures/h2_full+trace.c"
    ], 
    "third_party": false, 
    "type": "target"
  }, 
  {
    "deps": [
      "end2end_nosec_tests", 
      "gpr", 
      "gpr_test_util", 
      "grpc_test_util_unsecure", 
      "grpc_unsecure"
    ], 
    "headers": [], 
    "is_filegroup": false, 
    "language": "c", 
    "name": "h2_http_proxy_nosec_test", 
    "src": [
      "test/core/end2end/fixtures/h2_http_proxy.c"
    ], 
    "third_party": false, 
    "type": "target"
  }, 
  {
    "deps": [
      "end2end_nosec_tests", 
      "gpr", 
      "gpr_test_util", 
      "grpc_test_util_unsecure", 
      "grpc_unsecure"
    ], 
    "headers": [], 
    "is_filegroup": false, 
    "language": "c", 
    "name": "h2_load_reporting_nosec_test", 
    "src": [
      "test/core/end2end/fixtures/h2_load_reporting.c"
    ], 
    "third_party": false, 
    "type": "target"
  }, 
  {
    "deps": [
      "end2end_nosec_tests", 
      "gpr", 
      "gpr_test_util", 
      "grpc_test_util_unsecure", 
      "grpc_unsecure"
    ], 
    "headers": [], 
    "is_filegroup": false, 
    "language": "c", 
    "name": "h2_proxy_nosec_test", 
    "src": [
      "test/core/end2end/fixtures/h2_proxy.c"
    ], 
    "third_party": false, 
    "type": "target"
  }, 
  {
    "deps": [
      "end2end_nosec_tests", 
      "gpr", 
      "gpr_test_util", 
      "grpc_test_util_unsecure", 
      "grpc_unsecure"
    ], 
    "headers": [], 
    "is_filegroup": false, 
    "language": "c", 
    "name": "h2_sockpair_nosec_test", 
    "src": [
      "test/core/end2end/fixtures/h2_sockpair.c"
    ], 
    "third_party": false, 
    "type": "target"
  }, 
  {
    "deps": [
      "end2end_nosec_tests", 
      "gpr", 
      "gpr_test_util", 
      "grpc_test_util_unsecure", 
      "grpc_unsecure"
    ], 
    "headers": [], 
    "is_filegroup": false, 
    "language": "c", 
    "name": "h2_sockpair+trace_nosec_test", 
    "src": [
      "test/core/end2end/fixtures/h2_sockpair+trace.c"
    ], 
    "third_party": false, 
    "type": "target"
  }, 
  {
    "deps": [
      "end2end_nosec_tests", 
      "gpr", 
      "gpr_test_util", 
      "grpc_test_util_unsecure", 
      "grpc_unsecure"
    ], 
    "headers": [], 
    "is_filegroup": false, 
    "language": "c", 
    "name": "h2_sockpair_1byte_nosec_test", 
    "src": [
      "test/core/end2end/fixtures/h2_sockpair_1byte.c"
    ], 
    "third_party": false, 
    "type": "target"
  }, 
  {
    "deps": [
      "end2end_nosec_tests", 
      "gpr", 
      "gpr_test_util", 
      "grpc_test_util_unsecure", 
      "grpc_unsecure"
    ], 
    "headers": [], 
    "is_filegroup": false, 
    "language": "c", 
    "name": "h2_uds_nosec_test", 
    "src": [
      "test/core/end2end/fixtures/h2_uds.c"
    ], 
    "third_party": false, 
    "type": "target"
  }, 
  {
    "deps": [
      "gpr", 
      "gpr_test_util", 
      "grpc", 
      "grpc_test_util"
    ], 
    "headers": [], 
    "is_filegroup": false, 
    "language": "c", 
    "name": "api_fuzzer_one_entry", 
    "src": [
      "test/core/end2end/fuzzers/api_fuzzer.c", 
      "test/core/util/one_corpus_entry_fuzzer.c"
    ], 
    "third_party": false, 
    "type": "target"
  }, 
  {
    "deps": [
      "gpr", 
      "gpr_test_util", 
      "grpc", 
      "grpc_test_util"
    ], 
    "headers": [], 
    "is_filegroup": false, 
    "language": "c", 
    "name": "client_fuzzer_one_entry", 
    "src": [
      "test/core/end2end/fuzzers/client_fuzzer.c", 
      "test/core/util/one_corpus_entry_fuzzer.c"
    ], 
    "third_party": false, 
    "type": "target"
  }, 
  {
    "deps": [
      "gpr", 
      "gpr_test_util", 
      "grpc", 
      "grpc_test_util"
    ], 
    "headers": [], 
    "is_filegroup": false, 
    "language": "c", 
    "name": "hpack_parser_fuzzer_test_one_entry", 
    "src": [
      "test/core/transport/chttp2/hpack_parser_fuzzer_test.c", 
      "test/core/util/one_corpus_entry_fuzzer.c"
    ], 
    "third_party": false, 
    "type": "target"
  }, 
  {
    "deps": [
      "gpr", 
      "gpr_test_util", 
      "grpc", 
      "grpc_test_util"
    ], 
    "headers": [], 
    "is_filegroup": false, 
    "language": "c", 
    "name": "http_request_fuzzer_test_one_entry", 
    "src": [
      "test/core/http/request_fuzzer.c", 
      "test/core/util/one_corpus_entry_fuzzer.c"
    ], 
    "third_party": false, 
    "type": "target"
  }, 
  {
    "deps": [
      "gpr", 
      "gpr_test_util", 
      "grpc", 
      "grpc_test_util"
    ], 
    "headers": [], 
    "is_filegroup": false, 
    "language": "c", 
    "name": "http_response_fuzzer_test_one_entry", 
    "src": [
      "test/core/http/response_fuzzer.c", 
      "test/core/util/one_corpus_entry_fuzzer.c"
    ], 
    "third_party": false, 
    "type": "target"
  }, 
  {
    "deps": [
      "gpr", 
      "gpr_test_util", 
      "grpc", 
      "grpc_test_util"
    ], 
    "headers": [], 
    "is_filegroup": false, 
    "language": "c", 
    "name": "json_fuzzer_test_one_entry", 
    "src": [
      "test/core/json/fuzzer.c", 
      "test/core/util/one_corpus_entry_fuzzer.c"
    ], 
    "third_party": false, 
    "type": "target"
  }, 
  {
    "deps": [
      "gpr", 
      "gpr_test_util", 
      "grpc", 
      "grpc_test_util"
    ], 
    "headers": [], 
    "is_filegroup": false, 
    "language": "c", 
    "name": "nanopb_fuzzer_response_test_one_entry", 
    "src": [
      "test/core/nanopb/fuzzer_response.c", 
      "test/core/util/one_corpus_entry_fuzzer.c"
    ], 
    "third_party": false, 
    "type": "target"
  }, 
  {
    "deps": [
      "gpr", 
      "gpr_test_util", 
      "grpc", 
      "grpc_test_util"
    ], 
    "headers": [], 
    "is_filegroup": false, 
    "language": "c", 
    "name": "nanopb_fuzzer_serverlist_test_one_entry", 
    "src": [
      "test/core/nanopb/fuzzer_serverlist.c", 
      "test/core/util/one_corpus_entry_fuzzer.c"
    ], 
    "third_party": false, 
    "type": "target"
  }, 
  {
    "deps": [
      "gpr", 
      "gpr_test_util", 
      "grpc", 
      "grpc_test_util"
    ], 
    "headers": [], 
    "is_filegroup": false, 
    "language": "c", 
    "name": "percent_decode_fuzzer_one_entry", 
    "src": [
      "test/core/slice/percent_decode_fuzzer.c", 
      "test/core/util/one_corpus_entry_fuzzer.c"
    ], 
    "third_party": false, 
    "type": "target"
  }, 
  {
    "deps": [
      "gpr", 
      "gpr_test_util", 
      "grpc", 
      "grpc_test_util"
    ], 
    "headers": [], 
    "is_filegroup": false, 
    "language": "c", 
    "name": "percent_encode_fuzzer_one_entry", 
    "src": [
      "test/core/slice/percent_encode_fuzzer.c", 
      "test/core/util/one_corpus_entry_fuzzer.c"
    ], 
    "third_party": false, 
    "type": "target"
  }, 
  {
    "deps": [
      "gpr", 
      "gpr_test_util", 
      "grpc", 
      "grpc_test_util"
    ], 
    "headers": [], 
    "is_filegroup": false, 
    "language": "c", 
    "name": "server_fuzzer_one_entry", 
    "src": [
      "test/core/end2end/fuzzers/server_fuzzer.c", 
      "test/core/util/one_corpus_entry_fuzzer.c"
    ], 
    "third_party": false, 
    "type": "target"
  }, 
  {
    "deps": [
      "gpr", 
      "gpr_test_util", 
      "grpc", 
      "grpc_test_util"
    ], 
    "headers": [], 
    "is_filegroup": false, 
    "language": "c", 
    "name": "ssl_server_fuzzer_one_entry", 
    "src": [
      "test/core/security/ssl_server_fuzzer.c", 
      "test/core/util/one_corpus_entry_fuzzer.c"
    ], 
    "third_party": false, 
    "type": "target"
  }, 
  {
    "deps": [
      "gpr", 
      "gpr_test_util", 
      "grpc", 
      "grpc_test_util"
    ], 
    "headers": [], 
    "is_filegroup": false, 
    "language": "c", 
    "name": "uri_fuzzer_test_one_entry", 
    "src": [
      "test/core/client_channel/uri_fuzzer_test.c", 
      "test/core/util/one_corpus_entry_fuzzer.c"
    ], 
    "third_party": false, 
    "type": "target"
  }, 
  {
    "deps": [
      "gpr_base"
    ], 
    "headers": [], 
    "is_filegroup": false, 
    "language": "c", 
    "name": "gpr", 
    "src": [], 
    "third_party": false, 
    "type": "lib"
  }, 
  {
    "deps": [
      "gpr"
    ], 
    "headers": [
      "test/core/util/test_config.h"
    ], 
    "is_filegroup": false, 
    "language": "c", 
    "name": "gpr_test_util", 
    "src": [
      "test/core/util/test_config.c", 
      "test/core/util/test_config.h"
    ], 
    "third_party": false, 
    "type": "lib"
  }, 
  {
    "deps": [
      "census", 
      "gpr", 
      "grpc_base", 
      "grpc_lb_policy_grpclb", 
      "grpc_lb_policy_pick_first", 
      "grpc_lb_policy_round_robin", 
      "grpc_load_reporting", 
      "grpc_resolver_dns_native", 
      "grpc_resolver_sockaddr", 
      "grpc_secure", 
      "grpc_transport_chttp2_client_insecure", 
      "grpc_transport_chttp2_client_secure", 
      "grpc_transport_chttp2_server_insecure", 
      "grpc_transport_chttp2_server_secure"
    ], 
    "headers": [], 
    "is_filegroup": false, 
    "language": "c", 
    "name": "grpc", 
    "src": [
      "src/core/lib/surface/init.c"
    ], 
    "third_party": false, 
    "type": "lib"
  }, 
  {
    "deps": [
      "gpr", 
      "grpc_base", 
      "grpc_transport_chttp2_client_secure", 
      "grpc_transport_cronet_client_secure"
    ], 
    "headers": [], 
    "is_filegroup": false, 
    "language": "c", 
    "name": "grpc_cronet", 
    "src": [
      "src/core/lib/surface/init.c"
    ], 
    "third_party": false, 
    "type": "lib"
  }, 
  {
    "deps": [
      "gpr", 
      "grpc"
    ], 
    "headers": [], 
    "is_filegroup": false, 
    "language": "c", 
    "name": "grpc_dll", 
    "src": [], 
    "third_party": false, 
    "type": "lib"
  }, 
  {
    "deps": [
      "gpr", 
      "gpr_test_util", 
      "grpc", 
      "grpc_base", 
      "grpc_test_util_base"
    ], 
    "headers": [
      "test/core/end2end/data/ssl_test_data.h", 
      "test/core/security/oauth2_utils.h"
    ], 
    "is_filegroup": false, 
    "language": "c", 
    "name": "grpc_test_util", 
    "src": [
      "test/core/end2end/data/client_certs.c", 
      "test/core/end2end/data/server1_cert.c", 
      "test/core/end2end/data/server1_key.c", 
      "test/core/end2end/data/ssl_test_data.h", 
      "test/core/end2end/data/test_root_cert.c", 
      "test/core/security/oauth2_utils.c", 
      "test/core/security/oauth2_utils.h"
    ], 
    "third_party": false, 
    "type": "lib"
  }, 
  {
    "deps": [
      "gpr", 
      "gpr_test_util", 
      "grpc", 
      "grpc_test_util_base", 
      "grpc_unsecure"
    ], 
    "headers": [], 
    "is_filegroup": false, 
    "language": "c", 
    "name": "grpc_test_util_unsecure", 
    "src": [], 
    "third_party": false, 
    "type": "lib"
  }, 
  {
    "deps": [
      "census", 
      "gpr", 
      "grpc_base", 
      "grpc_lb_policy_grpclb", 
      "grpc_lb_policy_pick_first", 
      "grpc_lb_policy_round_robin", 
      "grpc_load_reporting", 
      "grpc_resolver_dns_native", 
      "grpc_resolver_sockaddr", 
      "grpc_transport_chttp2_client_insecure", 
      "grpc_transport_chttp2_server_insecure"
    ], 
    "headers": [], 
    "is_filegroup": false, 
    "language": "c", 
    "name": "grpc_unsecure", 
    "src": [
      "src/core/lib/surface/init.c", 
      "src/core/lib/surface/init_unsecure.c"
    ], 
    "third_party": false, 
    "type": "lib"
  }, 
  {
    "deps": [
      "gpr", 
      "gpr_test_util", 
      "grpc", 
      "grpc_test_util", 
      "test_tcp_server"
    ], 
    "headers": [
      "test/core/util/reconnect_server.h"
    ], 
    "is_filegroup": false, 
    "language": "c", 
    "name": "reconnect_server", 
    "src": [
      "test/core/util/reconnect_server.c", 
      "test/core/util/reconnect_server.h"
    ], 
    "third_party": false, 
    "type": "lib"
  }, 
  {
    "deps": [
      "gpr", 
      "gpr_test_util", 
      "grpc", 
      "grpc_test_util"
    ], 
    "headers": [
      "test/core/util/test_tcp_server.h"
    ], 
    "is_filegroup": false, 
    "language": "c", 
    "name": "test_tcp_server", 
    "src": [
      "test/core/util/test_tcp_server.c", 
      "test/core/util/test_tcp_server.h"
    ], 
    "third_party": false, 
    "type": "lib"
  }, 
  {
    "deps": [
      "grpc", 
      "grpc++_base", 
      "grpc++_codegen_base", 
      "grpc++_codegen_base_src"
    ], 
    "headers": [
      "include/grpc++/impl/codegen/core_codegen.h", 
      "src/cpp/client/secure_credentials.h", 
      "src/cpp/common/secure_auth_context.h", 
      "src/cpp/server/secure_server_credentials.h"
    ], 
    "is_filegroup": false, 
    "language": "c++", 
    "name": "grpc++", 
    "src": [
      "include/grpc++/impl/codegen/core_codegen.h", 
      "src/cpp/client/insecure_credentials.cc", 
      "src/cpp/client/secure_credentials.cc", 
      "src/cpp/client/secure_credentials.h", 
      "src/cpp/common/auth_property_iterator.cc", 
      "src/cpp/common/secure_auth_context.cc", 
      "src/cpp/common/secure_auth_context.h", 
      "src/cpp/common/secure_channel_arguments.cc", 
      "src/cpp/common/secure_create_auth_context.cc", 
      "src/cpp/server/insecure_server_credentials.cc", 
      "src/cpp/server/secure_server_credentials.cc", 
      "src/cpp/server/secure_server_credentials.h"
    ], 
    "third_party": false, 
    "type": "lib"
  }, 
  {
    "deps": [
      "census", 
      "gpr", 
      "grpc++_base", 
      "grpc++_codegen_base", 
      "grpc++_codegen_base_src", 
      "grpc_cronet", 
      "grpc_transport_chttp2_client_insecure", 
      "grpc_transport_chttp2_server_insecure"
    ], 
    "headers": [], 
    "is_filegroup": false, 
    "language": "c++", 
    "name": "grpc++_cronet", 
    "src": [
      "src/cpp/client/cronet_credentials.cc", 
      "src/cpp/client/insecure_credentials.cc", 
      "src/cpp/common/insecure_create_auth_context.cc", 
      "src/cpp/server/insecure_server_credentials.cc"
    ], 
    "third_party": false, 
    "type": "lib"
  }, 
  {
    "deps": [
      "grpc++", 
      "grpc++_config_proto", 
      "grpc++_reflection_proto"
    ], 
    "headers": [
      "test/cpp/util/proto_reflection_descriptor_database.h"
    ], 
    "is_filegroup": false, 
    "language": "c++", 
    "name": "grpc++_proto_reflection_desc_db", 
    "src": [
      "test/cpp/util/proto_reflection_descriptor_database.cc", 
      "test/cpp/util/proto_reflection_descriptor_database.h"
    ], 
    "third_party": false, 
    "type": "lib"
  }, 
  {
    "deps": [
      "grpc++", 
      "grpc++_reflection_proto"
    ], 
    "headers": [
      "include/grpc++/ext/proto_server_reflection_plugin.h", 
      "src/cpp/ext/proto_server_reflection.h"
    ], 
    "is_filegroup": false, 
    "language": "c++", 
    "name": "grpc++_reflection", 
    "src": [
      "include/grpc++/ext/proto_server_reflection_plugin.h", 
      "src/cpp/ext/proto_server_reflection.cc", 
      "src/cpp/ext/proto_server_reflection.h", 
      "src/cpp/ext/proto_server_reflection_plugin.cc"
    ], 
    "third_party": false, 
    "type": "lib"
  }, 
  {
    "deps": [
      "grpc++"
    ], 
    "headers": [
      "include/grpc++/test/server_context_test_spouse.h"
    ], 
    "is_filegroup": false, 
    "language": "c++", 
    "name": "grpc++_test", 
    "src": [
      "include/grpc++/test/server_context_test_spouse.h", 
      "src/cpp/test/server_context_test_spouse.cc"
    ], 
    "third_party": false, 
    "type": "lib"
  }, 
  {
    "deps": [], 
    "headers": [
      "test/cpp/util/test_config.h"
    ], 
    "is_filegroup": false, 
    "language": "c++", 
    "name": "grpc++_test_config", 
    "src": [
      "test/cpp/util/test_config.h", 
      "test/cpp/util/test_config_cc.cc"
    ], 
    "third_party": false, 
    "type": "lib"
  }, 
  {
    "deps": [
      "grpc++", 
      "grpc++_codegen_base", 
      "grpc++_codegen_base_src", 
      "grpc++_codegen_proto", 
      "grpc++_config_proto", 
      "grpc_test_util", 
      "thrift_util"
    ], 
    "headers": [
      "src/proto/grpc/testing/duplicate/echo_duplicate.grpc.pb.h", 
      "src/proto/grpc/testing/duplicate/echo_duplicate.pb.h", 
      "src/proto/grpc/testing/echo.grpc.pb.h", 
      "src/proto/grpc/testing/echo.pb.h", 
      "src/proto/grpc/testing/echo_messages.grpc.pb.h", 
      "src/proto/grpc/testing/echo_messages.pb.h", 
      "test/cpp/end2end/test_service_impl.h", 
      "test/cpp/util/byte_buffer_proto_helper.h", 
      "test/cpp/util/create_test_channel.h", 
      "test/cpp/util/string_ref_helper.h", 
      "test/cpp/util/subprocess.h", 
      "test/cpp/util/test_credentials_provider.h"
    ], 
    "is_filegroup": false, 
    "language": "c++", 
    "name": "grpc++_test_util", 
    "src": [
      "test/cpp/end2end/test_service_impl.cc", 
      "test/cpp/end2end/test_service_impl.h", 
      "test/cpp/util/byte_buffer_proto_helper.cc", 
      "test/cpp/util/byte_buffer_proto_helper.h", 
      "test/cpp/util/create_test_channel.cc", 
      "test/cpp/util/create_test_channel.h", 
      "test/cpp/util/string_ref_helper.cc", 
      "test/cpp/util/string_ref_helper.h", 
      "test/cpp/util/subprocess.cc", 
      "test/cpp/util/subprocess.h", 
      "test/cpp/util/test_credentials_provider.cc", 
      "test/cpp/util/test_credentials_provider.h"
    ], 
    "third_party": false, 
    "type": "lib"
  }, 
  {
    "deps": [
      "gpr", 
      "grpc++_base", 
      "grpc++_codegen_base", 
      "grpc++_codegen_base_src", 
      "grpc_unsecure"
    ], 
    "headers": [], 
    "is_filegroup": false, 
    "language": "c++", 
    "name": "grpc++_unsecure", 
    "src": [
      "src/cpp/client/insecure_credentials.cc", 
      "src/cpp/common/insecure_create_auth_context.cc", 
      "src/cpp/server/insecure_server_credentials.cc"
    ], 
    "third_party": false, 
    "type": "lib"
  }, 
  {
    "deps": [
      "grpc++", 
      "grpc++_config_proto", 
      "grpc++_proto_reflection_desc_db", 
      "grpc++_reflection_proto"
    ], 
    "headers": [
      "test/cpp/util/cli_call.h", 
      "test/cpp/util/cli_credentials.h", 
      "test/cpp/util/config_grpc_cli.h", 
      "test/cpp/util/grpc_tool.h", 
      "test/cpp/util/proto_file_parser.h", 
      "test/cpp/util/service_describer.h"
    ], 
    "is_filegroup": false, 
    "language": "c++", 
    "name": "grpc_cli_libs", 
    "src": [
      "test/cpp/util/cli_call.cc", 
      "test/cpp/util/cli_call.h", 
      "test/cpp/util/cli_credentials.cc", 
      "test/cpp/util/cli_credentials.h", 
      "test/cpp/util/config_grpc_cli.h", 
      "test/cpp/util/grpc_tool.cc", 
      "test/cpp/util/grpc_tool.h", 
      "test/cpp/util/proto_file_parser.cc", 
      "test/cpp/util/proto_file_parser.h", 
      "test/cpp/util/service_describer.cc", 
      "test/cpp/util/service_describer.h"
    ], 
    "third_party": false, 
    "type": "lib"
  }, 
  {
    "deps": [
      "grpc++_config_proto"
    ], 
    "headers": [
      "src/compiler/config.h", 
      "src/compiler/cpp_generator.h", 
      "src/compiler/cpp_generator_helpers.h", 
      "src/compiler/csharp_generator.h", 
      "src/compiler/csharp_generator_helpers.h", 
      "src/compiler/generator_helpers.h", 
      "src/compiler/node_generator.h", 
      "src/compiler/node_generator_helpers.h", 
      "src/compiler/objective_c_generator.h", 
      "src/compiler/objective_c_generator_helpers.h", 
      "src/compiler/php_generator.h", 
      "src/compiler/php_generator_helpers.h", 
      "src/compiler/python_generator.h", 
      "src/compiler/ruby_generator.h", 
      "src/compiler/ruby_generator_helpers-inl.h", 
      "src/compiler/ruby_generator_map-inl.h", 
      "src/compiler/ruby_generator_string-inl.h"
    ], 
    "is_filegroup": false, 
    "language": "c++", 
    "name": "grpc_plugin_support", 
    "src": [
      "src/compiler/config.h", 
      "src/compiler/cpp_generator.cc", 
      "src/compiler/cpp_generator.h", 
      "src/compiler/cpp_generator_helpers.h", 
      "src/compiler/csharp_generator.cc", 
      "src/compiler/csharp_generator.h", 
      "src/compiler/csharp_generator_helpers.h", 
      "src/compiler/generator_helpers.h", 
      "src/compiler/node_generator.cc", 
      "src/compiler/node_generator.h", 
      "src/compiler/node_generator_helpers.h", 
      "src/compiler/objective_c_generator.cc", 
      "src/compiler/objective_c_generator.h", 
      "src/compiler/objective_c_generator_helpers.h", 
      "src/compiler/php_generator.cc", 
      "src/compiler/php_generator.h", 
      "src/compiler/php_generator_helpers.h", 
      "src/compiler/python_generator.cc", 
      "src/compiler/python_generator.h", 
      "src/compiler/ruby_generator.cc", 
      "src/compiler/ruby_generator.h", 
      "src/compiler/ruby_generator_helpers-inl.h", 
      "src/compiler/ruby_generator_map-inl.h", 
      "src/compiler/ruby_generator_string-inl.h"
    ], 
    "third_party": false, 
    "type": "lib"
  }, 
  {
    "deps": [
      "grpc", 
      "grpc++", 
      "grpc++_test_config", 
      "grpc++_test_util", 
      "grpc_test_util"
    ], 
    "headers": [
      "src/proto/grpc/testing/empty.grpc.pb.h", 
      "src/proto/grpc/testing/empty.pb.h", 
      "src/proto/grpc/testing/messages.grpc.pb.h", 
      "src/proto/grpc/testing/messages.pb.h", 
      "src/proto/grpc/testing/test.grpc.pb.h", 
      "src/proto/grpc/testing/test.pb.h", 
      "test/cpp/interop/http2_client.h"
    ], 
    "is_filegroup": false, 
    "language": "c++", 
    "name": "http2_client_main", 
    "src": [
      "test/cpp/interop/http2_client.cc", 
      "test/cpp/interop/http2_client.h"
    ], 
    "third_party": false, 
    "type": "lib"
  }, 
  {
    "deps": [
      "gpr", 
      "grpc", 
      "grpc++", 
      "grpc++_test_util", 
      "grpc_test_util"
    ], 
    "headers": [
      "src/proto/grpc/testing/messages.grpc.pb.h", 
      "src/proto/grpc/testing/messages.pb.h", 
      "test/cpp/interop/client_helper.h"
    ], 
    "is_filegroup": false, 
    "language": "c++", 
    "name": "interop_client_helper", 
    "src": [
      "test/cpp/interop/client_helper.cc", 
      "test/cpp/interop/client_helper.h"
    ], 
    "third_party": false, 
    "type": "lib"
  }, 
  {
    "deps": [
      "gpr", 
      "gpr_test_util", 
      "grpc", 
      "grpc++", 
      "grpc++_test_config", 
      "grpc++_test_util", 
      "grpc_test_util", 
      "interop_client_helper"
    ], 
    "headers": [
      "src/proto/grpc/testing/empty.grpc.pb.h", 
      "src/proto/grpc/testing/empty.pb.h", 
      "src/proto/grpc/testing/messages.grpc.pb.h", 
      "src/proto/grpc/testing/messages.pb.h", 
      "src/proto/grpc/testing/test.grpc.pb.h", 
      "src/proto/grpc/testing/test.pb.h", 
      "test/cpp/interop/interop_client.h"
    ], 
    "is_filegroup": false, 
    "language": "c++", 
    "name": "interop_client_main", 
    "src": [
      "test/cpp/interop/client.cc", 
      "test/cpp/interop/interop_client.cc", 
      "test/cpp/interop/interop_client.h"
    ], 
    "third_party": false, 
    "type": "lib"
  }, 
  {
    "deps": [
      "gpr", 
      "grpc", 
      "grpc++", 
      "grpc++_test_util", 
      "grpc_test_util"
    ], 
    "headers": [
      "test/cpp/interop/server_helper.h"
    ], 
    "is_filegroup": false, 
    "language": "c++", 
    "name": "interop_server_helper", 
    "src": [
      "test/cpp/interop/server_helper.cc", 
      "test/cpp/interop/server_helper.h"
    ], 
    "third_party": false, 
    "type": "lib"
  }, 
  {
    "deps": [
      "gpr", 
      "gpr_test_util", 
      "grpc", 
      "grpc++", 
      "grpc++_test_config", 
      "grpc++_test_util", 
      "grpc_test_util", 
      "interop_server_helper"
    ], 
    "headers": [
      "src/proto/grpc/testing/empty.grpc.pb.h", 
      "src/proto/grpc/testing/empty.pb.h", 
      "src/proto/grpc/testing/messages.grpc.pb.h", 
      "src/proto/grpc/testing/messages.pb.h", 
      "src/proto/grpc/testing/test.grpc.pb.h", 
      "src/proto/grpc/testing/test.pb.h"
    ], 
    "is_filegroup": false, 
    "language": "c++", 
    "name": "interop_server_lib", 
    "src": [
      "test/cpp/interop/interop_server.cc"
    ], 
    "third_party": false, 
    "type": "lib"
  }, 
  {
    "deps": [
      "interop_server_lib"
    ], 
    "headers": [], 
    "is_filegroup": false, 
    "language": "c++", 
    "name": "interop_server_main", 
    "src": [
      "test/cpp/interop/interop_server_bootstrap.cc"
    ], 
    "third_party": false, 
    "type": "lib"
  }, 
  {
    "deps": [
      "grpc++", 
      "grpc++_test_util", 
      "grpc_test_util"
    ], 
    "headers": [
      "src/proto/grpc/testing/control.grpc.pb.h", 
      "src/proto/grpc/testing/control.pb.h", 
      "src/proto/grpc/testing/messages.grpc.pb.h", 
      "src/proto/grpc/testing/messages.pb.h", 
      "src/proto/grpc/testing/payloads.grpc.pb.h", 
      "src/proto/grpc/testing/payloads.pb.h", 
      "src/proto/grpc/testing/services.grpc.pb.h", 
      "src/proto/grpc/testing/services.pb.h", 
      "src/proto/grpc/testing/stats.grpc.pb.h", 
      "src/proto/grpc/testing/stats.pb.h", 
      "test/cpp/qps/client.h", 
      "test/cpp/qps/driver.h", 
      "test/cpp/qps/histogram.h", 
      "test/cpp/qps/interarrival.h", 
      "test/cpp/qps/parse_json.h", 
      "test/cpp/qps/qps_worker.h", 
      "test/cpp/qps/report.h", 
      "test/cpp/qps/server.h", 
      "test/cpp/qps/stats.h", 
      "test/cpp/qps/usage_timer.h", 
      "test/cpp/util/benchmark_config.h"
    ], 
    "is_filegroup": false, 
    "language": "c++", 
    "name": "qps", 
    "src": [
      "test/cpp/qps/client.h", 
      "test/cpp/qps/client_async.cc", 
      "test/cpp/qps/client_sync.cc", 
      "test/cpp/qps/driver.cc", 
      "test/cpp/qps/driver.h", 
      "test/cpp/qps/histogram.h", 
      "test/cpp/qps/interarrival.h", 
      "test/cpp/qps/parse_json.cc", 
      "test/cpp/qps/parse_json.h", 
      "test/cpp/qps/qps_worker.cc", 
      "test/cpp/qps/qps_worker.h", 
      "test/cpp/qps/report.cc", 
      "test/cpp/qps/report.h", 
      "test/cpp/qps/server.h", 
      "test/cpp/qps/server_async.cc", 
      "test/cpp/qps/server_sync.cc", 
      "test/cpp/qps/stats.h", 
      "test/cpp/qps/usage_timer.cc", 
      "test/cpp/qps/usage_timer.h", 
      "test/cpp/util/benchmark_config.cc", 
      "test/cpp/util/benchmark_config.h"
    ], 
    "third_party": false, 
    "type": "lib"
  }, 
  {
    "deps": [
      "gpr", 
      "grpc"
    ], 
    "headers": [], 
    "is_filegroup": false, 
    "language": "csharp", 
    "name": "grpc_csharp_ext", 
    "src": [
      "src/csharp/ext/grpc_csharp_ext.c"
    ], 
    "third_party": false, 
    "type": "lib"
  }, 
  {
    "deps": [], 
    "headers": [
      "third_party/boringssl/crypto/aes/internal.h", 
      "third_party/boringssl/crypto/asn1/asn1_locl.h", 
      "third_party/boringssl/crypto/bio/internal.h", 
      "third_party/boringssl/crypto/bn/internal.h", 
      "third_party/boringssl/crypto/bn/rsaz_exp.h", 
      "third_party/boringssl/crypto/bytestring/internal.h", 
      "third_party/boringssl/crypto/cipher/internal.h", 
      "third_party/boringssl/crypto/conf/conf_def.h", 
      "third_party/boringssl/crypto/conf/internal.h", 
      "third_party/boringssl/crypto/curve25519/internal.h", 
      "third_party/boringssl/crypto/des/internal.h", 
      "third_party/boringssl/crypto/digest/internal.h", 
      "third_party/boringssl/crypto/digest/md32_common.h", 
      "third_party/boringssl/crypto/ec/internal.h", 
      "third_party/boringssl/crypto/ec/p256-x86_64-table.h", 
      "third_party/boringssl/crypto/evp/internal.h", 
      "third_party/boringssl/crypto/internal.h", 
      "third_party/boringssl/crypto/modes/internal.h", 
      "third_party/boringssl/crypto/newhope/internal.h", 
      "third_party/boringssl/crypto/obj/obj_dat.h", 
      "third_party/boringssl/crypto/obj/obj_xref.h", 
      "third_party/boringssl/crypto/pkcs8/internal.h", 
      "third_party/boringssl/crypto/poly1305/internal.h", 
      "third_party/boringssl/crypto/rand/internal.h", 
      "third_party/boringssl/crypto/rsa/internal.h", 
      "third_party/boringssl/crypto/x509/charmap.h", 
      "third_party/boringssl/crypto/x509/internal.h", 
      "third_party/boringssl/crypto/x509/vpm_int.h", 
      "third_party/boringssl/crypto/x509v3/ext_dat.h", 
      "third_party/boringssl/crypto/x509v3/pcy_int.h", 
      "third_party/boringssl/include/openssl/aead.h", 
      "third_party/boringssl/include/openssl/aes.h", 
      "third_party/boringssl/include/openssl/arm_arch.h", 
      "third_party/boringssl/include/openssl/asn1.h", 
      "third_party/boringssl/include/openssl/asn1_mac.h", 
      "third_party/boringssl/include/openssl/asn1t.h", 
      "third_party/boringssl/include/openssl/base.h", 
      "third_party/boringssl/include/openssl/base64.h", 
      "third_party/boringssl/include/openssl/bio.h", 
      "third_party/boringssl/include/openssl/blowfish.h", 
      "third_party/boringssl/include/openssl/bn.h", 
      "third_party/boringssl/include/openssl/buf.h", 
      "third_party/boringssl/include/openssl/buffer.h", 
      "third_party/boringssl/include/openssl/bytestring.h", 
      "third_party/boringssl/include/openssl/cast.h", 
      "third_party/boringssl/include/openssl/chacha.h", 
      "third_party/boringssl/include/openssl/cipher.h", 
      "third_party/boringssl/include/openssl/cmac.h", 
      "third_party/boringssl/include/openssl/conf.h", 
      "third_party/boringssl/include/openssl/cpu.h", 
      "third_party/boringssl/include/openssl/crypto.h", 
      "third_party/boringssl/include/openssl/curve25519.h", 
      "third_party/boringssl/include/openssl/des.h", 
      "third_party/boringssl/include/openssl/dh.h", 
      "third_party/boringssl/include/openssl/digest.h", 
      "third_party/boringssl/include/openssl/dsa.h", 
      "third_party/boringssl/include/openssl/dtls1.h", 
      "third_party/boringssl/include/openssl/ec.h", 
      "third_party/boringssl/include/openssl/ec_key.h", 
      "third_party/boringssl/include/openssl/ecdh.h", 
      "third_party/boringssl/include/openssl/ecdsa.h", 
      "third_party/boringssl/include/openssl/engine.h", 
      "third_party/boringssl/include/openssl/err.h", 
      "third_party/boringssl/include/openssl/evp.h", 
      "third_party/boringssl/include/openssl/ex_data.h", 
      "third_party/boringssl/include/openssl/hkdf.h", 
      "third_party/boringssl/include/openssl/hmac.h", 
      "third_party/boringssl/include/openssl/lhash.h", 
      "third_party/boringssl/include/openssl/lhash_macros.h", 
      "third_party/boringssl/include/openssl/md4.h", 
      "third_party/boringssl/include/openssl/md5.h", 
      "third_party/boringssl/include/openssl/mem.h", 
      "third_party/boringssl/include/openssl/newhope.h", 
      "third_party/boringssl/include/openssl/nid.h", 
      "third_party/boringssl/include/openssl/obj.h", 
      "third_party/boringssl/include/openssl/obj_mac.h", 
      "third_party/boringssl/include/openssl/objects.h", 
      "third_party/boringssl/include/openssl/opensslconf.h", 
      "third_party/boringssl/include/openssl/opensslv.h", 
      "third_party/boringssl/include/openssl/ossl_typ.h", 
      "third_party/boringssl/include/openssl/pem.h", 
      "third_party/boringssl/include/openssl/pkcs12.h", 
      "third_party/boringssl/include/openssl/pkcs7.h", 
      "third_party/boringssl/include/openssl/pkcs8.h", 
      "third_party/boringssl/include/openssl/poly1305.h", 
      "third_party/boringssl/include/openssl/rand.h", 
      "third_party/boringssl/include/openssl/rc4.h", 
      "third_party/boringssl/include/openssl/ripemd.h", 
      "third_party/boringssl/include/openssl/rsa.h", 
      "third_party/boringssl/include/openssl/safestack.h", 
      "third_party/boringssl/include/openssl/sha.h", 
      "third_party/boringssl/include/openssl/srtp.h", 
      "third_party/boringssl/include/openssl/ssl.h", 
      "third_party/boringssl/include/openssl/ssl3.h", 
      "third_party/boringssl/include/openssl/stack.h", 
      "third_party/boringssl/include/openssl/stack_macros.h", 
      "third_party/boringssl/include/openssl/thread.h", 
      "third_party/boringssl/include/openssl/time_support.h", 
      "third_party/boringssl/include/openssl/tls1.h", 
      "third_party/boringssl/include/openssl/type_check.h", 
      "third_party/boringssl/include/openssl/x509.h", 
      "third_party/boringssl/include/openssl/x509_vfy.h", 
      "third_party/boringssl/include/openssl/x509v3.h", 
      "third_party/boringssl/ssl/internal.h"
    ], 
    "is_filegroup": false, 
    "language": "c", 
    "name": "boringssl", 
    "src": [
      "src/boringssl/err_data.c"
    ], 
    "third_party": true, 
    "type": "lib"
  }, 
  {
    "deps": [], 
    "headers": [], 
    "is_filegroup": false, 
    "language": "c++", 
    "name": "boringssl_test_util", 
    "src": [], 
    "third_party": true, 
    "type": "lib"
  }, 
  {
    "deps": [
      "boringssl", 
      "boringssl_test_util"
    ], 
    "headers": [], 
    "is_filegroup": false, 
    "language": "c++", 
    "name": "boringssl_aes_test_lib", 
    "src": [], 
    "third_party": true, 
    "type": "lib"
  }, 
  {
    "deps": [
      "boringssl", 
      "boringssl_test_util"
    ], 
    "headers": [], 
    "is_filegroup": false, 
    "language": "c++", 
    "name": "boringssl_asn1_test_lib", 
    "src": [], 
    "third_party": true, 
    "type": "lib"
  }, 
  {
    "deps": [
      "boringssl", 
      "boringssl_test_util"
    ], 
    "headers": [], 
    "is_filegroup": false, 
    "language": "c++", 
    "name": "boringssl_base64_test_lib", 
    "src": [], 
    "third_party": true, 
    "type": "lib"
  }, 
  {
    "deps": [
      "boringssl", 
      "boringssl_test_util"
    ], 
    "headers": [], 
    "is_filegroup": false, 
    "language": "c++", 
    "name": "boringssl_bio_test_lib", 
    "src": [], 
    "third_party": true, 
    "type": "lib"
  }, 
  {
    "deps": [
      "boringssl", 
      "boringssl_test_util"
    ], 
    "headers": [], 
    "is_filegroup": false, 
    "language": "c++", 
    "name": "boringssl_bn_test_lib", 
    "src": [], 
    "third_party": true, 
    "type": "lib"
  }, 
  {
    "deps": [
      "boringssl", 
      "boringssl_test_util"
    ], 
    "headers": [], 
    "is_filegroup": false, 
    "language": "c++", 
    "name": "boringssl_bytestring_test_lib", 
    "src": [], 
    "third_party": true, 
    "type": "lib"
  }, 
  {
    "deps": [
      "boringssl", 
      "boringssl_test_util"
    ], 
    "headers": [], 
    "is_filegroup": false, 
    "language": "c++", 
    "name": "boringssl_chacha_test_lib", 
    "src": [], 
    "third_party": true, 
    "type": "lib"
  }, 
  {
    "deps": [
      "boringssl", 
      "boringssl_test_util"
    ], 
    "headers": [], 
    "is_filegroup": false, 
    "language": "c++", 
    "name": "boringssl_aead_test_lib", 
    "src": [], 
    "third_party": true, 
    "type": "lib"
  }, 
  {
    "deps": [
      "boringssl", 
      "boringssl_test_util"
    ], 
    "headers": [], 
    "is_filegroup": false, 
    "language": "c++", 
    "name": "boringssl_cipher_test_lib", 
    "src": [], 
    "third_party": true, 
    "type": "lib"
  }, 
  {
    "deps": [
      "boringssl", 
      "boringssl_test_util"
    ], 
    "headers": [], 
    "is_filegroup": false, 
    "language": "c++", 
    "name": "boringssl_cmac_test_lib", 
    "src": [], 
    "third_party": true, 
    "type": "lib"
  }, 
  {
    "deps": [
      "boringssl", 
      "boringssl_test_util"
    ], 
    "headers": [], 
    "is_filegroup": false, 
    "language": "c", 
    "name": "boringssl_constant_time_test_lib", 
    "src": [], 
    "third_party": true, 
    "type": "lib"
  }, 
  {
    "deps": [
      "boringssl", 
      "boringssl_test_util"
    ], 
    "headers": [], 
    "is_filegroup": false, 
    "language": "c++", 
    "name": "boringssl_ed25519_test_lib", 
    "src": [], 
    "third_party": true, 
    "type": "lib"
  }, 
  {
    "deps": [
      "boringssl", 
      "boringssl_test_util"
    ], 
    "headers": [], 
    "is_filegroup": false, 
    "language": "c++", 
    "name": "boringssl_spake25519_test_lib", 
    "src": [], 
    "third_party": true, 
    "type": "lib"
  }, 
  {
    "deps": [
      "boringssl", 
      "boringssl_test_util"
    ], 
    "headers": [], 
    "is_filegroup": false, 
    "language": "c++", 
    "name": "boringssl_x25519_test_lib", 
    "src": [], 
    "third_party": true, 
    "type": "lib"
  }, 
  {
    "deps": [
      "boringssl", 
      "boringssl_test_util"
    ], 
    "headers": [], 
    "is_filegroup": false, 
    "language": "c++", 
    "name": "boringssl_dh_test_lib", 
    "src": [], 
    "third_party": true, 
    "type": "lib"
  }, 
  {
    "deps": [
      "boringssl", 
      "boringssl_test_util"
    ], 
    "headers": [], 
    "is_filegroup": false, 
    "language": "c++", 
    "name": "boringssl_digest_test_lib", 
    "src": [], 
    "third_party": true, 
    "type": "lib"
  }, 
  {
    "deps": [
      "boringssl", 
      "boringssl_test_util"
    ], 
    "headers": [], 
    "is_filegroup": false, 
    "language": "c", 
    "name": "boringssl_dsa_test_lib", 
    "src": [], 
    "third_party": true, 
    "type": "lib"
  }, 
  {
    "deps": [
      "boringssl", 
      "boringssl_test_util"
    ], 
    "headers": [], 
    "is_filegroup": false, 
    "language": "c++", 
    "name": "boringssl_ec_test_lib", 
    "src": [], 
    "third_party": true, 
    "type": "lib"
  }, 
  {
    "deps": [
      "boringssl", 
      "boringssl_test_util"
    ], 
    "headers": [], 
    "is_filegroup": false, 
    "language": "c", 
    "name": "boringssl_example_mul_lib", 
    "src": [], 
    "third_party": true, 
    "type": "lib"
  }, 
  {
    "deps": [
      "boringssl", 
      "boringssl_test_util"
    ], 
    "headers": [], 
    "is_filegroup": false, 
    "language": "c++", 
    "name": "boringssl_ecdh_test_lib", 
    "src": [], 
    "third_party": true, 
    "type": "lib"
  }, 
  {
    "deps": [
      "boringssl", 
      "boringssl_test_util"
    ], 
    "headers": [], 
    "is_filegroup": false, 
    "language": "c++", 
    "name": "boringssl_ecdsa_sign_test_lib", 
    "src": [], 
    "third_party": true, 
    "type": "lib"
  }, 
  {
    "deps": [
      "boringssl", 
      "boringssl_test_util"
    ], 
    "headers": [], 
    "is_filegroup": false, 
    "language": "c++", 
    "name": "boringssl_ecdsa_test_lib", 
    "src": [], 
    "third_party": true, 
    "type": "lib"
  }, 
  {
    "deps": [
      "boringssl", 
      "boringssl_test_util"
    ], 
    "headers": [], 
    "is_filegroup": false, 
    "language": "c++", 
    "name": "boringssl_ecdsa_verify_test_lib", 
    "src": [], 
    "third_party": true, 
    "type": "lib"
  }, 
  {
    "deps": [
      "boringssl", 
      "boringssl_test_util"
    ], 
    "headers": [], 
    "is_filegroup": false, 
    "language": "c++", 
    "name": "boringssl_err_test_lib", 
    "src": [], 
    "third_party": true, 
    "type": "lib"
  }, 
  {
    "deps": [
      "boringssl", 
      "boringssl_test_util"
    ], 
    "headers": [], 
    "is_filegroup": false, 
    "language": "c++", 
    "name": "boringssl_evp_extra_test_lib", 
    "src": [], 
    "third_party": true, 
    "type": "lib"
  }, 
  {
    "deps": [
      "boringssl", 
      "boringssl_test_util"
    ], 
    "headers": [], 
    "is_filegroup": false, 
    "language": "c++", 
    "name": "boringssl_evp_test_lib", 
    "src": [], 
    "third_party": true, 
    "type": "lib"
  }, 
  {
    "deps": [
      "boringssl", 
      "boringssl_test_util"
    ], 
    "headers": [], 
    "is_filegroup": false, 
    "language": "c++", 
    "name": "boringssl_pbkdf_test_lib", 
    "src": [], 
    "third_party": true, 
    "type": "lib"
  }, 
  {
    "deps": [
      "boringssl", 
      "boringssl_test_util"
    ], 
    "headers": [], 
    "is_filegroup": false, 
    "language": "c", 
    "name": "boringssl_hkdf_test_lib", 
    "src": [], 
    "third_party": true, 
    "type": "lib"
  }, 
  {
    "deps": [
      "boringssl", 
      "boringssl_test_util"
    ], 
    "headers": [], 
    "is_filegroup": false, 
    "language": "c++", 
    "name": "boringssl_hmac_test_lib", 
    "src": [], 
    "third_party": true, 
    "type": "lib"
  }, 
  {
    "deps": [
      "boringssl", 
      "boringssl_test_util"
    ], 
    "headers": [], 
    "is_filegroup": false, 
    "language": "c", 
    "name": "boringssl_lhash_test_lib", 
    "src": [], 
    "third_party": true, 
    "type": "lib"
  }, 
  {
    "deps": [
      "boringssl", 
      "boringssl_test_util"
    ], 
    "headers": [], 
    "is_filegroup": false, 
    "language": "c++", 
    "name": "boringssl_gcm_test_lib", 
    "src": [], 
    "third_party": true, 
    "type": "lib"
  }, 
  {
    "deps": [
      "boringssl", 
      "boringssl_test_util"
    ], 
    "headers": [], 
    "is_filegroup": false, 
    "language": "c++", 
    "name": "boringssl_newhope_statistical_test_lib", 
    "src": [], 
    "third_party": true, 
    "type": "lib"
  }, 
  {
    "deps": [
      "boringssl", 
      "boringssl_test_util"
    ], 
    "headers": [], 
    "is_filegroup": false, 
    "language": "c++", 
    "name": "boringssl_newhope_test_lib", 
    "src": [], 
    "third_party": true, 
    "type": "lib"
  }, 
  {
    "deps": [
      "boringssl", 
      "boringssl_test_util"
    ], 
    "headers": [], 
    "is_filegroup": false, 
    "language": "c++", 
    "name": "boringssl_newhope_vectors_test_lib", 
    "src": [], 
    "third_party": true, 
    "type": "lib"
  }, 
  {
    "deps": [
      "boringssl", 
      "boringssl_test_util"
    ], 
    "headers": [], 
    "is_filegroup": false, 
    "language": "c++", 
    "name": "boringssl_obj_test_lib", 
    "src": [], 
    "third_party": true, 
    "type": "lib"
  }, 
  {
    "deps": [
      "boringssl", 
      "boringssl_test_util"
    ], 
    "headers": [], 
    "is_filegroup": false, 
    "language": "c++", 
    "name": "boringssl_pkcs12_test_lib", 
    "src": [], 
    "third_party": true, 
    "type": "lib"
  }, 
  {
    "deps": [
      "boringssl", 
      "boringssl_test_util"
    ], 
    "headers": [], 
    "is_filegroup": false, 
    "language": "c++", 
    "name": "boringssl_pkcs8_test_lib", 
    "src": [], 
    "third_party": true, 
    "type": "lib"
  }, 
  {
    "deps": [
      "boringssl", 
      "boringssl_test_util"
    ], 
    "headers": [], 
    "is_filegroup": false, 
    "language": "c++", 
    "name": "boringssl_poly1305_test_lib", 
    "src": [], 
    "third_party": true, 
    "type": "lib"
  }, 
  {
    "deps": [
      "boringssl", 
      "boringssl_test_util"
    ], 
    "headers": [], 
    "is_filegroup": false, 
    "language": "c", 
    "name": "boringssl_refcount_test_lib", 
    "src": [], 
    "third_party": true, 
    "type": "lib"
  }, 
  {
    "deps": [
      "boringssl", 
      "boringssl_test_util"
    ], 
    "headers": [], 
    "is_filegroup": false, 
    "language": "c++", 
    "name": "boringssl_rsa_test_lib", 
    "src": [], 
    "third_party": true, 
    "type": "lib"
  }, 
  {
    "deps": [
      "boringssl", 
      "boringssl_test_util"
    ], 
    "headers": [], 
    "is_filegroup": false, 
    "language": "c", 
    "name": "boringssl_thread_test_lib", 
    "src": [], 
    "third_party": true, 
    "type": "lib"
  }, 
  {
    "deps": [
      "boringssl", 
      "boringssl_test_util"
    ], 
    "headers": [], 
    "is_filegroup": false, 
    "language": "c", 
    "name": "boringssl_pkcs7_test_lib", 
    "src": [], 
    "third_party": true, 
    "type": "lib"
  }, 
  {
    "deps": [
      "boringssl", 
      "boringssl_test_util"
    ], 
    "headers": [], 
    "is_filegroup": false, 
    "language": "c++", 
    "name": "boringssl_x509_test_lib", 
    "src": [], 
    "third_party": true, 
    "type": "lib"
  }, 
  {
    "deps": [
      "boringssl", 
      "boringssl_test_util"
    ], 
    "headers": [], 
    "is_filegroup": false, 
    "language": "c", 
    "name": "boringssl_tab_test_lib", 
    "src": [], 
    "third_party": true, 
    "type": "lib"
  }, 
  {
    "deps": [
      "boringssl", 
      "boringssl_test_util"
    ], 
    "headers": [], 
    "is_filegroup": false, 
    "language": "c", 
    "name": "boringssl_v3name_test_lib", 
    "src": [], 
    "third_party": true, 
    "type": "lib"
  }, 
  {
    "deps": [
      "boringssl", 
      "boringssl_test_util"
    ], 
    "headers": [], 
    "is_filegroup": false, 
    "language": "c++", 
    "name": "boringssl_ssl_test_lib", 
    "src": [], 
    "third_party": true, 
    "type": "lib"
  }, 
  {
    "deps": [], 
    "headers": [
      "third_party/benchmark/include/benchmark/benchmark.h", 
      "third_party/benchmark/include/benchmark/benchmark_api.h", 
      "third_party/benchmark/include/benchmark/macros.h", 
      "third_party/benchmark/include/benchmark/reporter.h", 
      "third_party/benchmark/src/arraysize.h", 
      "third_party/benchmark/src/benchmark_api_internal.h", 
      "third_party/benchmark/src/check.h", 
      "third_party/benchmark/src/colorprint.h", 
      "third_party/benchmark/src/commandlineflags.h", 
      "third_party/benchmark/src/complexity.h", 
      "third_party/benchmark/src/cycleclock.h", 
      "third_party/benchmark/src/internal_macros.h", 
      "third_party/benchmark/src/log.h", 
      "third_party/benchmark/src/mutex.h", 
      "third_party/benchmark/src/re.h", 
      "third_party/benchmark/src/sleep.h", 
      "third_party/benchmark/src/stat.h", 
      "third_party/benchmark/src/string_util.h", 
      "third_party/benchmark/src/sysinfo.h", 
      "third_party/benchmark/src/timers.h"
    ], 
    "is_filegroup": false, 
    "language": "c++", 
    "name": "benchmark", 
    "src": [], 
    "third_party": false, 
    "type": "lib"
  }, 
  {
    "deps": [], 
    "headers": [
      "third_party/zlib/crc32.h", 
      "third_party/zlib/deflate.h", 
      "third_party/zlib/gzguts.h", 
      "third_party/zlib/inffast.h", 
      "third_party/zlib/inffixed.h", 
      "third_party/zlib/inflate.h", 
      "third_party/zlib/inftrees.h", 
      "third_party/zlib/trees.h", 
      "third_party/zlib/zconf.h", 
      "third_party/zlib/zlib.h", 
      "third_party/zlib/zutil.h"
    ], 
    "is_filegroup": false, 
    "language": "c", 
    "name": "z", 
    "src": [], 
    "third_party": true, 
    "type": "lib"
  }, 
  {
    "deps": [
      "gpr", 
      "gpr_test_util", 
      "grpc_test_util_unsecure", 
      "grpc_unsecure"
    ], 
    "headers": [
      "test/core/bad_client/bad_client.h"
    ], 
    "is_filegroup": false, 
    "language": "c", 
    "name": "bad_client_test", 
    "src": [
      "test/core/bad_client/bad_client.c", 
      "test/core/bad_client/bad_client.h"
    ], 
    "third_party": false, 
    "type": "lib"
  }, 
  {
    "deps": [
      "gpr", 
      "gpr_test_util", 
      "grpc", 
      "grpc_test_util"
    ], 
    "headers": [
      "test/core/bad_ssl/server_common.h"
    ], 
    "is_filegroup": false, 
    "language": "c", 
    "name": "bad_ssl_test_server", 
    "src": [
      "test/core/bad_ssl/server_common.c", 
      "test/core/bad_ssl/server_common.h"
    ], 
    "third_party": false, 
    "type": "lib"
  }, 
  {
    "deps": [
      "gpr", 
      "gpr_test_util", 
      "grpc", 
      "grpc_test_util"
    ], 
    "headers": [
      "test/core/end2end/end2end_tests.h", 
      "test/core/end2end/tests/cancel_test_helpers.h"
    ], 
    "is_filegroup": false, 
    "language": "c", 
    "name": "end2end_tests", 
    "src": [
      "test/core/end2end/end2end_test_utils.c", 
      "test/core/end2end/end2end_tests.c", 
      "test/core/end2end/end2end_tests.h", 
      "test/core/end2end/tests/authority_not_supported.c", 
      "test/core/end2end/tests/bad_hostname.c", 
      "test/core/end2end/tests/binary_metadata.c", 
      "test/core/end2end/tests/call_creds.c", 
      "test/core/end2end/tests/cancel_after_accept.c", 
      "test/core/end2end/tests/cancel_after_client_done.c", 
      "test/core/end2end/tests/cancel_after_invoke.c", 
      "test/core/end2end/tests/cancel_before_invoke.c", 
      "test/core/end2end/tests/cancel_in_a_vacuum.c", 
      "test/core/end2end/tests/cancel_test_helpers.h", 
      "test/core/end2end/tests/cancel_with_status.c", 
      "test/core/end2end/tests/compressed_payload.c", 
      "test/core/end2end/tests/connectivity.c", 
      "test/core/end2end/tests/default_host.c", 
      "test/core/end2end/tests/disappearing_server.c", 
      "test/core/end2end/tests/empty_batch.c", 
      "test/core/end2end/tests/filter_call_init_fails.c", 
      "test/core/end2end/tests/filter_causes_close.c", 
      "test/core/end2end/tests/filter_latency.c", 
      "test/core/end2end/tests/graceful_server_shutdown.c", 
      "test/core/end2end/tests/high_initial_seqno.c", 
      "test/core/end2end/tests/hpack_size.c", 
      "test/core/end2end/tests/idempotent_request.c", 
      "test/core/end2end/tests/invoke_large_request.c", 
      "test/core/end2end/tests/large_metadata.c", 
      "test/core/end2end/tests/load_reporting_hook.c", 
      "test/core/end2end/tests/max_concurrent_streams.c", 
      "test/core/end2end/tests/max_message_length.c", 
      "test/core/end2end/tests/negative_deadline.c", 
      "test/core/end2end/tests/network_status_change.c", 
      "test/core/end2end/tests/no_logging.c", 
      "test/core/end2end/tests/no_op.c", 
      "test/core/end2end/tests/payload.c", 
      "test/core/end2end/tests/ping.c", 
      "test/core/end2end/tests/ping_pong_streaming.c", 
      "test/core/end2end/tests/registered_call.c", 
      "test/core/end2end/tests/request_with_flags.c", 
      "test/core/end2end/tests/request_with_payload.c", 
      "test/core/end2end/tests/resource_quota_server.c", 
      "test/core/end2end/tests/server_finishes_request.c", 
      "test/core/end2end/tests/shutdown_finishes_calls.c", 
      "test/core/end2end/tests/shutdown_finishes_tags.c", 
      "test/core/end2end/tests/simple_cacheable_request.c", 
      "test/core/end2end/tests/simple_delayed_request.c", 
      "test/core/end2end/tests/simple_metadata.c", 
      "test/core/end2end/tests/simple_request.c", 
      "test/core/end2end/tests/streaming_error_response.c", 
      "test/core/end2end/tests/trailing_metadata.c", 
      "test/core/end2end/tests/write_buffering.c", 
      "test/core/end2end/tests/write_buffering_at_end.c"
    ], 
    "third_party": false, 
    "type": "lib"
  }, 
  {
    "deps": [
      "gpr", 
      "gpr_test_util", 
      "grpc_test_util_unsecure", 
      "grpc_unsecure"
    ], 
    "headers": [
      "test/core/end2end/end2end_tests.h", 
      "test/core/end2end/tests/cancel_test_helpers.h"
    ], 
    "is_filegroup": false, 
    "language": "c", 
    "name": "end2end_nosec_tests", 
    "src": [
      "test/core/end2end/end2end_nosec_tests.c", 
      "test/core/end2end/end2end_test_utils.c", 
      "test/core/end2end/end2end_tests.h", 
      "test/core/end2end/tests/authority_not_supported.c", 
      "test/core/end2end/tests/bad_hostname.c", 
      "test/core/end2end/tests/binary_metadata.c", 
      "test/core/end2end/tests/cancel_after_accept.c", 
      "test/core/end2end/tests/cancel_after_client_done.c", 
      "test/core/end2end/tests/cancel_after_invoke.c", 
      "test/core/end2end/tests/cancel_before_invoke.c", 
      "test/core/end2end/tests/cancel_in_a_vacuum.c", 
      "test/core/end2end/tests/cancel_test_helpers.h", 
      "test/core/end2end/tests/cancel_with_status.c", 
      "test/core/end2end/tests/compressed_payload.c", 
      "test/core/end2end/tests/connectivity.c", 
      "test/core/end2end/tests/default_host.c", 
      "test/core/end2end/tests/disappearing_server.c", 
      "test/core/end2end/tests/empty_batch.c", 
      "test/core/end2end/tests/filter_call_init_fails.c", 
      "test/core/end2end/tests/filter_causes_close.c", 
      "test/core/end2end/tests/filter_latency.c", 
      "test/core/end2end/tests/graceful_server_shutdown.c", 
      "test/core/end2end/tests/high_initial_seqno.c", 
      "test/core/end2end/tests/hpack_size.c", 
      "test/core/end2end/tests/idempotent_request.c", 
      "test/core/end2end/tests/invoke_large_request.c", 
      "test/core/end2end/tests/large_metadata.c", 
      "test/core/end2end/tests/load_reporting_hook.c", 
      "test/core/end2end/tests/max_concurrent_streams.c", 
      "test/core/end2end/tests/max_message_length.c", 
      "test/core/end2end/tests/negative_deadline.c", 
      "test/core/end2end/tests/network_status_change.c", 
      "test/core/end2end/tests/no_logging.c", 
      "test/core/end2end/tests/no_op.c", 
      "test/core/end2end/tests/payload.c", 
      "test/core/end2end/tests/ping.c", 
      "test/core/end2end/tests/ping_pong_streaming.c", 
      "test/core/end2end/tests/registered_call.c", 
      "test/core/end2end/tests/request_with_flags.c", 
      "test/core/end2end/tests/request_with_payload.c", 
      "test/core/end2end/tests/resource_quota_server.c", 
      "test/core/end2end/tests/server_finishes_request.c", 
      "test/core/end2end/tests/shutdown_finishes_calls.c", 
      "test/core/end2end/tests/shutdown_finishes_tags.c", 
      "test/core/end2end/tests/simple_cacheable_request.c", 
      "test/core/end2end/tests/simple_delayed_request.c", 
      "test/core/end2end/tests/simple_metadata.c", 
      "test/core/end2end/tests/simple_request.c", 
      "test/core/end2end/tests/streaming_error_response.c", 
      "test/core/end2end/tests/trailing_metadata.c", 
      "test/core/end2end/tests/write_buffering.c", 
      "test/core/end2end/tests/write_buffering_at_end.c"
    ], 
    "third_party": false, 
    "type": "lib"
  }, 
  {
    "deps": [
      "gpr", 
      "grpc_base", 
      "nanopb"
    ], 
    "headers": [
      "include/grpc/census.h", 
      "src/core/ext/census/aggregation.h", 
      "src/core/ext/census/base_resources.h", 
      "src/core/ext/census/census_interface.h", 
      "src/core/ext/census/census_rpc_stats.h", 
      "src/core/ext/census/gen/census.pb.h", 
      "src/core/ext/census/gen/trace_context.pb.h", 
      "src/core/ext/census/grpc_filter.h", 
      "src/core/ext/census/mlog.h", 
      "src/core/ext/census/resource.h", 
      "src/core/ext/census/rpc_metric_id.h", 
      "src/core/ext/census/trace_context.h"
    ], 
    "is_filegroup": true, 
    "language": "c", 
    "name": "census", 
    "src": [
      "include/grpc/census.h", 
      "src/core/ext/census/aggregation.h", 
      "src/core/ext/census/base_resources.c", 
      "src/core/ext/census/base_resources.h", 
      "src/core/ext/census/census_interface.h", 
      "src/core/ext/census/census_rpc_stats.h", 
      "src/core/ext/census/context.c", 
      "src/core/ext/census/gen/census.pb.c", 
      "src/core/ext/census/gen/census.pb.h", 
      "src/core/ext/census/gen/trace_context.pb.c", 
      "src/core/ext/census/gen/trace_context.pb.h", 
      "src/core/ext/census/grpc_context.c", 
      "src/core/ext/census/grpc_filter.c", 
      "src/core/ext/census/grpc_filter.h", 
      "src/core/ext/census/grpc_plugin.c", 
      "src/core/ext/census/initialize.c", 
      "src/core/ext/census/mlog.c", 
      "src/core/ext/census/mlog.h", 
      "src/core/ext/census/operation.c", 
      "src/core/ext/census/placeholders.c", 
      "src/core/ext/census/resource.c", 
      "src/core/ext/census/resource.h", 
      "src/core/ext/census/rpc_metric_id.h", 
      "src/core/ext/census/trace_context.c", 
      "src/core/ext/census/trace_context.h", 
      "src/core/ext/census/tracing.c"
    ], 
    "third_party": false, 
    "type": "filegroup"
  }, 
  {
    "deps": [
      "gpr_codegen"
    ], 
    "headers": [
      "include/grpc/support/alloc.h", 
      "include/grpc/support/atm.h", 
      "include/grpc/support/atm_gcc_atomic.h", 
      "include/grpc/support/atm_gcc_sync.h", 
      "include/grpc/support/atm_windows.h", 
      "include/grpc/support/avl.h", 
      "include/grpc/support/cmdline.h", 
      "include/grpc/support/cpu.h", 
      "include/grpc/support/histogram.h", 
      "include/grpc/support/host_port.h", 
      "include/grpc/support/log.h", 
      "include/grpc/support/log_windows.h", 
      "include/grpc/support/port_platform.h", 
      "include/grpc/support/string_util.h", 
      "include/grpc/support/subprocess.h", 
      "include/grpc/support/sync.h", 
      "include/grpc/support/sync_generic.h", 
      "include/grpc/support/sync_posix.h", 
      "include/grpc/support/sync_windows.h", 
      "include/grpc/support/thd.h", 
      "include/grpc/support/time.h", 
      "include/grpc/support/tls.h", 
      "include/grpc/support/tls_gcc.h", 
      "include/grpc/support/tls_msvc.h", 
      "include/grpc/support/tls_pthread.h", 
      "include/grpc/support/useful.h", 
      "src/core/lib/profiling/timers.h", 
      "src/core/lib/support/backoff.h", 
      "src/core/lib/support/block_annotate.h", 
      "src/core/lib/support/env.h", 
      "src/core/lib/support/mpscq.h", 
      "src/core/lib/support/murmur_hash.h", 
      "src/core/lib/support/stack_lockfree.h", 
      "src/core/lib/support/string.h", 
      "src/core/lib/support/string_windows.h", 
      "src/core/lib/support/thd_internal.h", 
      "src/core/lib/support/time_precise.h", 
      "src/core/lib/support/tmpfile.h"
    ], 
    "is_filegroup": true, 
    "language": "c", 
    "name": "gpr_base", 
    "src": [
      "include/grpc/support/alloc.h", 
      "include/grpc/support/atm.h", 
      "include/grpc/support/atm_gcc_atomic.h", 
      "include/grpc/support/atm_gcc_sync.h", 
      "include/grpc/support/atm_windows.h", 
      "include/grpc/support/avl.h", 
      "include/grpc/support/cmdline.h", 
      "include/grpc/support/cpu.h", 
      "include/grpc/support/histogram.h", 
      "include/grpc/support/host_port.h", 
      "include/grpc/support/log.h", 
      "include/grpc/support/log_windows.h", 
      "include/grpc/support/port_platform.h", 
      "include/grpc/support/string_util.h", 
      "include/grpc/support/subprocess.h", 
      "include/grpc/support/sync.h", 
      "include/grpc/support/sync_generic.h", 
      "include/grpc/support/sync_posix.h", 
      "include/grpc/support/sync_windows.h", 
      "include/grpc/support/thd.h", 
      "include/grpc/support/time.h", 
      "include/grpc/support/tls.h", 
      "include/grpc/support/tls_gcc.h", 
      "include/grpc/support/tls_msvc.h", 
      "include/grpc/support/tls_pthread.h", 
      "include/grpc/support/useful.h", 
      "src/core/lib/profiling/basic_timers.c", 
      "src/core/lib/profiling/stap_timers.c", 
      "src/core/lib/profiling/timers.h", 
      "src/core/lib/support/alloc.c", 
      "src/core/lib/support/avl.c", 
      "src/core/lib/support/backoff.c", 
      "src/core/lib/support/backoff.h", 
      "src/core/lib/support/block_annotate.h", 
      "src/core/lib/support/cmdline.c", 
      "src/core/lib/support/cpu_iphone.c", 
      "src/core/lib/support/cpu_linux.c", 
      "src/core/lib/support/cpu_posix.c", 
      "src/core/lib/support/cpu_windows.c", 
      "src/core/lib/support/env.h", 
      "src/core/lib/support/env_linux.c", 
      "src/core/lib/support/env_posix.c", 
      "src/core/lib/support/env_windows.c", 
      "src/core/lib/support/histogram.c", 
      "src/core/lib/support/host_port.c", 
      "src/core/lib/support/log.c", 
      "src/core/lib/support/log_android.c", 
      "src/core/lib/support/log_linux.c", 
      "src/core/lib/support/log_posix.c", 
      "src/core/lib/support/log_windows.c", 
      "src/core/lib/support/mpscq.c", 
      "src/core/lib/support/mpscq.h", 
      "src/core/lib/support/murmur_hash.c", 
      "src/core/lib/support/murmur_hash.h", 
      "src/core/lib/support/stack_lockfree.c", 
      "src/core/lib/support/stack_lockfree.h", 
      "src/core/lib/support/string.c", 
      "src/core/lib/support/string.h", 
      "src/core/lib/support/string_posix.c", 
      "src/core/lib/support/string_util_windows.c", 
      "src/core/lib/support/string_windows.c", 
      "src/core/lib/support/string_windows.h", 
      "src/core/lib/support/subprocess_posix.c", 
      "src/core/lib/support/subprocess_windows.c", 
      "src/core/lib/support/sync.c", 
      "src/core/lib/support/sync_posix.c", 
      "src/core/lib/support/sync_windows.c", 
      "src/core/lib/support/thd.c", 
      "src/core/lib/support/thd_internal.h", 
      "src/core/lib/support/thd_posix.c", 
      "src/core/lib/support/thd_windows.c", 
      "src/core/lib/support/time.c", 
      "src/core/lib/support/time_posix.c", 
      "src/core/lib/support/time_precise.c", 
      "src/core/lib/support/time_precise.h", 
      "src/core/lib/support/time_windows.c", 
      "src/core/lib/support/tls_pthread.c", 
      "src/core/lib/support/tmpfile.h", 
      "src/core/lib/support/tmpfile_msys.c", 
      "src/core/lib/support/tmpfile_posix.c", 
      "src/core/lib/support/tmpfile_windows.c", 
      "src/core/lib/support/wrap_memcpy.c"
    ], 
    "third_party": false, 
    "type": "filegroup"
  }, 
  {
    "deps": [], 
    "headers": [
      "include/grpc/impl/codegen/atm.h", 
      "include/grpc/impl/codegen/atm_gcc_atomic.h", 
      "include/grpc/impl/codegen/atm_gcc_sync.h", 
      "include/grpc/impl/codegen/atm_windows.h", 
      "include/grpc/impl/codegen/gpr_slice.h", 
      "include/grpc/impl/codegen/gpr_types.h", 
      "include/grpc/impl/codegen/port_platform.h", 
      "include/grpc/impl/codegen/slice.h", 
      "include/grpc/impl/codegen/sync.h", 
      "include/grpc/impl/codegen/sync_generic.h", 
      "include/grpc/impl/codegen/sync_posix.h", 
      "include/grpc/impl/codegen/sync_windows.h"
    ], 
    "is_filegroup": true, 
    "language": "c", 
    "name": "gpr_codegen", 
    "src": [
      "include/grpc/impl/codegen/atm.h", 
      "include/grpc/impl/codegen/atm_gcc_atomic.h", 
      "include/grpc/impl/codegen/atm_gcc_sync.h", 
      "include/grpc/impl/codegen/atm_windows.h", 
      "include/grpc/impl/codegen/gpr_slice.h", 
      "include/grpc/impl/codegen/gpr_types.h", 
      "include/grpc/impl/codegen/port_platform.h", 
      "include/grpc/impl/codegen/slice.h", 
      "include/grpc/impl/codegen/sync.h", 
      "include/grpc/impl/codegen/sync_generic.h", 
      "include/grpc/impl/codegen/sync_posix.h", 
      "include/grpc/impl/codegen/sync_windows.h"
    ], 
    "third_party": false, 
    "type": "filegroup"
  }, 
  {
    "deps": [
      "gpr", 
      "grpc_codegen"
    ], 
    "headers": [
      "include/grpc/byte_buffer.h", 
      "include/grpc/byte_buffer_reader.h", 
      "include/grpc/compression.h", 
      "include/grpc/grpc.h", 
      "include/grpc/grpc_posix.h", 
      "include/grpc/grpc_security_constants.h", 
      "include/grpc/slice.h", 
      "include/grpc/slice_buffer.h", 
      "include/grpc/status.h", 
      "src/core/lib/channel/channel_args.h", 
      "src/core/lib/channel/channel_stack.h", 
      "src/core/lib/channel/channel_stack_builder.h", 
      "src/core/lib/channel/compress_filter.h", 
      "src/core/lib/channel/connected_channel.h", 
      "src/core/lib/channel/context.h", 
      "src/core/lib/channel/deadline_filter.h", 
      "src/core/lib/channel/handshaker.h", 
      "src/core/lib/channel/handshaker_factory.h", 
      "src/core/lib/channel/handshaker_registry.h", 
      "src/core/lib/channel/http_client_filter.h", 
      "src/core/lib/channel/http_server_filter.h", 
      "src/core/lib/channel/message_size_filter.h", 
      "src/core/lib/compression/algorithm_metadata.h", 
      "src/core/lib/compression/message_compress.h", 
      "src/core/lib/debug/trace.h", 
      "src/core/lib/http/format_request.h", 
      "src/core/lib/http/httpcli.h", 
      "src/core/lib/http/parser.h", 
      "src/core/lib/iomgr/closure.h", 
      "src/core/lib/iomgr/combiner.h", 
      "src/core/lib/iomgr/endpoint.h", 
      "src/core/lib/iomgr/endpoint_pair.h", 
      "src/core/lib/iomgr/error.h", 
      "src/core/lib/iomgr/error_internal.h", 
      "src/core/lib/iomgr/ev_epoll_linux.h", 
      "src/core/lib/iomgr/ev_poll_posix.h", 
      "src/core/lib/iomgr/ev_posix.h", 
      "src/core/lib/iomgr/exec_ctx.h", 
      "src/core/lib/iomgr/executor.h", 
      "src/core/lib/iomgr/iocp_windows.h", 
      "src/core/lib/iomgr/iomgr.h", 
      "src/core/lib/iomgr/iomgr_internal.h", 
      "src/core/lib/iomgr/iomgr_posix.h", 
      "src/core/lib/iomgr/load_file.h", 
      "src/core/lib/iomgr/network_status_tracker.h", 
      "src/core/lib/iomgr/polling_entity.h", 
      "src/core/lib/iomgr/pollset.h", 
      "src/core/lib/iomgr/pollset_set.h", 
      "src/core/lib/iomgr/pollset_set_windows.h", 
      "src/core/lib/iomgr/pollset_uv.h", 
      "src/core/lib/iomgr/pollset_windows.h", 
      "src/core/lib/iomgr/port.h", 
      "src/core/lib/iomgr/resolve_address.h", 
      "src/core/lib/iomgr/resource_quota.h", 
      "src/core/lib/iomgr/sockaddr.h", 
      "src/core/lib/iomgr/sockaddr_posix.h", 
      "src/core/lib/iomgr/sockaddr_utils.h", 
      "src/core/lib/iomgr/sockaddr_windows.h", 
      "src/core/lib/iomgr/socket_mutator.h", 
      "src/core/lib/iomgr/socket_utils.h", 
      "src/core/lib/iomgr/socket_utils_posix.h", 
      "src/core/lib/iomgr/socket_windows.h", 
      "src/core/lib/iomgr/tcp_client.h", 
      "src/core/lib/iomgr/tcp_client_posix.h", 
      "src/core/lib/iomgr/tcp_posix.h", 
      "src/core/lib/iomgr/tcp_server.h", 
      "src/core/lib/iomgr/tcp_uv.h", 
      "src/core/lib/iomgr/tcp_windows.h", 
      "src/core/lib/iomgr/time_averaged_stats.h", 
      "src/core/lib/iomgr/timer.h", 
      "src/core/lib/iomgr/timer_generic.h", 
      "src/core/lib/iomgr/timer_heap.h", 
      "src/core/lib/iomgr/timer_uv.h", 
      "src/core/lib/iomgr/udp_server.h", 
      "src/core/lib/iomgr/unix_sockets_posix.h", 
      "src/core/lib/iomgr/wakeup_fd_cv.h", 
      "src/core/lib/iomgr/wakeup_fd_pipe.h", 
      "src/core/lib/iomgr/wakeup_fd_posix.h", 
      "src/core/lib/iomgr/workqueue.h", 
      "src/core/lib/iomgr/workqueue_uv.h", 
      "src/core/lib/iomgr/workqueue_windows.h", 
      "src/core/lib/json/json.h", 
      "src/core/lib/json/json_common.h", 
      "src/core/lib/json/json_reader.h", 
      "src/core/lib/json/json_writer.h", 
      "src/core/lib/slice/percent_encoding.h", 
      "src/core/lib/slice/slice_hash_table.h", 
      "src/core/lib/slice/slice_internal.h", 
      "src/core/lib/slice/slice_string_helpers.h", 
      "src/core/lib/surface/api_trace.h", 
      "src/core/lib/surface/call.h", 
      "src/core/lib/surface/call_test_only.h", 
      "src/core/lib/surface/channel.h", 
      "src/core/lib/surface/channel_init.h", 
      "src/core/lib/surface/channel_stack_type.h", 
      "src/core/lib/surface/completion_queue.h", 
      "src/core/lib/surface/event_string.h", 
      "src/core/lib/surface/init.h", 
      "src/core/lib/surface/lame_client.h", 
      "src/core/lib/surface/server.h", 
      "src/core/lib/surface/validate_metadata.h", 
      "src/core/lib/transport/byte_stream.h", 
      "src/core/lib/transport/connectivity_state.h", 
      "src/core/lib/transport/error_utils.h", 
      "src/core/lib/transport/http2_errors.h", 
      "src/core/lib/transport/metadata.h", 
      "src/core/lib/transport/metadata_batch.h", 
      "src/core/lib/transport/pid_controller.h", 
      "src/core/lib/transport/service_config.h", 
      "src/core/lib/transport/static_metadata.h", 
      "src/core/lib/transport/status_conversion.h", 
      "src/core/lib/transport/timeout_encoding.h", 
      "src/core/lib/transport/transport.h", 
      "src/core/lib/transport/transport_impl.h"
    ], 
    "is_filegroup": true, 
    "language": "c", 
    "name": "grpc_base", 
    "src": [
      "include/grpc/byte_buffer.h", 
      "include/grpc/byte_buffer_reader.h", 
      "include/grpc/compression.h", 
      "include/grpc/grpc.h", 
      "include/grpc/grpc_posix.h", 
      "include/grpc/grpc_security_constants.h", 
      "include/grpc/slice.h", 
      "include/grpc/slice_buffer.h", 
      "include/grpc/status.h", 
      "src/core/lib/channel/channel_args.c", 
      "src/core/lib/channel/channel_args.h", 
      "src/core/lib/channel/channel_stack.c", 
      "src/core/lib/channel/channel_stack.h", 
      "src/core/lib/channel/channel_stack_builder.c", 
      "src/core/lib/channel/channel_stack_builder.h", 
      "src/core/lib/channel/compress_filter.c", 
      "src/core/lib/channel/compress_filter.h", 
      "src/core/lib/channel/connected_channel.c", 
      "src/core/lib/channel/connected_channel.h", 
      "src/core/lib/channel/context.h", 
      "src/core/lib/channel/deadline_filter.c", 
      "src/core/lib/channel/deadline_filter.h", 
      "src/core/lib/channel/handshaker.c", 
      "src/core/lib/channel/handshaker.h", 
      "src/core/lib/channel/handshaker_factory.c", 
      "src/core/lib/channel/handshaker_factory.h", 
      "src/core/lib/channel/handshaker_registry.c", 
      "src/core/lib/channel/handshaker_registry.h", 
      "src/core/lib/channel/http_client_filter.c", 
      "src/core/lib/channel/http_client_filter.h", 
      "src/core/lib/channel/http_server_filter.c", 
      "src/core/lib/channel/http_server_filter.h", 
      "src/core/lib/channel/message_size_filter.c", 
      "src/core/lib/channel/message_size_filter.h", 
      "src/core/lib/compression/algorithm_metadata.h", 
      "src/core/lib/compression/compression.c", 
      "src/core/lib/compression/message_compress.c", 
      "src/core/lib/compression/message_compress.h", 
      "src/core/lib/debug/trace.c", 
      "src/core/lib/debug/trace.h", 
      "src/core/lib/http/format_request.c", 
      "src/core/lib/http/format_request.h", 
      "src/core/lib/http/httpcli.c", 
      "src/core/lib/http/httpcli.h", 
      "src/core/lib/http/parser.c", 
      "src/core/lib/http/parser.h", 
      "src/core/lib/iomgr/closure.c", 
      "src/core/lib/iomgr/closure.h", 
      "src/core/lib/iomgr/combiner.c", 
      "src/core/lib/iomgr/combiner.h", 
      "src/core/lib/iomgr/endpoint.c", 
      "src/core/lib/iomgr/endpoint.h", 
      "src/core/lib/iomgr/endpoint_pair.h", 
      "src/core/lib/iomgr/endpoint_pair_posix.c", 
      "src/core/lib/iomgr/endpoint_pair_uv.c", 
      "src/core/lib/iomgr/endpoint_pair_windows.c", 
      "src/core/lib/iomgr/error.c", 
      "src/core/lib/iomgr/error.h", 
      "src/core/lib/iomgr/error_internal.h", 
      "src/core/lib/iomgr/ev_epoll_linux.c", 
      "src/core/lib/iomgr/ev_epoll_linux.h", 
      "src/core/lib/iomgr/ev_poll_posix.c", 
      "src/core/lib/iomgr/ev_poll_posix.h", 
      "src/core/lib/iomgr/ev_posix.c", 
      "src/core/lib/iomgr/ev_posix.h", 
      "src/core/lib/iomgr/exec_ctx.c", 
      "src/core/lib/iomgr/exec_ctx.h", 
      "src/core/lib/iomgr/executor.c", 
      "src/core/lib/iomgr/executor.h", 
      "src/core/lib/iomgr/iocp_windows.c", 
      "src/core/lib/iomgr/iocp_windows.h", 
      "src/core/lib/iomgr/iomgr.c", 
      "src/core/lib/iomgr/iomgr.h", 
      "src/core/lib/iomgr/iomgr_internal.h", 
      "src/core/lib/iomgr/iomgr_posix.c", 
      "src/core/lib/iomgr/iomgr_posix.h", 
      "src/core/lib/iomgr/iomgr_uv.c", 
      "src/core/lib/iomgr/iomgr_windows.c", 
      "src/core/lib/iomgr/load_file.c", 
      "src/core/lib/iomgr/load_file.h", 
      "src/core/lib/iomgr/network_status_tracker.c", 
      "src/core/lib/iomgr/network_status_tracker.h", 
      "src/core/lib/iomgr/polling_entity.c", 
      "src/core/lib/iomgr/polling_entity.h", 
      "src/core/lib/iomgr/pollset.h", 
      "src/core/lib/iomgr/pollset_set.h", 
      "src/core/lib/iomgr/pollset_set_uv.c", 
      "src/core/lib/iomgr/pollset_set_windows.c", 
      "src/core/lib/iomgr/pollset_set_windows.h", 
      "src/core/lib/iomgr/pollset_uv.c", 
      "src/core/lib/iomgr/pollset_uv.h", 
      "src/core/lib/iomgr/pollset_windows.c", 
      "src/core/lib/iomgr/pollset_windows.h", 
      "src/core/lib/iomgr/port.h", 
      "src/core/lib/iomgr/resolve_address.h", 
      "src/core/lib/iomgr/resolve_address_posix.c", 
      "src/core/lib/iomgr/resolve_address_uv.c", 
      "src/core/lib/iomgr/resolve_address_windows.c", 
      "src/core/lib/iomgr/resource_quota.c", 
      "src/core/lib/iomgr/resource_quota.h", 
      "src/core/lib/iomgr/sockaddr.h", 
      "src/core/lib/iomgr/sockaddr_posix.h", 
      "src/core/lib/iomgr/sockaddr_utils.c", 
      "src/core/lib/iomgr/sockaddr_utils.h", 
      "src/core/lib/iomgr/sockaddr_windows.h", 
      "src/core/lib/iomgr/socket_mutator.c", 
      "src/core/lib/iomgr/socket_mutator.h", 
      "src/core/lib/iomgr/socket_utils.h", 
      "src/core/lib/iomgr/socket_utils_common_posix.c", 
      "src/core/lib/iomgr/socket_utils_linux.c", 
      "src/core/lib/iomgr/socket_utils_posix.c", 
      "src/core/lib/iomgr/socket_utils_posix.h", 
      "src/core/lib/iomgr/socket_utils_uv.c", 
      "src/core/lib/iomgr/socket_utils_windows.c", 
      "src/core/lib/iomgr/socket_windows.c", 
      "src/core/lib/iomgr/socket_windows.h", 
      "src/core/lib/iomgr/tcp_client.h", 
      "src/core/lib/iomgr/tcp_client_posix.c", 
      "src/core/lib/iomgr/tcp_client_posix.h", 
      "src/core/lib/iomgr/tcp_client_uv.c", 
      "src/core/lib/iomgr/tcp_client_windows.c", 
      "src/core/lib/iomgr/tcp_posix.c", 
      "src/core/lib/iomgr/tcp_posix.h", 
      "src/core/lib/iomgr/tcp_server.h", 
      "src/core/lib/iomgr/tcp_server_posix.c", 
      "src/core/lib/iomgr/tcp_server_uv.c", 
      "src/core/lib/iomgr/tcp_server_windows.c", 
      "src/core/lib/iomgr/tcp_uv.c", 
      "src/core/lib/iomgr/tcp_uv.h", 
      "src/core/lib/iomgr/tcp_windows.c", 
      "src/core/lib/iomgr/tcp_windows.h", 
      "src/core/lib/iomgr/time_averaged_stats.c", 
      "src/core/lib/iomgr/time_averaged_stats.h", 
      "src/core/lib/iomgr/timer.h", 
      "src/core/lib/iomgr/timer_generic.c", 
      "src/core/lib/iomgr/timer_generic.h", 
      "src/core/lib/iomgr/timer_heap.c", 
      "src/core/lib/iomgr/timer_heap.h", 
      "src/core/lib/iomgr/timer_uv.c", 
      "src/core/lib/iomgr/timer_uv.h", 
      "src/core/lib/iomgr/udp_server.c", 
      "src/core/lib/iomgr/udp_server.h", 
      "src/core/lib/iomgr/unix_sockets_posix.c", 
      "src/core/lib/iomgr/unix_sockets_posix.h", 
      "src/core/lib/iomgr/unix_sockets_posix_noop.c", 
      "src/core/lib/iomgr/wakeup_fd_cv.c", 
      "src/core/lib/iomgr/wakeup_fd_cv.h", 
      "src/core/lib/iomgr/wakeup_fd_eventfd.c", 
      "src/core/lib/iomgr/wakeup_fd_nospecial.c", 
      "src/core/lib/iomgr/wakeup_fd_pipe.c", 
      "src/core/lib/iomgr/wakeup_fd_pipe.h", 
      "src/core/lib/iomgr/wakeup_fd_posix.c", 
      "src/core/lib/iomgr/wakeup_fd_posix.h", 
      "src/core/lib/iomgr/workqueue.h", 
      "src/core/lib/iomgr/workqueue_uv.c", 
      "src/core/lib/iomgr/workqueue_uv.h", 
      "src/core/lib/iomgr/workqueue_windows.c", 
      "src/core/lib/iomgr/workqueue_windows.h", 
      "src/core/lib/json/json.c", 
      "src/core/lib/json/json.h", 
      "src/core/lib/json/json_common.h", 
      "src/core/lib/json/json_reader.c", 
      "src/core/lib/json/json_reader.h", 
      "src/core/lib/json/json_string.c", 
      "src/core/lib/json/json_writer.c", 
      "src/core/lib/json/json_writer.h", 
      "src/core/lib/slice/percent_encoding.c", 
      "src/core/lib/slice/percent_encoding.h", 
      "src/core/lib/slice/slice.c", 
      "src/core/lib/slice/slice_buffer.c", 
      "src/core/lib/slice/slice_hash_table.c", 
      "src/core/lib/slice/slice_hash_table.h", 
      "src/core/lib/slice/slice_intern.c", 
      "src/core/lib/slice/slice_internal.h", 
      "src/core/lib/slice/slice_string_helpers.c", 
      "src/core/lib/slice/slice_string_helpers.h", 
      "src/core/lib/surface/alarm.c", 
      "src/core/lib/surface/api_trace.c", 
      "src/core/lib/surface/api_trace.h", 
      "src/core/lib/surface/byte_buffer.c", 
      "src/core/lib/surface/byte_buffer_reader.c", 
      "src/core/lib/surface/call.c", 
      "src/core/lib/surface/call.h", 
      "src/core/lib/surface/call_details.c", 
      "src/core/lib/surface/call_log_batch.c", 
      "src/core/lib/surface/call_test_only.h", 
      "src/core/lib/surface/channel.c", 
      "src/core/lib/surface/channel.h", 
      "src/core/lib/surface/channel_init.c", 
      "src/core/lib/surface/channel_init.h", 
      "src/core/lib/surface/channel_ping.c", 
      "src/core/lib/surface/channel_stack_type.c", 
      "src/core/lib/surface/channel_stack_type.h", 
      "src/core/lib/surface/completion_queue.c", 
      "src/core/lib/surface/completion_queue.h", 
      "src/core/lib/surface/event_string.c", 
      "src/core/lib/surface/event_string.h", 
      "src/core/lib/surface/init.h", 
      "src/core/lib/surface/lame_client.c", 
      "src/core/lib/surface/lame_client.h", 
      "src/core/lib/surface/metadata_array.c", 
      "src/core/lib/surface/server.c", 
      "src/core/lib/surface/server.h", 
      "src/core/lib/surface/validate_metadata.c", 
      "src/core/lib/surface/validate_metadata.h", 
      "src/core/lib/surface/version.c", 
      "src/core/lib/transport/byte_stream.c", 
      "src/core/lib/transport/byte_stream.h", 
      "src/core/lib/transport/connectivity_state.c", 
      "src/core/lib/transport/connectivity_state.h", 
      "src/core/lib/transport/error_utils.c", 
      "src/core/lib/transport/error_utils.h", 
      "src/core/lib/transport/http2_errors.h", 
      "src/core/lib/transport/metadata.c", 
      "src/core/lib/transport/metadata.h", 
      "src/core/lib/transport/metadata_batch.c", 
      "src/core/lib/transport/metadata_batch.h", 
      "src/core/lib/transport/pid_controller.c", 
      "src/core/lib/transport/pid_controller.h", 
      "src/core/lib/transport/service_config.c", 
      "src/core/lib/transport/service_config.h", 
      "src/core/lib/transport/static_metadata.c", 
      "src/core/lib/transport/static_metadata.h", 
      "src/core/lib/transport/status_conversion.c", 
      "src/core/lib/transport/status_conversion.h", 
      "src/core/lib/transport/timeout_encoding.c", 
      "src/core/lib/transport/timeout_encoding.h", 
      "src/core/lib/transport/transport.c", 
      "src/core/lib/transport/transport.h", 
      "src/core/lib/transport/transport_impl.h", 
      "src/core/lib/transport/transport_op_string.c"
    ], 
    "third_party": false, 
    "type": "filegroup"
  }, 
  {
    "deps": [
      "gpr", 
      "grpc_base"
    ], 
    "headers": [
      "src/core/ext/client_channel/client_channel.h", 
      "src/core/ext/client_channel/client_channel_factory.h", 
      "src/core/ext/client_channel/connector.h", 
      "src/core/ext/client_channel/http_connect_handshaker.h", 
      "src/core/ext/client_channel/http_proxy.h", 
      "src/core/ext/client_channel/initial_connect_string.h", 
      "src/core/ext/client_channel/lb_policy.h", 
      "src/core/ext/client_channel/lb_policy_factory.h", 
      "src/core/ext/client_channel/lb_policy_registry.h", 
      "src/core/ext/client_channel/parse_address.h", 
      "src/core/ext/client_channel/proxy_mapper.h", 
      "src/core/ext/client_channel/proxy_mapper_registry.h", 
      "src/core/ext/client_channel/resolver.h", 
      "src/core/ext/client_channel/resolver_factory.h", 
      "src/core/ext/client_channel/resolver_registry.h", 
      "src/core/ext/client_channel/subchannel.h", 
      "src/core/ext/client_channel/subchannel_index.h", 
      "src/core/ext/client_channel/uri_parser.h"
    ], 
    "is_filegroup": true, 
    "language": "c", 
    "name": "grpc_client_channel", 
    "src": [
      "src/core/ext/client_channel/channel_connectivity.c", 
      "src/core/ext/client_channel/client_channel.c", 
      "src/core/ext/client_channel/client_channel.h", 
      "src/core/ext/client_channel/client_channel_factory.c", 
      "src/core/ext/client_channel/client_channel_factory.h", 
      "src/core/ext/client_channel/client_channel_plugin.c", 
      "src/core/ext/client_channel/connector.c", 
      "src/core/ext/client_channel/connector.h", 
      "src/core/ext/client_channel/default_initial_connect_string.c", 
      "src/core/ext/client_channel/http_connect_handshaker.c", 
      "src/core/ext/client_channel/http_connect_handshaker.h", 
      "src/core/ext/client_channel/http_proxy.c", 
      "src/core/ext/client_channel/http_proxy.h", 
      "src/core/ext/client_channel/initial_connect_string.c", 
      "src/core/ext/client_channel/initial_connect_string.h", 
      "src/core/ext/client_channel/lb_policy.c", 
      "src/core/ext/client_channel/lb_policy.h", 
      "src/core/ext/client_channel/lb_policy_factory.c", 
      "src/core/ext/client_channel/lb_policy_factory.h", 
      "src/core/ext/client_channel/lb_policy_registry.c", 
      "src/core/ext/client_channel/lb_policy_registry.h", 
      "src/core/ext/client_channel/parse_address.c", 
      "src/core/ext/client_channel/parse_address.h", 
      "src/core/ext/client_channel/proxy_mapper.c", 
      "src/core/ext/client_channel/proxy_mapper.h", 
      "src/core/ext/client_channel/proxy_mapper_registry.c", 
      "src/core/ext/client_channel/proxy_mapper_registry.h", 
      "src/core/ext/client_channel/resolver.c", 
      "src/core/ext/client_channel/resolver.h", 
      "src/core/ext/client_channel/resolver_factory.c", 
      "src/core/ext/client_channel/resolver_factory.h", 
      "src/core/ext/client_channel/resolver_registry.c", 
      "src/core/ext/client_channel/resolver_registry.h", 
      "src/core/ext/client_channel/subchannel.c", 
      "src/core/ext/client_channel/subchannel.h", 
      "src/core/ext/client_channel/subchannel_index.c", 
      "src/core/ext/client_channel/subchannel_index.h", 
      "src/core/ext/client_channel/uri_parser.c", 
      "src/core/ext/client_channel/uri_parser.h"
    ], 
    "third_party": false, 
    "type": "filegroup"
  }, 
  {
    "deps": [
      "gpr_codegen"
    ], 
    "headers": [
      "include/grpc/impl/codegen/byte_buffer_reader.h", 
      "include/grpc/impl/codegen/compression_types.h", 
      "include/grpc/impl/codegen/connectivity_state.h", 
      "include/grpc/impl/codegen/exec_ctx_fwd.h", 
      "include/grpc/impl/codegen/grpc_types.h", 
      "include/grpc/impl/codegen/propagation_bits.h", 
      "include/grpc/impl/codegen/status.h"
    ], 
    "is_filegroup": true, 
    "language": "c", 
    "name": "grpc_codegen", 
    "src": [
      "include/grpc/impl/codegen/byte_buffer_reader.h", 
      "include/grpc/impl/codegen/compression_types.h", 
      "include/grpc/impl/codegen/connectivity_state.h", 
      "include/grpc/impl/codegen/exec_ctx_fwd.h", 
      "include/grpc/impl/codegen/grpc_types.h", 
      "include/grpc/impl/codegen/propagation_bits.h", 
      "include/grpc/impl/codegen/status.h"
    ], 
    "third_party": false, 
    "type": "filegroup"
  }, 
  {
    "deps": [
      "gpr", 
      "grpc_base", 
      "grpc_client_channel", 
      "nanopb"
    ], 
    "headers": [
      "src/core/ext/lb_policy/grpclb/grpclb.h", 
      "src/core/ext/lb_policy/grpclb/load_balancer_api.h", 
      "src/core/ext/lb_policy/grpclb/proto/grpc/lb/v1/load_balancer.pb.h"
    ], 
    "is_filegroup": true, 
    "language": "c", 
    "name": "grpc_lb_policy_grpclb", 
    "src": [
      "src/core/ext/lb_policy/grpclb/grpclb.c", 
      "src/core/ext/lb_policy/grpclb/grpclb.h", 
      "src/core/ext/lb_policy/grpclb/load_balancer_api.c", 
      "src/core/ext/lb_policy/grpclb/load_balancer_api.h", 
      "src/core/ext/lb_policy/grpclb/proto/grpc/lb/v1/load_balancer.pb.c", 
      "src/core/ext/lb_policy/grpclb/proto/grpc/lb/v1/load_balancer.pb.h"
    ], 
    "third_party": false, 
    "type": "filegroup"
  }, 
  {
    "deps": [
      "gpr", 
      "grpc_base", 
      "grpc_client_channel"
    ], 
    "headers": [], 
    "is_filegroup": true, 
    "language": "c", 
    "name": "grpc_lb_policy_pick_first", 
    "src": [
      "src/core/ext/lb_policy/pick_first/pick_first.c"
    ], 
    "third_party": false, 
    "type": "filegroup"
  }, 
  {
    "deps": [
      "gpr", 
      "grpc_base", 
      "grpc_client_channel"
    ], 
    "headers": [], 
    "is_filegroup": true, 
    "language": "c", 
    "name": "grpc_lb_policy_round_robin", 
    "src": [
      "src/core/ext/lb_policy/round_robin/round_robin.c"
    ], 
    "third_party": false, 
    "type": "filegroup"
  }, 
  {
    "deps": [
      "gpr", 
      "grpc_base"
    ], 
    "headers": [
      "src/core/ext/load_reporting/load_reporting.h", 
      "src/core/ext/load_reporting/load_reporting_filter.h"
    ], 
    "is_filegroup": true, 
    "language": "c", 
    "name": "grpc_load_reporting", 
    "src": [
      "src/core/ext/load_reporting/load_reporting.c", 
      "src/core/ext/load_reporting/load_reporting.h", 
      "src/core/ext/load_reporting/load_reporting_filter.c", 
      "src/core/ext/load_reporting/load_reporting_filter.h"
    ], 
    "third_party": false, 
    "type": "filegroup"
  }, 
  {
    "deps": [
      "gpr", 
      "grpc_base", 
      "grpc_client_channel"
    ], 
    "headers": [], 
    "is_filegroup": true, 
    "language": "c", 
    "name": "grpc_resolver_dns_native", 
    "src": [
      "src/core/ext/resolver/dns/native/dns_resolver.c"
    ], 
    "third_party": false, 
    "type": "filegroup"
  }, 
  {
    "deps": [
      "gpr", 
      "grpc_base", 
      "grpc_client_channel"
    ], 
    "headers": [], 
    "is_filegroup": true, 
    "language": "c", 
    "name": "grpc_resolver_sockaddr", 
    "src": [
      "src/core/ext/resolver/sockaddr/sockaddr_resolver.c"
    ], 
    "third_party": false, 
    "type": "filegroup"
  }, 
  {
    "deps": [
      "gpr", 
      "grpc_base", 
      "grpc_transport_chttp2_alpn", 
      "tsi"
    ], 
    "headers": [
      "include/grpc/grpc_security.h", 
      "src/core/lib/security/context/security_context.h", 
      "src/core/lib/security/credentials/composite/composite_credentials.h", 
      "src/core/lib/security/credentials/credentials.h", 
      "src/core/lib/security/credentials/fake/fake_credentials.h", 
      "src/core/lib/security/credentials/google_default/google_default_credentials.h", 
      "src/core/lib/security/credentials/iam/iam_credentials.h", 
      "src/core/lib/security/credentials/jwt/json_token.h", 
      "src/core/lib/security/credentials/jwt/jwt_credentials.h", 
      "src/core/lib/security/credentials/jwt/jwt_verifier.h", 
      "src/core/lib/security/credentials/oauth2/oauth2_credentials.h", 
      "src/core/lib/security/credentials/plugin/plugin_credentials.h", 
      "src/core/lib/security/credentials/ssl/ssl_credentials.h", 
      "src/core/lib/security/transport/auth_filters.h", 
      "src/core/lib/security/transport/secure_endpoint.h", 
      "src/core/lib/security/transport/security_connector.h", 
      "src/core/lib/security/transport/security_handshaker.h", 
      "src/core/lib/security/transport/tsi_error.h", 
      "src/core/lib/security/util/b64.h", 
      "src/core/lib/security/util/json_util.h"
    ], 
    "is_filegroup": true, 
    "language": "c", 
    "name": "grpc_secure", 
    "src": [
      "include/grpc/grpc_security.h", 
      "src/core/lib/http/httpcli_security_connector.c", 
      "src/core/lib/security/context/security_context.c", 
      "src/core/lib/security/context/security_context.h", 
      "src/core/lib/security/credentials/composite/composite_credentials.c", 
      "src/core/lib/security/credentials/composite/composite_credentials.h", 
      "src/core/lib/security/credentials/credentials.c", 
      "src/core/lib/security/credentials/credentials.h", 
      "src/core/lib/security/credentials/credentials_metadata.c", 
      "src/core/lib/security/credentials/fake/fake_credentials.c", 
      "src/core/lib/security/credentials/fake/fake_credentials.h", 
      "src/core/lib/security/credentials/google_default/credentials_generic.c", 
      "src/core/lib/security/credentials/google_default/google_default_credentials.c", 
      "src/core/lib/security/credentials/google_default/google_default_credentials.h", 
      "src/core/lib/security/credentials/iam/iam_credentials.c", 
      "src/core/lib/security/credentials/iam/iam_credentials.h", 
      "src/core/lib/security/credentials/jwt/json_token.c", 
      "src/core/lib/security/credentials/jwt/json_token.h", 
      "src/core/lib/security/credentials/jwt/jwt_credentials.c", 
      "src/core/lib/security/credentials/jwt/jwt_credentials.h", 
      "src/core/lib/security/credentials/jwt/jwt_verifier.c", 
      "src/core/lib/security/credentials/jwt/jwt_verifier.h", 
      "src/core/lib/security/credentials/oauth2/oauth2_credentials.c", 
      "src/core/lib/security/credentials/oauth2/oauth2_credentials.h", 
      "src/core/lib/security/credentials/plugin/plugin_credentials.c", 
      "src/core/lib/security/credentials/plugin/plugin_credentials.h", 
      "src/core/lib/security/credentials/ssl/ssl_credentials.c", 
      "src/core/lib/security/credentials/ssl/ssl_credentials.h", 
      "src/core/lib/security/transport/auth_filters.h", 
      "src/core/lib/security/transport/client_auth_filter.c", 
      "src/core/lib/security/transport/secure_endpoint.c", 
      "src/core/lib/security/transport/secure_endpoint.h", 
      "src/core/lib/security/transport/security_connector.c", 
      "src/core/lib/security/transport/security_connector.h", 
      "src/core/lib/security/transport/security_handshaker.c", 
      "src/core/lib/security/transport/security_handshaker.h", 
      "src/core/lib/security/transport/server_auth_filter.c", 
      "src/core/lib/security/transport/tsi_error.c", 
      "src/core/lib/security/transport/tsi_error.h", 
      "src/core/lib/security/util/b64.c", 
      "src/core/lib/security/util/b64.h", 
      "src/core/lib/security/util/json_util.c", 
      "src/core/lib/security/util/json_util.h", 
      "src/core/lib/surface/init_secure.c"
    ], 
    "third_party": false, 
    "type": "filegroup"
  }, 
  {
    "deps": [
      "gpr_test_util", 
      "grpc"
    ], 
    "headers": [
      "test/core/end2end/cq_verifier.h", 
      "test/core/end2end/fake_resolver.h", 
      "test/core/end2end/fixtures/http_proxy.h", 
      "test/core/end2end/fixtures/proxy.h", 
      "test/core/iomgr/endpoint_tests.h", 
      "test/core/util/grpc_profiler.h", 
      "test/core/util/memory_counters.h", 
      "test/core/util/mock_endpoint.h", 
      "test/core/util/parse_hexstring.h", 
      "test/core/util/passthru_endpoint.h", 
      "test/core/util/port.h", 
      "test/core/util/port_server_client.h", 
      "test/core/util/slice_splitter.h"
    ], 
    "is_filegroup": true, 
    "language": "c", 
    "name": "grpc_test_util_base", 
    "src": [
      "test/core/end2end/cq_verifier.c", 
      "test/core/end2end/cq_verifier.h", 
      "test/core/end2end/fake_resolver.c", 
      "test/core/end2end/fake_resolver.h", 
      "test/core/end2end/fixtures/http_proxy.c", 
      "test/core/end2end/fixtures/http_proxy.h", 
      "test/core/end2end/fixtures/proxy.c", 
      "test/core/end2end/fixtures/proxy.h", 
      "test/core/iomgr/endpoint_tests.c", 
      "test/core/iomgr/endpoint_tests.h", 
      "test/core/util/grpc_profiler.c", 
      "test/core/util/grpc_profiler.h", 
      "test/core/util/memory_counters.c", 
      "test/core/util/memory_counters.h", 
      "test/core/util/mock_endpoint.c", 
      "test/core/util/mock_endpoint.h", 
      "test/core/util/parse_hexstring.c", 
      "test/core/util/parse_hexstring.h", 
      "test/core/util/passthru_endpoint.c", 
      "test/core/util/passthru_endpoint.h", 
      "test/core/util/port.h", 
      "test/core/util/port_posix.c", 
      "test/core/util/port_server_client.c", 
      "test/core/util/port_server_client.h", 
      "test/core/util/port_uv.c", 
      "test/core/util/port_windows.c", 
      "test/core/util/slice_splitter.c", 
      "test/core/util/slice_splitter.h"
    ], 
    "third_party": false, 
    "type": "filegroup"
  }, 
  {
    "deps": [
      "gpr", 
      "grpc_base", 
      "grpc_transport_chttp2_alpn"
    ], 
    "headers": [
      "src/core/ext/transport/chttp2/transport/bin_decoder.h", 
      "src/core/ext/transport/chttp2/transport/bin_encoder.h", 
      "src/core/ext/transport/chttp2/transport/chttp2_transport.h", 
      "src/core/ext/transport/chttp2/transport/frame.h", 
      "src/core/ext/transport/chttp2/transport/frame_data.h", 
      "src/core/ext/transport/chttp2/transport/frame_goaway.h", 
      "src/core/ext/transport/chttp2/transport/frame_ping.h", 
      "src/core/ext/transport/chttp2/transport/frame_rst_stream.h", 
      "src/core/ext/transport/chttp2/transport/frame_settings.h", 
      "src/core/ext/transport/chttp2/transport/frame_window_update.h", 
      "src/core/ext/transport/chttp2/transport/hpack_encoder.h", 
      "src/core/ext/transport/chttp2/transport/hpack_parser.h", 
      "src/core/ext/transport/chttp2/transport/hpack_table.h", 
      "src/core/ext/transport/chttp2/transport/huffsyms.h", 
      "src/core/ext/transport/chttp2/transport/incoming_metadata.h", 
      "src/core/ext/transport/chttp2/transport/internal.h", 
      "src/core/ext/transport/chttp2/transport/stream_map.h", 
      "src/core/ext/transport/chttp2/transport/varint.h"
    ], 
    "is_filegroup": true, 
    "language": "c", 
    "name": "grpc_transport_chttp2", 
    "src": [
      "src/core/ext/transport/chttp2/transport/bin_decoder.c", 
      "src/core/ext/transport/chttp2/transport/bin_decoder.h", 
      "src/core/ext/transport/chttp2/transport/bin_encoder.c", 
      "src/core/ext/transport/chttp2/transport/bin_encoder.h", 
      "src/core/ext/transport/chttp2/transport/chttp2_plugin.c", 
      "src/core/ext/transport/chttp2/transport/chttp2_transport.c", 
      "src/core/ext/transport/chttp2/transport/chttp2_transport.h", 
      "src/core/ext/transport/chttp2/transport/frame.h", 
      "src/core/ext/transport/chttp2/transport/frame_data.c", 
      "src/core/ext/transport/chttp2/transport/frame_data.h", 
      "src/core/ext/transport/chttp2/transport/frame_goaway.c", 
      "src/core/ext/transport/chttp2/transport/frame_goaway.h", 
      "src/core/ext/transport/chttp2/transport/frame_ping.c", 
      "src/core/ext/transport/chttp2/transport/frame_ping.h", 
      "src/core/ext/transport/chttp2/transport/frame_rst_stream.c", 
      "src/core/ext/transport/chttp2/transport/frame_rst_stream.h", 
      "src/core/ext/transport/chttp2/transport/frame_settings.c", 
      "src/core/ext/transport/chttp2/transport/frame_settings.h", 
      "src/core/ext/transport/chttp2/transport/frame_window_update.c", 
      "src/core/ext/transport/chttp2/transport/frame_window_update.h", 
      "src/core/ext/transport/chttp2/transport/hpack_encoder.c", 
      "src/core/ext/transport/chttp2/transport/hpack_encoder.h", 
      "src/core/ext/transport/chttp2/transport/hpack_parser.c", 
      "src/core/ext/transport/chttp2/transport/hpack_parser.h", 
      "src/core/ext/transport/chttp2/transport/hpack_table.c", 
      "src/core/ext/transport/chttp2/transport/hpack_table.h", 
      "src/core/ext/transport/chttp2/transport/huffsyms.c", 
      "src/core/ext/transport/chttp2/transport/huffsyms.h", 
      "src/core/ext/transport/chttp2/transport/incoming_metadata.c", 
      "src/core/ext/transport/chttp2/transport/incoming_metadata.h", 
      "src/core/ext/transport/chttp2/transport/internal.h", 
      "src/core/ext/transport/chttp2/transport/parsing.c", 
      "src/core/ext/transport/chttp2/transport/stream_lists.c", 
      "src/core/ext/transport/chttp2/transport/stream_map.c", 
      "src/core/ext/transport/chttp2/transport/stream_map.h", 
      "src/core/ext/transport/chttp2/transport/varint.c", 
      "src/core/ext/transport/chttp2/transport/varint.h", 
      "src/core/ext/transport/chttp2/transport/writing.c"
    ], 
    "third_party": false, 
    "type": "filegroup"
  }, 
  {
    "deps": [
      "gpr"
    ], 
    "headers": [
      "src/core/ext/transport/chttp2/alpn/alpn.h"
    ], 
    "is_filegroup": true, 
    "language": "c", 
    "name": "grpc_transport_chttp2_alpn", 
    "src": [
      "src/core/ext/transport/chttp2/alpn/alpn.c", 
      "src/core/ext/transport/chttp2/alpn/alpn.h"
    ], 
    "third_party": false, 
    "type": "filegroup"
  }, 
  {
    "deps": [
      "gpr", 
      "grpc_base", 
      "grpc_transport_chttp2"
    ], 
    "headers": [
      "src/core/ext/transport/chttp2/client/chttp2_connector.h"
    ], 
    "is_filegroup": true, 
    "language": "c", 
    "name": "grpc_transport_chttp2_client_connector", 
    "src": [
      "src/core/ext/transport/chttp2/client/chttp2_connector.c", 
      "src/core/ext/transport/chttp2/client/chttp2_connector.h"
    ], 
    "third_party": false, 
    "type": "filegroup"
  }, 
  {
    "deps": [
      "gpr", 
      "grpc_base", 
      "grpc_client_channel", 
      "grpc_transport_chttp2", 
      "grpc_transport_chttp2_client_connector"
    ], 
    "headers": [], 
    "is_filegroup": true, 
    "language": "c", 
    "name": "grpc_transport_chttp2_client_insecure", 
    "src": [
      "src/core/ext/transport/chttp2/client/insecure/channel_create.c", 
      "src/core/ext/transport/chttp2/client/insecure/channel_create_posix.c"
    ], 
    "third_party": false, 
    "type": "filegroup"
  }, 
  {
    "deps": [
      "gpr", 
      "grpc_base", 
      "grpc_client_channel", 
      "grpc_secure", 
      "grpc_transport_chttp2", 
      "grpc_transport_chttp2_client_connector"
    ], 
    "headers": [], 
    "is_filegroup": true, 
    "language": "c", 
    "name": "grpc_transport_chttp2_client_secure", 
    "src": [
      "src/core/ext/transport/chttp2/client/secure/secure_channel_create.c"
    ], 
    "third_party": false, 
    "type": "filegroup"
  }, 
  {
    "deps": [
      "gpr", 
      "grpc_base", 
      "grpc_transport_chttp2"
    ], 
    "headers": [
      "src/core/ext/transport/chttp2/server/chttp2_server.h"
    ], 
    "is_filegroup": true, 
    "language": "c", 
    "name": "grpc_transport_chttp2_server", 
    "src": [
      "src/core/ext/transport/chttp2/server/chttp2_server.c", 
      "src/core/ext/transport/chttp2/server/chttp2_server.h"
    ], 
    "third_party": false, 
    "type": "filegroup"
  }, 
  {
    "deps": [
      "gpr", 
      "grpc_base", 
      "grpc_transport_chttp2", 
      "grpc_transport_chttp2_server"
    ], 
    "headers": [], 
    "is_filegroup": true, 
    "language": "c", 
    "name": "grpc_transport_chttp2_server_insecure", 
    "src": [
      "src/core/ext/transport/chttp2/server/insecure/server_chttp2.c", 
      "src/core/ext/transport/chttp2/server/insecure/server_chttp2_posix.c"
    ], 
    "third_party": false, 
    "type": "filegroup"
  }, 
  {
    "deps": [
      "gpr", 
      "grpc_base", 
      "grpc_secure", 
      "grpc_transport_chttp2", 
      "grpc_transport_chttp2_server"
    ], 
    "headers": [], 
    "is_filegroup": true, 
    "language": "c", 
    "name": "grpc_transport_chttp2_server_secure", 
    "src": [
      "src/core/ext/transport/chttp2/server/secure/server_secure_chttp2.c"
    ], 
    "third_party": false, 
    "type": "filegroup"
  }, 
  {
    "deps": [
      "grpc_base", 
      "grpc_transport_chttp2"
    ], 
    "headers": [
      "include/grpc/grpc_cronet.h", 
      "include/grpc/grpc_security.h", 
      "include/grpc/grpc_security_constants.h", 
<<<<<<< HEAD
      "src/core/ext/transport/cronet/transport/cronet_transport.h", 
      "third_party/Cronet/bidirectional_stream_c.h"
=======
      "third_party/objective_c/Cronet/bidirectional_stream_c.h"
>>>>>>> ab273f32
    ], 
    "is_filegroup": true, 
    "language": "c", 
    "name": "grpc_transport_cronet_client_secure", 
    "src": [
      "include/grpc/grpc_cronet.h", 
      "include/grpc/grpc_security.h", 
      "include/grpc/grpc_security_constants.h", 
      "src/core/ext/transport/cronet/client/secure/cronet_channel_create.c", 
      "src/core/ext/transport/cronet/transport/cronet_api_dummy.c", 
      "src/core/ext/transport/cronet/transport/cronet_transport.c", 
      "src/core/ext/transport/cronet/transport/cronet_transport.h"
    ], 
    "third_party": false, 
    "type": "filegroup"
  }, 
  {
    "deps": [], 
    "headers": [
      "third_party/nanopb/pb.h", 
      "third_party/nanopb/pb_common.h", 
      "third_party/nanopb/pb_decode.h", 
      "third_party/nanopb/pb_encode.h"
    ], 
    "is_filegroup": true, 
    "language": "c", 
    "name": "nanopb", 
    "src": [], 
    "third_party": false, 
    "type": "filegroup"
  }, 
  {
    "deps": [
      "gpr"
    ], 
    "headers": [
      "src/core/lib/tsi/fake_transport_security.h", 
      "src/core/lib/tsi/ssl_transport_security.h", 
      "src/core/lib/tsi/ssl_types.h", 
      "src/core/lib/tsi/transport_security.h", 
      "src/core/lib/tsi/transport_security_interface.h"
    ], 
    "is_filegroup": true, 
    "language": "c", 
    "name": "tsi", 
    "src": [
      "src/core/lib/tsi/fake_transport_security.c", 
      "src/core/lib/tsi/fake_transport_security.h", 
      "src/core/lib/tsi/ssl_transport_security.c", 
      "src/core/lib/tsi/ssl_transport_security.h", 
      "src/core/lib/tsi/ssl_types.h", 
      "src/core/lib/tsi/transport_security.c", 
      "src/core/lib/tsi/transport_security.h", 
      "src/core/lib/tsi/transport_security_interface.h"
    ], 
    "third_party": false, 
    "type": "filegroup"
  }, 
  {
    "deps": [
      "grpc++_codegen_base"
    ], 
    "headers": [
      "include/grpc++/alarm.h", 
      "include/grpc++/channel.h", 
      "include/grpc++/client_context.h", 
      "include/grpc++/completion_queue.h", 
      "include/grpc++/create_channel.h", 
      "include/grpc++/create_channel_posix.h", 
      "include/grpc++/generic/async_generic_service.h", 
      "include/grpc++/generic/generic_stub.h", 
      "include/grpc++/grpc++.h", 
      "include/grpc++/impl/call.h", 
      "include/grpc++/impl/client_unary_call.h", 
      "include/grpc++/impl/codegen/core_codegen.h", 
      "include/grpc++/impl/grpc_library.h", 
      "include/grpc++/impl/method_handler_impl.h", 
      "include/grpc++/impl/rpc_method.h", 
      "include/grpc++/impl/rpc_service_method.h", 
      "include/grpc++/impl/serialization_traits.h", 
      "include/grpc++/impl/server_builder_option.h", 
      "include/grpc++/impl/server_builder_plugin.h", 
      "include/grpc++/impl/server_initializer.h", 
      "include/grpc++/impl/service_type.h", 
      "include/grpc++/resource_quota.h", 
      "include/grpc++/security/auth_context.h", 
      "include/grpc++/security/auth_metadata_processor.h", 
      "include/grpc++/security/credentials.h", 
      "include/grpc++/security/server_credentials.h", 
      "include/grpc++/server.h", 
      "include/grpc++/server_builder.h", 
      "include/grpc++/server_context.h", 
      "include/grpc++/server_posix.h", 
      "include/grpc++/support/async_stream.h", 
      "include/grpc++/support/async_unary_call.h", 
      "include/grpc++/support/byte_buffer.h", 
      "include/grpc++/support/channel_arguments.h", 
      "include/grpc++/support/config.h", 
      "include/grpc++/support/slice.h", 
      "include/grpc++/support/status.h", 
      "include/grpc++/support/status_code_enum.h", 
      "include/grpc++/support/string_ref.h", 
      "include/grpc++/support/stub_options.h", 
      "include/grpc++/support/sync_stream.h", 
      "include/grpc++/support/time.h", 
      "src/cpp/client/create_channel_internal.h", 
      "src/cpp/common/channel_filter.h", 
      "src/cpp/server/dynamic_thread_pool.h", 
      "src/cpp/server/thread_pool_interface.h", 
      "src/cpp/thread_manager/thread_manager.h"
    ], 
    "is_filegroup": true, 
    "language": "c++", 
    "name": "grpc++_base", 
    "src": [
      "include/grpc++/alarm.h", 
      "include/grpc++/channel.h", 
      "include/grpc++/client_context.h", 
      "include/grpc++/completion_queue.h", 
      "include/grpc++/create_channel.h", 
      "include/grpc++/create_channel_posix.h", 
      "include/grpc++/generic/async_generic_service.h", 
      "include/grpc++/generic/generic_stub.h", 
      "include/grpc++/grpc++.h", 
      "include/grpc++/impl/call.h", 
      "include/grpc++/impl/client_unary_call.h", 
      "include/grpc++/impl/codegen/core_codegen.h", 
      "include/grpc++/impl/grpc_library.h", 
      "include/grpc++/impl/method_handler_impl.h", 
      "include/grpc++/impl/rpc_method.h", 
      "include/grpc++/impl/rpc_service_method.h", 
      "include/grpc++/impl/serialization_traits.h", 
      "include/grpc++/impl/server_builder_option.h", 
      "include/grpc++/impl/server_builder_plugin.h", 
      "include/grpc++/impl/server_initializer.h", 
      "include/grpc++/impl/service_type.h", 
      "include/grpc++/resource_quota.h", 
      "include/grpc++/security/auth_context.h", 
      "include/grpc++/security/auth_metadata_processor.h", 
      "include/grpc++/security/credentials.h", 
      "include/grpc++/security/server_credentials.h", 
      "include/grpc++/server.h", 
      "include/grpc++/server_builder.h", 
      "include/grpc++/server_context.h", 
      "include/grpc++/server_posix.h", 
      "include/grpc++/support/async_stream.h", 
      "include/grpc++/support/async_unary_call.h", 
      "include/grpc++/support/byte_buffer.h", 
      "include/grpc++/support/channel_arguments.h", 
      "include/grpc++/support/config.h", 
      "include/grpc++/support/slice.h", 
      "include/grpc++/support/status.h", 
      "include/grpc++/support/status_code_enum.h", 
      "include/grpc++/support/string_ref.h", 
      "include/grpc++/support/stub_options.h", 
      "include/grpc++/support/sync_stream.h", 
      "include/grpc++/support/time.h", 
      "src/cpp/client/channel_cc.cc", 
      "src/cpp/client/client_context.cc", 
      "src/cpp/client/create_channel.cc", 
      "src/cpp/client/create_channel_internal.cc", 
      "src/cpp/client/create_channel_internal.h", 
      "src/cpp/client/create_channel_posix.cc", 
      "src/cpp/client/credentials_cc.cc", 
      "src/cpp/client/generic_stub.cc", 
      "src/cpp/common/channel_arguments.cc", 
      "src/cpp/common/channel_filter.cc", 
      "src/cpp/common/channel_filter.h", 
      "src/cpp/common/completion_queue_cc.cc", 
      "src/cpp/common/core_codegen.cc", 
      "src/cpp/common/resource_quota_cc.cc", 
      "src/cpp/common/rpc_method.cc", 
      "src/cpp/common/version_cc.cc", 
      "src/cpp/server/async_generic_service.cc", 
      "src/cpp/server/create_default_thread_pool.cc", 
      "src/cpp/server/dynamic_thread_pool.cc", 
      "src/cpp/server/dynamic_thread_pool.h", 
      "src/cpp/server/server_builder.cc", 
      "src/cpp/server/server_cc.cc", 
      "src/cpp/server/server_context.cc", 
      "src/cpp/server/server_credentials.cc", 
      "src/cpp/server/server_posix.cc", 
      "src/cpp/server/thread_pool_interface.h", 
      "src/cpp/thread_manager/thread_manager.cc", 
      "src/cpp/thread_manager/thread_manager.h", 
      "src/cpp/util/byte_buffer_cc.cc", 
      "src/cpp/util/slice_cc.cc", 
      "src/cpp/util/status.cc", 
      "src/cpp/util/string_ref.cc", 
      "src/cpp/util/time_cc.cc"
    ], 
    "third_party": false, 
    "type": "filegroup"
  }, 
  {
    "deps": [
      "grpc_codegen"
    ], 
    "headers": [
      "include/grpc++/impl/codegen/async_stream.h", 
      "include/grpc++/impl/codegen/async_unary_call.h", 
      "include/grpc++/impl/codegen/call.h", 
      "include/grpc++/impl/codegen/call_hook.h", 
      "include/grpc++/impl/codegen/channel_interface.h", 
      "include/grpc++/impl/codegen/client_context.h", 
      "include/grpc++/impl/codegen/client_unary_call.h", 
      "include/grpc++/impl/codegen/completion_queue.h", 
      "include/grpc++/impl/codegen/completion_queue_tag.h", 
      "include/grpc++/impl/codegen/config.h", 
      "include/grpc++/impl/codegen/core_codegen_interface.h", 
      "include/grpc++/impl/codegen/create_auth_context.h", 
      "include/grpc++/impl/codegen/grpc_library.h", 
      "include/grpc++/impl/codegen/metadata_map.h", 
      "include/grpc++/impl/codegen/method_handler_impl.h", 
      "include/grpc++/impl/codegen/rpc_method.h", 
      "include/grpc++/impl/codegen/rpc_service_method.h", 
      "include/grpc++/impl/codegen/security/auth_context.h", 
      "include/grpc++/impl/codegen/serialization_traits.h", 
      "include/grpc++/impl/codegen/server_context.h", 
      "include/grpc++/impl/codegen/server_interface.h", 
      "include/grpc++/impl/codegen/service_type.h", 
      "include/grpc++/impl/codegen/slice.h", 
      "include/grpc++/impl/codegen/status.h", 
      "include/grpc++/impl/codegen/status_code_enum.h", 
      "include/grpc++/impl/codegen/status_helper.h", 
      "include/grpc++/impl/codegen/string_ref.h", 
      "include/grpc++/impl/codegen/stub_options.h", 
      "include/grpc++/impl/codegen/sync_stream.h", 
      "include/grpc++/impl/codegen/time.h"
    ], 
    "is_filegroup": true, 
    "language": "c++", 
    "name": "grpc++_codegen_base", 
    "src": [
      "include/grpc++/impl/codegen/async_stream.h", 
      "include/grpc++/impl/codegen/async_unary_call.h", 
      "include/grpc++/impl/codegen/call.h", 
      "include/grpc++/impl/codegen/call_hook.h", 
      "include/grpc++/impl/codegen/channel_interface.h", 
      "include/grpc++/impl/codegen/client_context.h", 
      "include/grpc++/impl/codegen/client_unary_call.h", 
      "include/grpc++/impl/codegen/completion_queue.h", 
      "include/grpc++/impl/codegen/completion_queue_tag.h", 
      "include/grpc++/impl/codegen/config.h", 
      "include/grpc++/impl/codegen/core_codegen_interface.h", 
      "include/grpc++/impl/codegen/create_auth_context.h", 
      "include/grpc++/impl/codegen/grpc_library.h", 
      "include/grpc++/impl/codegen/metadata_map.h", 
      "include/grpc++/impl/codegen/method_handler_impl.h", 
      "include/grpc++/impl/codegen/rpc_method.h", 
      "include/grpc++/impl/codegen/rpc_service_method.h", 
      "include/grpc++/impl/codegen/security/auth_context.h", 
      "include/grpc++/impl/codegen/serialization_traits.h", 
      "include/grpc++/impl/codegen/server_context.h", 
      "include/grpc++/impl/codegen/server_interface.h", 
      "include/grpc++/impl/codegen/service_type.h", 
      "include/grpc++/impl/codegen/slice.h", 
      "include/grpc++/impl/codegen/status.h", 
      "include/grpc++/impl/codegen/status_code_enum.h", 
      "include/grpc++/impl/codegen/status_helper.h", 
      "include/grpc++/impl/codegen/string_ref.h", 
      "include/grpc++/impl/codegen/stub_options.h", 
      "include/grpc++/impl/codegen/sync_stream.h", 
      "include/grpc++/impl/codegen/time.h"
    ], 
    "third_party": false, 
    "type": "filegroup"
  }, 
  {
    "deps": [
      "grpc++_codegen_base"
    ], 
    "headers": [], 
    "is_filegroup": true, 
    "language": "c++", 
    "name": "grpc++_codegen_base_src", 
    "src": [
      "src/cpp/codegen/codegen_init.cc"
    ], 
    "third_party": false, 
    "type": "filegroup"
  }, 
  {
    "deps": [
      "grpc++_codegen_base", 
      "grpc++_config_proto"
    ], 
    "headers": [
      "include/grpc++/impl/codegen/proto_utils.h"
    ], 
    "is_filegroup": true, 
    "language": "c++", 
    "name": "grpc++_codegen_proto", 
    "src": [
      "include/grpc++/impl/codegen/proto_utils.h"
    ], 
    "third_party": false, 
    "type": "filegroup"
  }, 
  {
    "deps": [], 
    "headers": [
      "include/grpc++/impl/codegen/config_protobuf.h"
    ], 
    "is_filegroup": true, 
    "language": "c++", 
    "name": "grpc++_config_proto", 
    "src": [
      "include/grpc++/impl/codegen/config_protobuf.h"
    ], 
    "third_party": false, 
    "type": "filegroup"
  }, 
  {
    "deps": [], 
    "headers": [
      "src/proto/grpc/reflection/v1alpha/reflection.grpc.pb.h", 
      "src/proto/grpc/reflection/v1alpha/reflection.pb.h"
    ], 
    "is_filegroup": true, 
    "language": "c++", 
    "name": "grpc++_reflection_proto", 
    "src": [], 
    "third_party": false, 
    "type": "filegroup"
  }, 
  {
    "deps": [
      "grpc++_codegen_base"
    ], 
    "headers": [
      "include/grpc++/impl/codegen/thrift_serializer.h", 
      "include/grpc++/impl/codegen/thrift_utils.h"
    ], 
    "is_filegroup": true, 
    "language": "c++", 
    "name": "thrift_util", 
    "src": [
      "include/grpc++/impl/codegen/thrift_serializer.h", 
      "include/grpc++/impl/codegen/thrift_utils.h"
    ], 
    "third_party": false, 
    "type": "filegroup"
  }
]<|MERGE_RESOLUTION|>--- conflicted
+++ resolved
@@ -7907,12 +7907,8 @@
       "include/grpc/grpc_cronet.h", 
       "include/grpc/grpc_security.h", 
       "include/grpc/grpc_security_constants.h", 
-<<<<<<< HEAD
       "src/core/ext/transport/cronet/transport/cronet_transport.h", 
-      "third_party/Cronet/bidirectional_stream_c.h"
-=======
       "third_party/objective_c/Cronet/bidirectional_stream_c.h"
->>>>>>> ab273f32
     ], 
     "is_filegroup": true, 
     "language": "c", 
