# Copyright 2015, Google Inc.
# All rights reserved.
#
# Redistribution and use in source and binary forms, with or without
# modification, are permitted provided that the following conditions are
# met:
#
#     * Redistributions of source code must retain the above copyright
# notice, this list of conditions and the following disclaimer.
#     * Redistributions in binary form must reproduce the above
# copyright notice, this list of conditions and the following disclaimer
# in the documentation and/or other materials provided with the
# distribution.
#     * Neither the name of Google Inc. nor the names of its
# contributors may be used to endorse or promote products derived from
# this software without specific prior written permission.
#
# THIS SOFTWARE IS PROVIDED BY THE COPYRIGHT HOLDERS AND CONTRIBUTORS
# "AS IS" AND ANY EXPRESS OR IMPLIED WARRANTIES, INCLUDING, BUT NOT
# LIMITED TO, THE IMPLIED WARRANTIES OF MERCHANTABILITY AND FITNESS FOR
# A PARTICULAR PURPOSE ARE DISCLAIMED. IN NO EVENT SHALL THE COPYRIGHT
# OWNER OR CONTRIBUTORS BE LIABLE FOR ANY DIRECT, INDIRECT, INCIDENTAL,
# SPECIAL, EXEMPLARY, OR CONSEQUENTIAL DAMAGES (INCLUDING, BUT NOT
# LIMITED TO, PROCUREMENT OF SUBSTITUTE GOODS OR SERVICES; LOSS OF USE,
# DATA, OR PROFITS; OR BUSINESS INTERRUPTION) HOWEVER CAUSED AND ON ANY
# THEORY OF LIABILITY, WHETHER IN CONTRACT, STRICT LIABILITY, OR TORT
# (INCLUDING NEGLIGENCE OR OTHERWISE) ARISING IN ANY WAY OUT OF THE USE
# OF THIS SOFTWARE, EVEN IF ADVISED OF THE POSSIBILITY OF SUCH DAMAGE.

"""Temporary old _low-like layer.

Eases refactoring burden while we overhaul the Python framework.

Plan:
    The layers used to look like:
        ...                # outside _adapter
        fore.py + rear.py  # visible outside _adapter
        _low
        _c
    The layers currently look like:
        ...                # outside _adapter
        fore.py + rear.py  # visible outside _adapter
        _low_intermediary  # adapter for new '_low' to old '_low'
        _low               # new '_low'
        _c                 # new '_c'
    We will later remove _low_intermediary after refactoring of fore.py and
    rear.py according to the ticket system refactoring and get:
        ...                # outside _adapter, refactored
        fore.py + rear.py  # visible outside _adapter, refactored
        _low               # new '_low'
        _c                 # new '_c'
"""

import collections
import enum

from grpc._adapter import _low
from grpc._adapter import _types

_IGNORE_ME_TAG = object()
Code = _types.StatusCode
WriteFlags = _types.OpWriteFlags


class Status(collections.namedtuple('Status', ['code', 'details'])):
  """Describes an RPC's overall status."""


class ServiceAcceptance(
    collections.namedtuple(
        'ServiceAcceptance', ['call', 'method', 'host', 'deadline'])):
  """Describes an RPC on the service side at the start of service."""


class Event(
    collections.namedtuple(
        'Event',
        ['kind', 'tag', 'write_accepted', 'complete_accepted',
         'service_acceptance', 'bytes', 'status', 'metadata'])):
  """Describes an event emitted from a completion queue."""

  @enum.unique
  class Kind(enum.Enum):
    """Describes the kind of an event."""

    STOP = object()
    WRITE_ACCEPTED = object()
    COMPLETE_ACCEPTED = object()
    SERVICE_ACCEPTED = object()
    READ_ACCEPTED = object()
    METADATA_ACCEPTED = object()
    FINISH = object()


class _TagAdapter(collections.namedtuple('_TagAdapter', [
      'user_tag',
      'kind'
  ])):
  pass


class Call(object):
  """Adapter from old _low.Call interface to new _low.Call."""

  def __init__(self, channel, completion_queue, method, host, deadline):
    self._internal = channel._internal.create_call(
        completion_queue._internal, method, host, deadline)
    self._metadata = []

  @staticmethod
  def _from_internal(internal):
    call = Call.__new__(Call)
    call._internal = internal
    call._metadata = []
    return call

  def invoke(self, completion_queue, metadata_tag, finish_tag):
    err0 = self._internal.start_batch([
          _types.OpArgs.send_initial_metadata(self._metadata)
      ], _IGNORE_ME_TAG)
    err1 = self._internal.start_batch([
          _types.OpArgs.recv_initial_metadata()
      ], _TagAdapter(metadata_tag, Event.Kind.METADATA_ACCEPTED))
    err2 = self._internal.start_batch([
          _types.OpArgs.recv_status_on_client()
      ], _TagAdapter(finish_tag, Event.Kind.FINISH))
    return err0 if err0 != _types.CallError.OK else err1 if err1 != _types.CallError.OK else err2 if err2 != _types.CallError.OK else _types.CallError.OK

  def write(self, message, tag, flags):
    return self._internal.start_batch([
          _types.OpArgs.send_message(message, flags)
      ], _TagAdapter(tag, Event.Kind.WRITE_ACCEPTED))

  def complete(self, tag):
    return self._internal.start_batch([
          _types.OpArgs.send_close_from_client()
      ], _TagAdapter(tag, Event.Kind.COMPLETE_ACCEPTED))

  def accept(self, completion_queue, tag):
    return self._internal.start_batch([
          _types.OpArgs.recv_close_on_server()
      ], _TagAdapter(tag, Event.Kind.FINISH))

  def add_metadata(self, key, value):
    self._metadata.append((key, value))

  def premetadata(self):
    result = self._internal.start_batch([
          _types.OpArgs.send_initial_metadata(self._metadata)
      ], _IGNORE_ME_TAG)
    self._metadata = []
    return result

  def read(self, tag):
    return self._internal.start_batch([
          _types.OpArgs.recv_message()
      ], _TagAdapter(tag, Event.Kind.READ_ACCEPTED))

  def status(self, status, tag):
    return self._internal.start_batch([
          _types.OpArgs.send_status_from_server(self._metadata, status.code, status.details)
      ], _TagAdapter(tag, Event.Kind.COMPLETE_ACCEPTED))

  def cancel(self):
    return self._internal.cancel()

<<<<<<< HEAD
  def set_credentials(self, creds):
    return self._internal.set_credentials(creds)
=======
  def peer(self):
    return self._internal.peer()

  def set_credentials(self, creds):
    return self._internal.set_credentials(creds._internal)
>>>>>>> c068ff5a


class Channel(object):
  """Adapter from old _low.Channel interface to new _low.Channel."""

  def __init__(self, hostport, client_credentials, server_host_override=None):
    args = []
    if server_host_override:
      args.append((_types.GrpcChannelArgumentKeys.SSL_TARGET_NAME_OVERRIDE.value, server_host_override))
    creds = None
    if client_credentials:
      creds = client_credentials._internal
    self._internal = _low.Channel(hostport, args, creds)


class CompletionQueue(object):
  """Adapter from old _low.CompletionQueue interface to new _low.CompletionQueue."""

  def __init__(self):
    self._internal = _low.CompletionQueue()

  def get(self, deadline=None):
    if deadline is None:
      ev = self._internal.next()
    else:
      ev = self._internal.next(deadline)
    if ev is None:
      return None
    elif ev.tag is _IGNORE_ME_TAG:
      return self.get(deadline)
    elif ev.type == _types.EventType.QUEUE_SHUTDOWN:
      kind = Event.Kind.STOP
      tag = None
      write_accepted = None
      complete_accepted = None
      service_acceptance = None
      message_bytes = None
      status = None
      metadata = None
    elif ev.type == _types.EventType.OP_COMPLETE:
      kind = ev.tag.kind
      tag = ev.tag.user_tag
      write_accepted = ev.success if kind == Event.Kind.WRITE_ACCEPTED else None
      complete_accepted = ev.success if kind == Event.Kind.COMPLETE_ACCEPTED else None
      service_acceptance = ServiceAcceptance(Call._from_internal(ev.call), ev.call_details.method, ev.call_details.host, ev.call_details.deadline) if kind == Event.Kind.SERVICE_ACCEPTED else None
      message_bytes = ev.results[0].message if kind == Event.Kind.READ_ACCEPTED else None
      status = Status(ev.results[0].status.code, ev.results[0].status.details) if (kind == Event.Kind.FINISH and ev.results[0].status) else Status(_types.StatusCode.CANCELLED if ev.results[0].cancelled else _types.StatusCode.OK, '') if len(ev.results) > 0 and ev.results[0].cancelled is not None else None
      metadata = ev.results[0].initial_metadata if (kind in [Event.Kind.SERVICE_ACCEPTED, Event.Kind.METADATA_ACCEPTED]) else (ev.results[0].trailing_metadata if kind == Event.Kind.FINISH else None)
    else:
      raise RuntimeError('unknown event')
    result_ev = Event(kind=kind, tag=tag, write_accepted=write_accepted, complete_accepted=complete_accepted, service_acceptance=service_acceptance, bytes=message_bytes, status=status, metadata=metadata)
    return result_ev

  def stop(self):
    self._internal.shutdown()


class Server(object):
  """Adapter from old _low.Server interface to new _low.Server."""

  def __init__(self, completion_queue):
    self._internal = _low.Server(completion_queue._internal, [])
    self._internal_cq = completion_queue._internal

  def add_http2_addr(self, addr):
    return self._internal.add_http2_port(addr)

  def add_secure_http2_addr(self, addr, server_credentials):
    if server_credentials is None:
      return self._internal.add_http2_port(addr, None)
    else:
      return self._internal.add_http2_port(addr, server_credentials._internal)

  def start(self):
    return self._internal.start()

  def service(self, tag):
    return self._internal.request_call(self._internal_cq, _TagAdapter(tag, Event.Kind.SERVICE_ACCEPTED))

  def stop(self):
    return self._internal.shutdown(_TagAdapter(None, Event.Kind.STOP))


class ClientCredentials(object):
  """Adapter from old _low.ClientCredentials interface to new _low.ClientCredentials."""

  def __init__(self, root_certificates, private_key, certificate_chain):
    self._internal = _low.ClientCredentials.ssl(root_certificates, private_key, certificate_chain)


class ServerCredentials(object):
  """Adapter from old _low.ServerCredentials interface to new _low.ServerCredentials."""

  def __init__(self, root_credentials, pair_sequence, force_client_auth):
    self._internal = _low.ServerCredentials.ssl(
        root_credentials, list(pair_sequence), force_client_auth)<|MERGE_RESOLUTION|>--- conflicted
+++ resolved
@@ -164,16 +164,11 @@
   def cancel(self):
     return self._internal.cancel()
 
-<<<<<<< HEAD
-  def set_credentials(self, creds):
-    return self._internal.set_credentials(creds)
-=======
   def peer(self):
     return self._internal.peer()
 
   def set_credentials(self, creds):
     return self._internal.set_credentials(creds._internal)
->>>>>>> c068ff5a
 
 
 class Channel(object):
