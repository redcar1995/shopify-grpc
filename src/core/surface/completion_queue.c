--- conflicted
+++ resolved
@@ -167,16 +167,13 @@
 }
 
 grpc_event grpc_completion_queue_next(grpc_completion_queue *cc,
-                                      gpr_timespec deadline,
-                                      void *reserved) {
+                                      gpr_timespec deadline, void *reserved) {
   grpc_event ret;
   grpc_pollset_worker worker;
-<<<<<<< HEAD
   int first_loop = 1;
   gpr_timespec now;
-=======
+
   GPR_ASSERT(!reserved);
->>>>>>> ef12dc5c
 
   deadline = gpr_convert_clock_type(deadline, GPR_CLOCK_MONOTONIC);
 
@@ -248,12 +245,10 @@
   grpc_cq_completion *c;
   grpc_cq_completion *prev;
   grpc_pollset_worker worker;
-<<<<<<< HEAD
   gpr_timespec now;
   int first_loop = 1;
-=======
+
   GPR_ASSERT(!reserved);
->>>>>>> ef12dc5c
 
   deadline = gpr_convert_clock_type(deadline, GPR_CLOCK_MONOTONIC);
 
@@ -285,8 +280,9 @@
       break;
     }
     if (!add_plucker(cc, tag, &worker)) {
-      gpr_log(GPR_DEBUG, 
-              "Too many outstanding grpc_completion_queue_pluck calls: maximum is %d",
+      gpr_log(GPR_DEBUG,
+              "Too many outstanding grpc_completion_queue_pluck calls: maximum "
+              "is %d",
               GRPC_MAX_COMPLETION_QUEUE_PLUCKERS);
       gpr_mu_unlock(GRPC_POLLSET_MU(&cc->pollset));
       memset(&ret, 0, sizeof(ret));
