/*
 *
 * Copyright 2015, Google Inc.
 * All rights reserved.
 *
 * Redistribution and use in source and binary forms, with or without
 * modification, are permitted provided that the following conditions are
 * met:
 *
 *     * Redistributions of source code must retain the above copyright
 * notice, this list of conditions and the following disclaimer.
 *     * Redistributions in binary form must reproduce the above
 * copyright notice, this list of conditions and the following disclaimer
 * in the documentation and/or other materials provided with the
 * distribution.
 *     * Neither the name of Google Inc. nor the names of its
 * contributors may be used to endorse or promote products derived from
 * this software without specific prior written permission.
 *
 * THIS SOFTWARE IS PROVIDED BY THE COPYRIGHT HOLDERS AND CONTRIBUTORS
 * "AS IS" AND ANY EXPRESS OR IMPLIED WARRANTIES, INCLUDING, BUT NOT
 * LIMITED TO, THE IMPLIED WARRANTIES OF MERCHANTABILITY AND FITNESS FOR
 * A PARTICULAR PURPOSE ARE DISCLAIMED. IN NO EVENT SHALL THE COPYRIGHT
 * OWNER OR CONTRIBUTORS BE LIABLE FOR ANY DIRECT, INDIRECT, INCIDENTAL,
 * SPECIAL, EXEMPLARY, OR CONSEQUENTIAL DAMAGES (INCLUDING, BUT NOT
 * LIMITED TO, PROCUREMENT OF SUBSTITUTE GOODS OR SERVICES; LOSS OF USE,
 * DATA, OR PROFITS; OR BUSINESS INTERRUPTION) HOWEVER CAUSED AND ON ANY
 * THEORY OF LIABILITY, WHETHER IN CONTRACT, STRICT LIABILITY, OR TORT
 * (INCLUDING NEGLIGENCE OR OTHERWISE) ARISING IN ANY WAY OUT OF THE USE
 * OF THIS SOFTWARE, EVEN IF ADVISED OF THE POSSIBILITY OF SUCH DAMAGE.
 *
 */

#include <grpc/support/port_platform.h>

#ifdef GRPC_BASIC_PROFILER

#include "src/core/profiling/timers.h"
#include "src/core/profiling/timers_preciseclock.h"

#include <grpc/support/alloc.h>
#include <grpc/support/log.h>
#include <grpc/support/time.h>
#include <grpc/support/sync.h>
#include <grpc/support/thd.h>
#include <stdio.h>

typedef enum { BEGIN = '{', END = '}', MARK = '.' } marker_type;

typedef struct grpc_timer_entry {
  grpc_precise_clock tm;
  int tag;
  marker_type type;
  void* id;
  const char* file;
  int line;
} grpc_timer_entry;

#define MAX_COUNT (1024 * 1024 / sizeof(grpc_timer_entry))

static __thread grpc_timer_entry log[MAX_COUNT];
static __thread int count;

static void log_report() {
  int i;
  for (i = 0; i < count; i++) {
    grpc_timer_entry* entry = &(log[i]);
    printf("GRPC_LAT_PROF " GRPC_PRECISE_CLOCK_FORMAT " %p %c %d %p %s %d\n",
           GRPC_PRECISE_CLOCK_PRINTF_ARGS(&entry->tm),
           (void*)(gpr_intptr)gpr_thd_currentid(), entry->type, entry->tag,
           entry->id, entry->file, entry->line);
  }

  /* Now clear out the log */
  count = 0;
}

static void grpc_timers_log_add(int tag, marker_type type, void* id,
                                const char* file, int line) {
  grpc_timer_entry* entry;

  /* TODO (vpai) : Improve concurrency */
  if (count == MAX_COUNT) {
    log_report();
  }

  entry = &log[count++];

  grpc_precise_clock_now(&entry->tm);
  entry->tag = tag;
  entry->type = type;
  entry->id = id;
  entry->file = file;
  entry->line = line;
}

/* Latency profiler API implementation. */
void grpc_timer_add_mark(int tag, void* id, const char* file, int line) {
  if (tag < GRPC_PTAG_IGNORE_THRESHOLD) {
    grpc_timers_log_add(tag, MARK, id, file, line);
  }
}

void grpc_timer_begin(int tag, void* id, const char* file, int line) {
  if (tag < GRPC_PTAG_IGNORE_THRESHOLD) {
    grpc_timers_log_add(tag, BEGIN, id, file, line);
  }
}

void grpc_timer_end(int tag, void* id, const char* file, int line) {
  if (tag < GRPC_PTAG_IGNORE_THRESHOLD) {
    grpc_timers_log_add(tag, END, id, file, line);
  }
}

/* Basic profiler specific API functions. */
void grpc_timers_global_init(void) {}

<<<<<<< HEAD
=======
void grpc_timers_global_destroy(void) {}

>>>>>>> 22e9d22c
#else  /* !GRPC_BASIC_PROFILER */
void grpc_timers_global_init(void) {}
void grpc_timers_global_destroy(void) {}
#endif /* GRPC_BASIC_PROFILER */<|MERGE_RESOLUTION|>--- conflicted
+++ resolved
@@ -116,11 +116,8 @@
 /* Basic profiler specific API functions. */
 void grpc_timers_global_init(void) {}
 
-<<<<<<< HEAD
-=======
 void grpc_timers_global_destroy(void) {}
 
->>>>>>> 22e9d22c
 #else  /* !GRPC_BASIC_PROFILER */
 void grpc_timers_global_init(void) {}
 void grpc_timers_global_destroy(void) {}
