--- conflicted
+++ resolved
@@ -65,15 +65,9 @@
   grpc_pollset* pollset;
 } grpc_tcp;
 
-<<<<<<< HEAD
-static void tcp_free(grpc_tcp *tcp) {
+static void tcp_free(grpc_tcp* tcp) {
   grpc_slice_unref_internal(tcp->read_slice);
   grpc_resource_user_unref(tcp->resource_user);
-=======
-static void tcp_free(grpc_exec_ctx* exec_ctx, grpc_tcp* tcp) {
-  grpc_slice_unref_internal(exec_ctx, tcp->read_slice);
-  grpc_resource_user_unref(exec_ctx, tcp->resource_user);
->>>>>>> 9c67c6b1
   gpr_free(tcp->handle);
   gpr_free(tcp->peer_string);
   gpr_free(tcp);
@@ -82,13 +76,8 @@
 #ifndef NDEBUG
 #define TCP_UNREF(tcp, reason) tcp_unref((tcp), (reason), __FILE__, __LINE__)
 #define TCP_REF(tcp, reason) tcp_ref((tcp), (reason), __FILE__, __LINE__)
-<<<<<<< HEAD
-static void tcp_unref(grpc_tcp *tcp, const char *reason, const char *file,
+static void tcp_unref(grpc_tcp* tcp, const char* reason, const char* file,
                       int line) {
-=======
-static void tcp_unref(grpc_exec_ctx* exec_ctx, grpc_tcp* tcp,
-                      const char* reason, const char* file, int line) {
->>>>>>> 9c67c6b1
   if (GRPC_TRACER_ON(grpc_tcp_trace)) {
     gpr_atm val = gpr_atm_no_barrier_load(&tcp->refcount.count);
     gpr_log(file, line, GPR_LOG_SEVERITY_DEBUG,
@@ -113,11 +102,7 @@
 #else
 #define TCP_UNREF(tcp, reason) tcp_unref((tcp))
 #define TCP_REF(tcp, reason) tcp_ref((tcp))
-<<<<<<< HEAD
-static void tcp_unref(grpc_tcp *tcp) {
-=======
-static void tcp_unref(grpc_exec_ctx* exec_ctx, grpc_tcp* tcp) {
->>>>>>> 9c67c6b1
+static void tcp_unref(grpc_tcp* tcp) {
   if (gpr_unref(&tcp->refcount)) {
     tcp_free(tcp);
   }
@@ -126,42 +111,22 @@
 static void tcp_ref(grpc_tcp* tcp) { gpr_ref(&tcp->refcount); }
 #endif
 
-<<<<<<< HEAD
-static void uv_close_callback(uv_handle_t *handle) {
-  ExecCtx _local_exec_ctx;
-  grpc_tcp *tcp = (grpc_tcp *)handle->data;
+static void uv_close_callback(uv_handle_t* handle) {
+  ExecCtx _local_exec_ctx;
+  grpc_tcp* tcp = (grpc_tcp*)handle->data;
   TCP_UNREF(tcp, "destroy");
   grpc_exec_ctx_finish();
 }
 
-static grpc_slice alloc_read_slice(grpc_resource_user *resource_user) {
+static grpc_slice alloc_read_slice(grpc_resource_user* resource_user) {
   return grpc_resource_user_slice_malloc(resource_user,
                                          GRPC_TCP_DEFAULT_READ_SLICE_SIZE);
 }
 
-static void alloc_uv_buf(uv_handle_t *handle, size_t suggested_size,
-                         uv_buf_t *buf) {
-  ExecCtx _local_exec_ctx;
-  grpc_tcp *tcp = (grpc_tcp *)handle->data;
-=======
-static void uv_close_callback(uv_handle_t* handle) {
-  grpc_exec_ctx exec_ctx = GRPC_EXEC_CTX_INIT;
-  grpc_tcp* tcp = (grpc_tcp*)handle->data;
-  TCP_UNREF(&exec_ctx, tcp, "destroy");
-  grpc_exec_ctx_finish(&exec_ctx);
-}
-
-static grpc_slice alloc_read_slice(grpc_exec_ctx* exec_ctx,
-                                   grpc_resource_user* resource_user) {
-  return grpc_resource_user_slice_malloc(exec_ctx, resource_user,
-                                         GRPC_TCP_DEFAULT_READ_SLICE_SIZE);
-}
-
 static void alloc_uv_buf(uv_handle_t* handle, size_t suggested_size,
                          uv_buf_t* buf) {
-  grpc_exec_ctx exec_ctx = GRPC_EXEC_CTX_INIT;
+  ExecCtx _local_exec_ctx;
   grpc_tcp* tcp = (grpc_tcp*)handle->data;
->>>>>>> 9c67c6b1
   (void)suggested_size;
   buf->base = (char*)GRPC_SLICE_START_PTR(tcp->read_slice);
   buf->len = GRPC_SLICE_LENGTH(tcp->read_slice);
@@ -171,17 +136,10 @@
 static void read_callback(uv_stream_t* stream, ssize_t nread,
                           const uv_buf_t* buf) {
   grpc_slice sub;
-<<<<<<< HEAD
-  grpc_error *error;
-  ExecCtx _local_exec_ctx;
-  grpc_tcp *tcp = (grpc_tcp *)stream->data;
-  grpc_closure *cb = tcp->read_cb;
-=======
   grpc_error* error;
-  grpc_exec_ctx exec_ctx = GRPC_EXEC_CTX_INIT;
+  ExecCtx _local_exec_ctx;
   grpc_tcp* tcp = (grpc_tcp*)stream->data;
   grpc_closure* cb = tcp->read_cb;
->>>>>>> 9c67c6b1
   if (nread == 0) {
     // Nothing happened. Wait for the next callback
     return;
@@ -219,15 +177,9 @@
   grpc_exec_ctx_finish();
 }
 
-<<<<<<< HEAD
-static void uv_endpoint_read(grpc_endpoint *ep, grpc_slice_buffer *read_slices,
-                             grpc_closure *cb) {
-  grpc_tcp *tcp = (grpc_tcp *)ep;
-=======
-static void uv_endpoint_read(grpc_exec_ctx* exec_ctx, grpc_endpoint* ep,
-                             grpc_slice_buffer* read_slices, grpc_closure* cb) {
-  grpc_tcp* tcp = (grpc_tcp*)ep;
->>>>>>> 9c67c6b1
+static void uv_endpoint_read(grpc_endpoint* ep, grpc_slice_buffer* read_slices,
+                             grpc_closure* cb) {
+  grpc_tcp* tcp = (grpc_tcp*)ep;
   int status;
   grpc_error* error = GRPC_ERROR_NONE;
   GRPC_UV_ASSERT_SAME_THREAD();
@@ -252,19 +204,11 @@
   }
 }
 
-<<<<<<< HEAD
-static void write_callback(uv_write_t *req, int status) {
-  grpc_tcp *tcp = (grpc_tcp *)req->data;
-  grpc_error *error;
-  ExecCtx _local_exec_ctx;
-  grpc_closure *cb = tcp->write_cb;
-=======
 static void write_callback(uv_write_t* req, int status) {
   grpc_tcp* tcp = (grpc_tcp*)req->data;
   grpc_error* error;
-  grpc_exec_ctx exec_ctx = GRPC_EXEC_CTX_INIT;
+  ExecCtx _local_exec_ctx;
   grpc_closure* cb = tcp->write_cb;
->>>>>>> 9c67c6b1
   tcp->write_cb = NULL;
   TCP_UNREF(tcp, "write");
   if (status == 0) {
@@ -283,19 +227,11 @@
   grpc_exec_ctx_finish();
 }
 
-<<<<<<< HEAD
-static void uv_endpoint_write(grpc_endpoint *ep,
-                              grpc_slice_buffer *write_slices,
-                              grpc_closure *cb) {
-  grpc_tcp *tcp = (grpc_tcp *)ep;
-  uv_buf_t *buffers;
-=======
-static void uv_endpoint_write(grpc_exec_ctx* exec_ctx, grpc_endpoint* ep,
+static void uv_endpoint_write(grpc_endpoint* ep,
                               grpc_slice_buffer* write_slices,
                               grpc_closure* cb) {
   grpc_tcp* tcp = (grpc_tcp*)ep;
   uv_buf_t* buffers;
->>>>>>> 9c67c6b1
   unsigned int buffer_count;
   unsigned int i;
   grpc_slice* slice;
@@ -314,14 +250,8 @@
   }
 
   if (tcp->shutting_down) {
-<<<<<<< HEAD
     GRPC_CLOSURE_SCHED(cb, GRPC_ERROR_CREATE_FROM_STATIC_STRING(
                                "TCP socket is shutting down"));
-=======
-    GRPC_CLOSURE_SCHED(
-        exec_ctx, cb,
-        GRPC_ERROR_CREATE_FROM_STATIC_STRING("TCP socket is shutting down"));
->>>>>>> 9c67c6b1
     return;
   }
 
@@ -337,15 +267,9 @@
 
   tcp->write_cb = cb;
   buffer_count = (unsigned int)tcp->write_slices->count;
-<<<<<<< HEAD
-  buffers = (uv_buf_t *)gpr_malloc(sizeof(uv_buf_t) * buffer_count);
+  buffers = (uv_buf_t*)gpr_malloc(sizeof(uv_buf_t) * buffer_count);
   grpc_resource_user_alloc(tcp->resource_user, sizeof(uv_buf_t) * buffer_count,
                            NULL);
-=======
-  buffers = (uv_buf_t*)gpr_malloc(sizeof(uv_buf_t) * buffer_count);
-  grpc_resource_user_alloc(exec_ctx, tcp->resource_user,
-                           sizeof(uv_buf_t) * buffer_count, NULL);
->>>>>>> 9c67c6b1
   for (i = 0; i < buffer_count; i++) {
     slice = &tcp->write_slices->slices[i];
     buffers[i].base = (char*)GRPC_SLICE_START_PTR(*slice);
@@ -360,12 +284,7 @@
            write_callback);
 }
 
-<<<<<<< HEAD
-static void uv_add_to_pollset(grpc_endpoint *ep, grpc_pollset *pollset) {
-=======
-static void uv_add_to_pollset(grpc_exec_ctx* exec_ctx, grpc_endpoint* ep,
-                              grpc_pollset* pollset) {
->>>>>>> 9c67c6b1
+static void uv_add_to_pollset(grpc_endpoint* ep, grpc_pollset* pollset) {
   // No-op. We're ignoring pollsets currently
   (void)exec_ctx;
   (void)ep;
@@ -374,13 +293,8 @@
   tcp->pollset = pollset;
 }
 
-<<<<<<< HEAD
-static void uv_add_to_pollset_set(grpc_endpoint *ep,
-                                  grpc_pollset_set *pollset) {
-=======
-static void uv_add_to_pollset_set(grpc_exec_ctx* exec_ctx, grpc_endpoint* ep,
+static void uv_add_to_pollset_set(grpc_endpoint* ep,
                                   grpc_pollset_set* pollset) {
->>>>>>> 9c67c6b1
   // No-op. We're ignoring pollsets currently
   (void)exec_ctx;
   (void)ep;
@@ -398,38 +312,22 @@
 
 static void shutdown_callback(uv_shutdown_t* req, int status) {}
 
-<<<<<<< HEAD
-static void uv_endpoint_shutdown(grpc_endpoint *ep, grpc_error *why) {
-  grpc_tcp *tcp = (grpc_tcp *)ep;
-=======
-static void uv_endpoint_shutdown(grpc_exec_ctx* exec_ctx, grpc_endpoint* ep,
-                                 grpc_error* why) {
-  grpc_tcp* tcp = (grpc_tcp*)ep;
->>>>>>> 9c67c6b1
+static void uv_endpoint_shutdown(grpc_endpoint* ep, grpc_error* why) {
+  grpc_tcp* tcp = (grpc_tcp*)ep;
   if (!tcp->shutting_down) {
     if (GRPC_TRACER_ON(grpc_tcp_trace)) {
       const char* str = grpc_error_string(why);
       gpr_log(GPR_DEBUG, "TCP %p shutdown why=%s", tcp->handle, str);
     }
     tcp->shutting_down = true;
-<<<<<<< HEAD
-    uv_shutdown_t *req = &tcp->shutdown_req;
-    uv_shutdown(req, (uv_stream_t *)tcp->handle, shutdown_callback);
-    grpc_resource_user_shutdown(tcp->resource_user);
-=======
     uv_shutdown_t* req = &tcp->shutdown_req;
     uv_shutdown(req, (uv_stream_t*)tcp->handle, shutdown_callback);
-    grpc_resource_user_shutdown(exec_ctx, tcp->resource_user);
->>>>>>> 9c67c6b1
+    grpc_resource_user_shutdown(tcp->resource_user);
   }
   GRPC_ERROR_UNREF(why);
 }
 
-<<<<<<< HEAD
-static void uv_destroy(grpc_endpoint *ep) {
-=======
-static void uv_destroy(grpc_exec_ctx* exec_ctx, grpc_endpoint* ep) {
->>>>>>> 9c67c6b1
+static void uv_destroy(grpc_endpoint* ep) {
   grpc_network_status_unregister_endpoint(ep);
   grpc_tcp* tcp = (grpc_tcp*)ep;
   uv_close((uv_handle_t*)tcp->handle, uv_close_callback);
@@ -445,20 +343,6 @@
   return tcp->resource_user;
 }
 
-<<<<<<< HEAD
-static int uv_get_fd(grpc_endpoint *ep) { return -1; }
-
-static grpc_endpoint_vtable vtable = {
-    uv_endpoint_read,      uv_endpoint_write,    uv_add_to_pollset,
-    uv_add_to_pollset_set, uv_endpoint_shutdown, uv_destroy,
-    uv_get_resource_user,  uv_get_peer,          uv_get_fd};
-
-grpc_endpoint *grpc_tcp_create(uv_tcp_t *handle,
-                               grpc_resource_quota *resource_quota,
-                               char *peer_string) {
-  grpc_tcp *tcp = (grpc_tcp *)gpr_malloc(sizeof(grpc_tcp));
-  ExecCtx _local_exec_ctx;
-=======
 static int uv_get_fd(grpc_endpoint* ep) { return -1; }
 
 static grpc_endpoint_vtable vtable = {uv_endpoint_read,
@@ -476,8 +360,7 @@
                                grpc_resource_quota* resource_quota,
                                char* peer_string) {
   grpc_tcp* tcp = (grpc_tcp*)gpr_malloc(sizeof(grpc_tcp));
-  grpc_exec_ctx exec_ctx = GRPC_EXEC_CTX_INIT;
->>>>>>> 9c67c6b1
+  ExecCtx _local_exec_ctx;
 
   if (GRPC_TRACER_ON(grpc_tcp_trace)) {
     gpr_log(GPR_DEBUG, "Creating TCP endpoint %p", tcp);
