/*
 *
 * Copyright 2017 gRPC authors.
 *
 * Licensed under the Apache License, Version 2.0 (the "License");
 * you may not use this file except in compliance with the License.
 * You may obtain a copy of the License at
 *
 *     http://www.apache.org/licenses/LICENSE-2.0
 *
 * Unless required by applicable law or agreed to in writing, software
 * distributed under the License is distributed on an "AS IS" BASIS,
 * WITHOUT WARRANTIES OR CONDITIONS OF ANY KIND, either express or implied.
 * See the License for the specific language governing permissions and
 * limitations under the License.
 *
 */

#include "src/core/lib/iomgr/port.h"

#include <grpc/support/log.h>

/* This polling engine is only relevant on linux kernels supporting epoll() */
#ifdef GRPC_LINUX_EPOLL
#include "src/core/lib/iomgr/ev_epoll1_linux.h"

#include <assert.h>
#include <errno.h>
#include <limits.h>
#include <poll.h>
#include <pthread.h>
#include <string.h>
#include <sys/epoll.h>
#include <sys/socket.h>
#include <unistd.h>

#include <grpc/support/alloc.h>
#include <grpc/support/cpu.h>
#include <grpc/support/string_util.h>
#include <grpc/support/tls.h>
#include <grpc/support/useful.h>

#include "src/core/lib/debug/stats.h"
#include "src/core/lib/iomgr/block_annotate.h"
#include "src/core/lib/iomgr/ev_posix.h"
#include "src/core/lib/iomgr/iomgr_internal.h"
#include "src/core/lib/iomgr/lockfree_event.h"
#include "src/core/lib/iomgr/wakeup_fd_posix.h"
#include "src/core/lib/profiling/timers.h"
#include "src/core/lib/support/manual_constructor.h"
#include "src/core/lib/support/string.h"

static grpc_wakeup_fd global_wakeup_fd;

/*******************************************************************************
 * Singleton epoll set related fields
 */

#define MAX_EPOLL_EVENTS 100
#define MAX_EPOLL_EVENTS_HANDLED_PER_ITERATION 1

/* NOTE ON SYNCHRONIZATION:
 * - Fields in this struct are only modified by the designated poller. Hence
 *   there is no need for any locks to protect the struct.
 * - num_events and cursor fields have to be of atomic type to provide memory
 *   visibility guarantees only. i.e In case of multiple pollers, the designated
 *   polling thread keeps changing; the thread that wrote these values may be
 *   different from the thread reading the values
 */
typedef struct epoll_set {
  int epfd;

  /* The epoll_events after the last call to epoll_wait() */
  struct epoll_event events[MAX_EPOLL_EVENTS];

  /* The number of epoll_events after the last call to epoll_wait() */
  gpr_atm num_events;

  /* Index of the first event in epoll_events that has to be processed. This
   * field is only valid if num_events > 0 */
  gpr_atm cursor;
} epoll_set;

/* The global singleton epoll set */
static epoll_set g_epoll_set;

/* Must be called *only* once */
static bool epoll_set_init() {
  g_epoll_set.epfd = epoll_create1(EPOLL_CLOEXEC);
  if (g_epoll_set.epfd < 0) {
    gpr_log(GPR_ERROR, "epoll unavailable");
    return false;
  }

  gpr_log(GPR_INFO, "grpc epoll fd: %d", g_epoll_set.epfd);
  gpr_atm_no_barrier_store(&g_epoll_set.num_events, 0);
  gpr_atm_no_barrier_store(&g_epoll_set.cursor, 0);
  return true;
}

/* epoll_set_init() MUST be called before calling this. */
static void epoll_set_shutdown() {
  if (g_epoll_set.epfd >= 0) {
    close(g_epoll_set.epfd);
    g_epoll_set.epfd = -1;
  }
}

/*******************************************************************************
 * Fd Declarations
 */

struct grpc_fd {
  int fd;

  grpc_core::ManualConstructor<grpc_core::LockfreeEvent> read_closure;
  grpc_core::ManualConstructor<grpc_core::LockfreeEvent> write_closure;

  struct grpc_fd* freelist_next;

  /* The pollset that last noticed that the fd is readable. The actual type
   * stored in this is (grpc_pollset *) */
  gpr_atm read_notifier_pollset;

  grpc_iomgr_object iomgr_object;
};

static void fd_global_init(void);
static void fd_global_shutdown(void);

/*******************************************************************************
 * Pollset Declarations
 */

typedef enum { UNKICKED, KICKED, DESIGNATED_POLLER } kick_state;

static const char* kick_state_string(kick_state st) {
  switch (st) {
    case UNKICKED:
      return "UNKICKED";
    case KICKED:
      return "KICKED";
    case DESIGNATED_POLLER:
      return "DESIGNATED_POLLER";
  }
  GPR_UNREACHABLE_CODE(return "UNKNOWN");
}

struct grpc_pollset_worker {
  kick_state state;
  int kick_state_mutator;  // which line of code last changed kick state
  bool initialized_cv;
  grpc_pollset_worker* next;
  grpc_pollset_worker* prev;
  gpr_cv cv;
  grpc_closure_list schedule_on_end_work;
};

#define SET_KICK_STATE(worker, kick_state)   \
  do {                                       \
    (worker)->state = (kick_state);          \
    (worker)->kick_state_mutator = __LINE__; \
  } while (false)

#define MAX_NEIGHBORHOODS 1024

typedef struct pollset_neighborhood {
  gpr_mu mu;
  grpc_pollset* active_root;
  char pad[GPR_CACHELINE_SIZE];
} pollset_neighborhood;

struct grpc_pollset {
  gpr_mu mu;
  pollset_neighborhood* neighborhood;
  bool reassigning_neighborhood;
  grpc_pollset_worker* root_worker;
  bool kicked_without_poller;

  /* Set to true if the pollset is observed to have no workers available to
     poll */
  bool seen_inactive;
  bool shutting_down;             /* Is the pollset shutting down ? */
  grpc_closure* shutdown_closure; /* Called after after shutdown is complete */

  /* Number of workers who are *about-to* attach themselves to the pollset
   * worker list */
  int begin_refs;

  grpc_pollset* next;
  grpc_pollset* prev;
};

/*******************************************************************************
 * Pollset-set Declarations
 */

struct grpc_pollset_set {
  char unused;
};

/*******************************************************************************
 * Common helpers
 */

static bool append_error(grpc_error** composite, grpc_error* error,
                         const char* desc) {
  if (error == GRPC_ERROR_NONE) return true;
  if (*composite == GRPC_ERROR_NONE) {
    *composite = GRPC_ERROR_CREATE_FROM_COPIED_STRING(desc);
  }
  *composite = grpc_error_add_child(*composite, error);
  return false;
}

/*******************************************************************************
 * Fd Definitions
 */

/* We need to keep a freelist not because of any concerns of malloc performance
 * but instead so that implementations with multiple threads in (for example)
 * epoll_wait deal with the race between pollset removal and incoming poll
 * notifications.
 *
 * The problem is that the poller ultimately holds a reference to this
 * object, so it is very difficult to know when is safe to free it, at least
 * without some expensive synchronization.
 *
 * If we keep the object freelisted, in the worst case losing this race just
 * becomes a spurious read notification on a reused fd.
 */

/* The alarm system needs to be able to wakeup 'some poller' sometimes
 * (specifically when a new alarm needs to be triggered earlier than the next
 * alarm 'epoch'). This wakeup_fd gives us something to alert on when such a
 * case occurs. */

static grpc_fd* fd_freelist = nullptr;
static gpr_mu fd_freelist_mu;

static void fd_global_init(void) { gpr_mu_init(&fd_freelist_mu); }

static void fd_global_shutdown(void) {
  gpr_mu_lock(&fd_freelist_mu);
  gpr_mu_unlock(&fd_freelist_mu);
  while (fd_freelist != nullptr) {
    grpc_fd* fd = fd_freelist;
    fd_freelist = fd_freelist->freelist_next;
    gpr_free(fd);
  }
  gpr_mu_destroy(&fd_freelist_mu);
}

static grpc_fd* fd_create(int fd, const char* name) {
  grpc_fd* new_fd = nullptr;

  gpr_mu_lock(&fd_freelist_mu);
  if (fd_freelist != nullptr) {
    new_fd = fd_freelist;
    fd_freelist = fd_freelist->freelist_next;
  }
  gpr_mu_unlock(&fd_freelist_mu);

  if (new_fd == nullptr) {
    new_fd = (grpc_fd*)gpr_malloc(sizeof(grpc_fd));
    new_fd->read_closure.Init();
    new_fd->write_closure.Init();
  }

  new_fd->fd = fd;
  new_fd->read_closure->InitEvent();
  new_fd->write_closure->InitEvent();
  gpr_atm_no_barrier_store(&new_fd->read_notifier_pollset, (gpr_atm)NULL);

  new_fd->freelist_next = nullptr;

  char* fd_name;
  gpr_asprintf(&fd_name, "%s fd=%d", name, fd);
  grpc_iomgr_register_object(&new_fd->iomgr_object, fd_name);
#ifndef NDEBUG
  if (grpc_trace_fd_refcount.enabled()) {
    gpr_log(GPR_DEBUG, "FD %d %p create %s", fd, new_fd, fd_name);
  }
#endif
  gpr_free(fd_name);

  struct epoll_event ev;
  ev.events = (uint32_t)(EPOLLIN | EPOLLOUT | EPOLLET);
  ev.data.ptr = new_fd;
  if (epoll_ctl(g_epoll_set.epfd, EPOLL_CTL_ADD, fd, &ev) != 0) {
    gpr_log(GPR_ERROR, "epoll_ctl failed: %s", strerror(errno));
  }

  return new_fd;
}

static int fd_wrapped_fd(grpc_fd* fd) { return fd->fd; }

/* if 'releasing_fd' is true, it means that we are going to detach the internal
 * fd from grpc_fd structure (i.e which means we should not be calling
 * shutdown() syscall on that fd) */
static void fd_shutdown_internal(grpc_fd* fd, grpc_error* why,
                                 bool releasing_fd) {
  if (fd->read_closure->SetShutdown(GRPC_ERROR_REF(why))) {
    if (!releasing_fd) {
      shutdown(fd->fd, SHUT_RDWR);
    }
    fd->write_closure->SetShutdown(GRPC_ERROR_REF(why));
  }
  GRPC_ERROR_UNREF(why);
}

/* Might be called multiple times */
static void fd_shutdown(grpc_fd* fd, grpc_error* why) {
  fd_shutdown_internal(fd, why, false);
}

static void fd_orphan(grpc_fd* fd, grpc_closure* on_done, int* release_fd,
                      bool already_closed, const char* reason) {
  grpc_error* error = GRPC_ERROR_NONE;
  bool is_release_fd = (release_fd != nullptr);

  if (!fd->read_closure->IsShutdown()) {
    fd_shutdown_internal(fd, GRPC_ERROR_CREATE_FROM_COPIED_STRING(reason),
                         is_release_fd);
  }

  /* If release_fd is not NULL, we should be relinquishing control of the file
     descriptor fd->fd (but we still own the grpc_fd structure). */
  if (is_release_fd) {
    *release_fd = fd->fd;
  } else if (!already_closed) {
    close(fd->fd);
  }

  GRPC_CLOSURE_SCHED(on_done, GRPC_ERROR_REF(error));

  grpc_iomgr_unregister_object(&fd->iomgr_object);
  fd->read_closure->DestroyEvent();
  fd->write_closure->DestroyEvent();

  gpr_mu_lock(&fd_freelist_mu);
  fd->freelist_next = fd_freelist;
  fd_freelist = fd;
  gpr_mu_unlock(&fd_freelist_mu);
}

static grpc_pollset* fd_get_read_notifier_pollset(grpc_fd* fd) {
  gpr_atm notifier = gpr_atm_acq_load(&fd->read_notifier_pollset);
  return (grpc_pollset*)notifier;
}

static bool fd_is_shutdown(grpc_fd* fd) {
  return fd->read_closure->IsShutdown();
}

static void fd_notify_on_read(grpc_fd* fd, grpc_closure* closure) {
  fd->read_closure->NotifyOn(closure);
}

static void fd_notify_on_write(grpc_fd* fd, grpc_closure* closure) {
  fd->write_closure->NotifyOn(closure);
}

static void fd_become_readable(grpc_fd* fd, grpc_pollset* notifier) {
  fd->read_closure->SetReady();
  /* Use release store to match with acquire load in fd_get_read_notifier */
  gpr_atm_rel_store(&fd->read_notifier_pollset, (gpr_atm)notifier);
}

static void fd_become_writable(grpc_fd* fd) { fd->write_closure->SetReady(); }

/*******************************************************************************
 * Pollset Definitions
 */

GPR_TLS_DECL(g_current_thread_pollset);
GPR_TLS_DECL(g_current_thread_worker);

/* The designated poller */
static gpr_atm g_active_poller;

static pollset_neighborhood* g_neighborhoods;
static size_t g_num_neighborhoods;

/* Return true if first in list */
static bool worker_insert(grpc_pollset* pollset, grpc_pollset_worker* worker) {
  if (pollset->root_worker == nullptr) {
    pollset->root_worker = worker;
    worker->next = worker->prev = worker;
    return true;
  } else {
    worker->next = pollset->root_worker;
    worker->prev = worker->next->prev;
    worker->next->prev = worker;
    worker->prev->next = worker;
    return false;
  }
}

/* Return true if last in list */
typedef enum { EMPTIED, NEW_ROOT, REMOVED } worker_remove_result;

static worker_remove_result worker_remove(grpc_pollset* pollset,
                                          grpc_pollset_worker* worker) {
  if (worker == pollset->root_worker) {
    if (worker == worker->next) {
      pollset->root_worker = nullptr;
      return EMPTIED;
    } else {
      pollset->root_worker = worker->next;
      worker->prev->next = worker->next;
      worker->next->prev = worker->prev;
      return NEW_ROOT;
    }
  } else {
    worker->prev->next = worker->next;
    worker->next->prev = worker->prev;
    return REMOVED;
  }
}

static size_t choose_neighborhood(void) {
  return (size_t)gpr_cpu_current_cpu() % g_num_neighborhoods;
}

static grpc_error* pollset_global_init(void) {
  gpr_tls_init(&g_current_thread_pollset);
  gpr_tls_init(&g_current_thread_worker);
  gpr_atm_no_barrier_store(&g_active_poller, 0);
  global_wakeup_fd.read_fd = -1;
  grpc_error* err = grpc_wakeup_fd_init(&global_wakeup_fd);
  if (err != GRPC_ERROR_NONE) return err;
  struct epoll_event ev;
  ev.events = (uint32_t)(EPOLLIN | EPOLLET);
  ev.data.ptr = &global_wakeup_fd;
  if (epoll_ctl(g_epoll_set.epfd, EPOLL_CTL_ADD, global_wakeup_fd.read_fd,
                &ev) != 0) {
    return GRPC_OS_ERROR(errno, "epoll_ctl");
  }
  g_num_neighborhoods = GPR_CLAMP(gpr_cpu_num_cores(), 1, MAX_NEIGHBORHOODS);
  g_neighborhoods = (pollset_neighborhood*)gpr_zalloc(sizeof(*g_neighborhoods) *
                                                      g_num_neighborhoods);
  for (size_t i = 0; i < g_num_neighborhoods; i++) {
    gpr_mu_init(&g_neighborhoods[i].mu);
  }
  return GRPC_ERROR_NONE;
}

static void pollset_global_shutdown(void) {
  gpr_tls_destroy(&g_current_thread_pollset);
  gpr_tls_destroy(&g_current_thread_worker);
  if (global_wakeup_fd.read_fd != -1) grpc_wakeup_fd_destroy(&global_wakeup_fd);
  for (size_t i = 0; i < g_num_neighborhoods; i++) {
    gpr_mu_destroy(&g_neighborhoods[i].mu);
  }
  gpr_free(g_neighborhoods);
}

static void pollset_init(grpc_pollset* pollset, gpr_mu** mu) {
  gpr_mu_init(&pollset->mu);
  *mu = &pollset->mu;
  pollset->neighborhood = &g_neighborhoods[choose_neighborhood()];
  pollset->reassigning_neighborhood = false;
  pollset->root_worker = nullptr;
  pollset->kicked_without_poller = false;
  pollset->seen_inactive = true;
  pollset->shutting_down = false;
  pollset->shutdown_closure = nullptr;
  pollset->begin_refs = 0;
  pollset->next = pollset->prev = nullptr;
}

static void pollset_destroy(grpc_pollset* pollset) {
  gpr_mu_lock(&pollset->mu);
  if (!pollset->seen_inactive) {
    pollset_neighborhood* neighborhood = pollset->neighborhood;
    gpr_mu_unlock(&pollset->mu);
  retry_lock_neighborhood:
    gpr_mu_lock(&neighborhood->mu);
    gpr_mu_lock(&pollset->mu);
    if (!pollset->seen_inactive) {
      if (pollset->neighborhood != neighborhood) {
        gpr_mu_unlock(&neighborhood->mu);
        neighborhood = pollset->neighborhood;
        gpr_mu_unlock(&pollset->mu);
        goto retry_lock_neighborhood;
      }
      pollset->prev->next = pollset->next;
      pollset->next->prev = pollset->prev;
      if (pollset == pollset->neighborhood->active_root) {
        pollset->neighborhood->active_root =
            pollset->next == pollset ? nullptr : pollset->next;
      }
    }
    gpr_mu_unlock(&pollset->neighborhood->mu);
  }
  gpr_mu_unlock(&pollset->mu);
  gpr_mu_destroy(&pollset->mu);
}

static grpc_error* pollset_kick_all(grpc_pollset* pollset) {
  GPR_TIMER_BEGIN("pollset_kick_all", 0);
  grpc_error* error = GRPC_ERROR_NONE;
  if (pollset->root_worker != nullptr) {
    grpc_pollset_worker* worker = pollset->root_worker;
    do {
      GRPC_STATS_INC_POLLSET_KICK();
      switch (worker->state) {
        case KICKED:
          GRPC_STATS_INC_POLLSET_KICKED_AGAIN();
          break;
        case UNKICKED:
          SET_KICK_STATE(worker, KICKED);
          if (worker->initialized_cv) {
            GRPC_STATS_INC_POLLSET_KICK_WAKEUP_CV();
            gpr_cv_signal(&worker->cv);
          }
          break;
        case DESIGNATED_POLLER:
          GRPC_STATS_INC_POLLSET_KICK_WAKEUP_FD();
          SET_KICK_STATE(worker, KICKED);
          append_error(&error, grpc_wakeup_fd_wakeup(&global_wakeup_fd),
                       "pollset_kick_all");
          break;
      }

      worker = worker->next;
    } while (worker != pollset->root_worker);
  }
  // TODO: sreek.  Check if we need to set 'kicked_without_poller' to true here
  // in the else case
  GPR_TIMER_END("pollset_kick_all", 0);
  return error;
}

static void pollset_maybe_finish_shutdown(grpc_pollset* pollset) {
  if (pollset->shutdown_closure != nullptr && pollset->root_worker == nullptr &&
      pollset->begin_refs == 0) {
    GPR_TIMER_MARK("pollset_finish_shutdown", 0);
    GRPC_CLOSURE_SCHED(pollset->shutdown_closure, GRPC_ERROR_NONE);
    pollset->shutdown_closure = nullptr;
  }
}

static void pollset_shutdown(grpc_pollset* pollset, grpc_closure* closure) {
  GPR_TIMER_BEGIN("pollset_shutdown", 0);
  GPR_ASSERT(pollset->shutdown_closure == nullptr);
  GPR_ASSERT(!pollset->shutting_down);
  pollset->shutdown_closure = closure;
  pollset->shutting_down = true;
  GRPC_LOG_IF_ERROR("pollset_shutdown", pollset_kick_all(pollset));
  pollset_maybe_finish_shutdown(pollset);
  GPR_TIMER_END("pollset_shutdown", 0);
}

static int poll_deadline_to_millis_timeout(grpc_millis millis) {
  if (millis == GRPC_MILLIS_INF_FUTURE) return -1;
  grpc_millis delta = millis - grpc_core::ExecCtx::Get()->Now();
  if (delta > INT_MAX) {
    return INT_MAX;
  } else if (delta < 0) {
    return 0;
  } else {
    return (int)delta;
  }
}

/* Process the epoll events found by do_epoll_wait() function.
   - g_epoll_set.cursor points to the index of the first event to be processed
   - This function then processes up-to MAX_EPOLL_EVENTS_PER_ITERATION and
     updates the g_epoll_set.cursor

   NOTE ON SYNCRHONIZATION: Similar to do_epoll_wait(), this function is only
   called by g_active_poller thread. So there is no need for synchronization
   when accessing fields in g_epoll_set */
static grpc_error* process_epoll_events(grpc_pollset* pollset) {
  static const char* err_desc = "process_events";
  grpc_error* error = GRPC_ERROR_NONE;

  GPR_TIMER_BEGIN("process_epoll_events", 0);
  long num_events = gpr_atm_acq_load(&g_epoll_set.num_events);
  long cursor = gpr_atm_acq_load(&g_epoll_set.cursor);
  for (int idx = 0;
       (idx < MAX_EPOLL_EVENTS_HANDLED_PER_ITERATION) && cursor != num_events;
       idx++) {
    long c = cursor++;
    struct epoll_event* ev = &g_epoll_set.events[c];
    void* data_ptr = ev->data.ptr;

    if (data_ptr == &global_wakeup_fd) {
      append_error(&error, grpc_wakeup_fd_consume_wakeup(&global_wakeup_fd),
                   err_desc);
    } else {
      grpc_fd* fd = (grpc_fd*)(data_ptr);
      bool cancel = (ev->events & (EPOLLERR | EPOLLHUP)) != 0;
      bool read_ev = (ev->events & (EPOLLIN | EPOLLPRI)) != 0;
      bool write_ev = (ev->events & EPOLLOUT) != 0;

      if (read_ev || cancel) {
        fd_become_readable(fd, pollset);
      }

      if (write_ev || cancel) {
        fd_become_writable(fd);
      }
    }
  }
  gpr_atm_rel_store(&g_epoll_set.cursor, cursor);
  GPR_TIMER_END("process_epoll_events", 0);
  return error;
}

/* Do epoll_wait and store the events in g_epoll_set.events field. This does not
   "process" any of the events yet; that is done in process_epoll_events().
   *See process_epoll_events() function for more details.

   NOTE ON SYNCHRONIZATION: At any point of time, only the g_active_poller
   (i.e the designated poller thread) will be calling this function. So there is
   no need for any synchronization when accesing fields in g_epoll_set */
static grpc_error* do_epoll_wait(grpc_pollset* ps, grpc_millis deadline) {
  GPR_TIMER_BEGIN("do_epoll_wait", 0);

  int r;
  int timeout = poll_deadline_to_millis_timeout(deadline);
  if (timeout != 0) {
    GRPC_SCHEDULING_START_BLOCKING_REGION;
  }
  do {
    GRPC_STATS_INC_SYSCALL_POLL();
    r = epoll_wait(g_epoll_set.epfd, g_epoll_set.events, MAX_EPOLL_EVENTS,
                   timeout);
  } while (r < 0 && errno == EINTR);
  if (timeout != 0) {
    GRPC_SCHEDULING_END_BLOCKING_REGION;
  }

  if (r < 0) return GRPC_OS_ERROR(errno, "epoll_wait");

  GRPC_STATS_INC_POLL_EVENTS_RETURNED(r);

  if (grpc_polling_trace.enabled()) {
    gpr_log(GPR_DEBUG, "ps: %p poll got %d events", ps, r);
  }

  gpr_atm_rel_store(&g_epoll_set.num_events, r);
  gpr_atm_rel_store(&g_epoll_set.cursor, 0);

  GPR_TIMER_END("do_epoll_wait", 0);
  return GRPC_ERROR_NONE;
}

static bool begin_worker(grpc_pollset* pollset, grpc_pollset_worker* worker,
                         grpc_pollset_worker** worker_hdl,
                         grpc_millis deadline) {
  GPR_TIMER_BEGIN("begin_worker", 0);
  if (worker_hdl != nullptr) *worker_hdl = worker;
  worker->initialized_cv = false;
  SET_KICK_STATE(worker, UNKICKED);
  worker->schedule_on_end_work = (grpc_closure_list)GRPC_CLOSURE_LIST_INIT;
  pollset->begin_refs++;

  if (grpc_polling_trace.enabled()) {
    gpr_log(GPR_ERROR, "PS:%p BEGIN_STARTS:%p", pollset, worker);
  }

  if (pollset->seen_inactive) {
    // pollset has been observed to be inactive, we need to move back to the
    // active list
    bool is_reassigning = false;
    if (!pollset->reassigning_neighborhood) {
      is_reassigning = true;
      pollset->reassigning_neighborhood = true;
      pollset->neighborhood = &g_neighborhoods[choose_neighborhood()];
    }
    pollset_neighborhood* neighborhood = pollset->neighborhood;
    gpr_mu_unlock(&pollset->mu);
  // pollset unlocked: state may change (even worker->kick_state)
  retry_lock_neighborhood:
    gpr_mu_lock(&neighborhood->mu);
    gpr_mu_lock(&pollset->mu);
    if (grpc_polling_trace.enabled()) {
      gpr_log(GPR_ERROR, "PS:%p BEGIN_REORG:%p kick_state=%s is_reassigning=%d",
              pollset, worker, kick_state_string(worker->state),
              is_reassigning);
    }
    if (pollset->seen_inactive) {
      if (neighborhood != pollset->neighborhood) {
        gpr_mu_unlock(&neighborhood->mu);
        neighborhood = pollset->neighborhood;
        gpr_mu_unlock(&pollset->mu);
        goto retry_lock_neighborhood;
      }

      /* In the brief time we released the pollset locks above, the worker MAY
         have been kicked. In this case, the worker should get out of this
         pollset ASAP and hence this should neither add the pollset to
         neighborhood nor mark the pollset as active.

         On a side note, the only way a worker's kick state could have changed
         at this point is if it were "kicked specifically". Since the worker has
         not added itself to the pollset yet (by calling worker_insert()), it is
         not visible in the "kick any" path yet */
      if (worker->state == UNKICKED) {
        pollset->seen_inactive = false;
        if (neighborhood->active_root == nullptr) {
          neighborhood->active_root = pollset->next = pollset->prev = pollset;
          /* Make this the designated poller if there isn't one already */
          if (worker->state == UNKICKED &&
              gpr_atm_no_barrier_cas(&g_active_poller, 0, (gpr_atm)worker)) {
            SET_KICK_STATE(worker, DESIGNATED_POLLER);
          }
        } else {
          pollset->next = neighborhood->active_root;
          pollset->prev = pollset->next->prev;
          pollset->next->prev = pollset->prev->next = pollset;
        }
      }
    }
    if (is_reassigning) {
      GPR_ASSERT(pollset->reassigning_neighborhood);
      pollset->reassigning_neighborhood = false;
    }
    gpr_mu_unlock(&neighborhood->mu);
  }

  worker_insert(pollset, worker);
  pollset->begin_refs--;
  if (worker->state == UNKICKED && !pollset->kicked_without_poller) {
    GPR_ASSERT(gpr_atm_no_barrier_load(&g_active_poller) != (gpr_atm)worker);
    worker->initialized_cv = true;
    gpr_cv_init(&worker->cv);
    while (worker->state == UNKICKED && !pollset->shutting_down) {
      if (grpc_polling_trace.enabled()) {
        gpr_log(GPR_ERROR, "PS:%p BEGIN_WAIT:%p kick_state=%s shutdown=%d",
                pollset, worker, kick_state_string(worker->state),
                pollset->shutting_down);
      }

      if (gpr_cv_wait(&worker->cv, &pollset->mu,
                      grpc_millis_to_timespec(deadline, GPR_CLOCK_MONOTONIC)) &&
          worker->state == UNKICKED) {
        /* If gpr_cv_wait returns true (i.e a timeout), pretend that the worker
           received a kick */
        SET_KICK_STATE(worker, KICKED);
      }
    }
    grpc_core::ExecCtx::Get()->InvalidateNow();
  }

  if (grpc_polling_trace.enabled()) {
    gpr_log(GPR_ERROR,
            "PS:%p BEGIN_DONE:%p kick_state=%s shutdown=%d "
            "kicked_without_poller: %d",
            pollset, worker, kick_state_string(worker->state),
            pollset->shutting_down, pollset->kicked_without_poller);
  }

  /* We release pollset lock in this function at a couple of places:
   *   1. Briefly when assigning pollset to a neighborhood
   *   2. When doing gpr_cv_wait()
   * It is possible that 'kicked_without_poller' was set to true during (1) and
   * 'shutting_down' is set to true during (1) or (2). If either of them is
   * true, this worker cannot do polling */
  /* TODO(sreek): Perhaps there is a better way to handle kicked_without_poller
   * case; especially when the worker is the DESIGNATED_POLLER */

  if (pollset->kicked_without_poller) {
    pollset->kicked_without_poller = false;
    GPR_TIMER_END("begin_worker", 0);
    return false;
  }

  GPR_TIMER_END("begin_worker", 0);
  return worker->state == DESIGNATED_POLLER && !pollset->shutting_down;
}

static bool check_neighborhood_for_available_poller(
    pollset_neighborhood* neighborhood) {
  GPR_TIMER_BEGIN("check_neighborhood_for_available_poller", 0);
  bool found_worker = false;
  do {
    grpc_pollset* inspect = neighborhood->active_root;
    if (inspect == nullptr) {
      break;
    }
    gpr_mu_lock(&inspect->mu);
    GPR_ASSERT(!inspect->seen_inactive);
    grpc_pollset_worker* inspect_worker = inspect->root_worker;
    if (inspect_worker != nullptr) {
      do {
        switch (inspect_worker->state) {
          case UNKICKED:
            if (gpr_atm_no_barrier_cas(&g_active_poller, 0,
                                       (gpr_atm)inspect_worker)) {
              if (grpc_polling_trace.enabled()) {
                gpr_log(GPR_DEBUG, " .. choose next poller to be %p",
                        inspect_worker);
              }
              SET_KICK_STATE(inspect_worker, DESIGNATED_POLLER);
              if (inspect_worker->initialized_cv) {
                GPR_TIMER_MARK("signal worker", 0);
                GRPC_STATS_INC_POLLSET_KICK_WAKEUP_CV();
                gpr_cv_signal(&inspect_worker->cv);
              }
            } else {
              if (grpc_polling_trace.enabled()) {
                gpr_log(GPR_DEBUG, " .. beaten to choose next poller");
              }
            }
            // even if we didn't win the cas, there's a worker, we can stop
            found_worker = true;
            break;
          case KICKED:
            break;
          case DESIGNATED_POLLER:
            found_worker = true;  // ok, so someone else found the worker, but
                                  // we'll accept that
            break;
        }
        inspect_worker = inspect_worker->next;
      } while (!found_worker && inspect_worker != inspect->root_worker);
    }
    if (!found_worker) {
      if (grpc_polling_trace.enabled()) {
        gpr_log(GPR_DEBUG, " .. mark pollset %p inactive", inspect);
      }
      inspect->seen_inactive = true;
      if (inspect == neighborhood->active_root) {
        neighborhood->active_root =
            inspect->next == inspect ? nullptr : inspect->next;
      }
      inspect->next->prev = inspect->prev;
      inspect->prev->next = inspect->next;
      inspect->next = inspect->prev = nullptr;
    }
    gpr_mu_unlock(&inspect->mu);
  } while (!found_worker);
  GPR_TIMER_END("check_neighborhood_for_available_poller", 0);
  return found_worker;
}

static void end_worker(grpc_pollset* pollset, grpc_pollset_worker* worker,
                       grpc_pollset_worker** worker_hdl) {
  GPR_TIMER_BEGIN("end_worker", 0);
  if (grpc_polling_trace.enabled()) {
    gpr_log(GPR_DEBUG, "PS:%p END_WORKER:%p", pollset, worker);
  }
  if (worker_hdl != nullptr) *worker_hdl = nullptr;
  /* Make sure we appear kicked */
  SET_KICK_STATE(worker, KICKED);
  grpc_closure_list_move(&worker->schedule_on_end_work,
                         grpc_core::ExecCtx::Get()->closure_list());
  if (gpr_atm_no_barrier_load(&g_active_poller) == (gpr_atm)worker) {
    if (worker->next != worker && worker->next->state == UNKICKED) {
      if (grpc_polling_trace.enabled()) {
        gpr_log(GPR_DEBUG, " .. choose next poller to be peer %p", worker);
      }
      GPR_ASSERT(worker->next->initialized_cv);
      gpr_atm_no_barrier_store(&g_active_poller, (gpr_atm)worker->next);
      SET_KICK_STATE(worker->next, DESIGNATED_POLLER);
      GRPC_STATS_INC_POLLSET_KICK_WAKEUP_CV();
      gpr_cv_signal(&worker->next->cv);
      if (grpc_core::ExecCtx::Get()->HasWork()) {
        gpr_mu_unlock(&pollset->mu);
        grpc_core::ExecCtx::Get()->Flush();
        gpr_mu_lock(&pollset->mu);
      }
    } else {
      gpr_atm_no_barrier_store(&g_active_poller, 0);
      size_t poller_neighborhood_idx =
          (size_t)(pollset->neighborhood - g_neighborhoods);
      gpr_mu_unlock(&pollset->mu);
      bool found_worker = false;
      bool scan_state[MAX_NEIGHBORHOODS];
      for (size_t i = 0; !found_worker && i < g_num_neighborhoods; i++) {
        pollset_neighborhood* neighborhood =
            &g_neighborhoods[(poller_neighborhood_idx + i) %
                             g_num_neighborhoods];
        if (gpr_mu_trylock(&neighborhood->mu)) {
          found_worker = check_neighborhood_for_available_poller(neighborhood);
          gpr_mu_unlock(&neighborhood->mu);
          scan_state[i] = true;
        } else {
          scan_state[i] = false;
        }
      }
      for (size_t i = 0; !found_worker && i < g_num_neighborhoods; i++) {
        if (scan_state[i]) continue;
        pollset_neighborhood* neighborhood =
            &g_neighborhoods[(poller_neighborhood_idx + i) %
                             g_num_neighborhoods];
        gpr_mu_lock(&neighborhood->mu);
        found_worker = check_neighborhood_for_available_poller(neighborhood);
        gpr_mu_unlock(&neighborhood->mu);
      }
      grpc_core::ExecCtx::Get()->Flush();
      gpr_mu_lock(&pollset->mu);
    }
  } else if (grpc_core::ExecCtx::Get()->HasWork()) {
    gpr_mu_unlock(&pollset->mu);
    grpc_core::ExecCtx::Get()->Flush();
    gpr_mu_lock(&pollset->mu);
  }
  if (worker->initialized_cv) {
    gpr_cv_destroy(&worker->cv);
  }
  if (grpc_polling_trace.enabled()) {
    gpr_log(GPR_DEBUG, " .. remove worker");
  }
  if (EMPTIED == worker_remove(pollset, worker)) {
    pollset_maybe_finish_shutdown(pollset);
  }
  GPR_ASSERT(gpr_atm_no_barrier_load(&g_active_poller) != (gpr_atm)worker);
  GPR_TIMER_END("end_worker", 0);
}

/* pollset->po.mu lock must be held by the caller before calling this.
   The function pollset_work() may temporarily release the lock (pollset->po.mu)
   during the course of its execution but it will always re-acquire the lock and
   ensure that it is held by the time the function returns */
static grpc_error* pollset_work(grpc_pollset* ps,
                                grpc_pollset_worker** worker_hdl,
                                grpc_millis deadline) {
  grpc_pollset_worker worker;
  grpc_error* error = GRPC_ERROR_NONE;
  static const char* err_desc = "pollset_work";
  GPR_TIMER_BEGIN("pollset_work", 0);
  if (ps->kicked_without_poller) {
    ps->kicked_without_poller = false;
    GPR_TIMER_END("pollset_work", 0);
    return GRPC_ERROR_NONE;
  }

  if (begin_worker(ps, &worker, worker_hdl, deadline)) {
    gpr_tls_set(&g_current_thread_pollset, (intptr_t)ps);
    gpr_tls_set(&g_current_thread_worker, (intptr_t)&worker);
    GPR_ASSERT(!ps->shutting_down);
    GPR_ASSERT(!ps->seen_inactive);

    gpr_mu_unlock(&ps->mu); /* unlock */
    /* This is the designated polling thread at this point and should ideally do
       polling. However, if there are unprocessed events left from a previous
       call to do_epoll_wait(), skip calling epoll_wait() in this iteration and
       process the pending epoll events.

       The reason for decoupling do_epoll_wait and process_epoll_events is to
       better distrubute the work (i.e handling epoll events) across multiple
       threads

       process_epoll_events() returns very quickly: It just queues the work on
       exec_ctx but does not execute it (the actual exectution or more
       accurately grpc_core::ExecCtx::Get()->Flush() happens in end_worker()
       AFTER selecting a designated poller). So we are not waiting long periods
       without a designated poller */
    if (gpr_atm_acq_load(&g_epoll_set.cursor) ==
        gpr_atm_acq_load(&g_epoll_set.num_events)) {
      append_error(&error, do_epoll_wait(ps, deadline), err_desc);
    }
    append_error(&error, process_epoll_events(ps), err_desc);

    gpr_mu_lock(&ps->mu); /* lock */

    gpr_tls_set(&g_current_thread_worker, 0);
  } else {
    gpr_tls_set(&g_current_thread_pollset, (intptr_t)ps);
  }
  end_worker(ps, &worker, worker_hdl);

  gpr_tls_set(&g_current_thread_pollset, 0);
  GPR_TIMER_END("pollset_work", 0);
  return error;
}

static grpc_error* pollset_kick(grpc_pollset* pollset,
                                grpc_pollset_worker* specific_worker) {
  GPR_TIMER_BEGIN("pollset_kick", 0);
  GRPC_STATS_INC_POLLSET_KICK();
  grpc_error* ret_err = GRPC_ERROR_NONE;
  if (grpc_polling_trace.enabled()) {
    gpr_strvec log;
    gpr_strvec_init(&log);
    char* tmp;
    gpr_asprintf(&tmp, "PS:%p KICK:%p curps=%p curworker=%p root=%p", pollset,
                 specific_worker, (void*)gpr_tls_get(&g_current_thread_pollset),
                 (void*)gpr_tls_get(&g_current_thread_worker),
                 pollset->root_worker);
    gpr_strvec_add(&log, tmp);
    if (pollset->root_worker != nullptr) {
      gpr_asprintf(&tmp, " {kick_state=%s next=%p {kick_state=%s}}",
                   kick_state_string(pollset->root_worker->state),
                   pollset->root_worker->next,
                   kick_state_string(pollset->root_worker->next->state));
      gpr_strvec_add(&log, tmp);
    }
    if (specific_worker != nullptr) {
      gpr_asprintf(&tmp, " worker_kick_state=%s",
                   kick_state_string(specific_worker->state));
      gpr_strvec_add(&log, tmp);
    }
    tmp = gpr_strvec_flatten(&log, nullptr);
    gpr_strvec_destroy(&log);
    gpr_log(GPR_ERROR, "%s", tmp);
    gpr_free(tmp);
  }

  if (specific_worker == nullptr) {
    if (gpr_tls_get(&g_current_thread_pollset) != (intptr_t)pollset) {
      grpc_pollset_worker* root_worker = pollset->root_worker;
      if (root_worker == nullptr) {
        GRPC_STATS_INC_POLLSET_KICKED_WITHOUT_POLLER();
        pollset->kicked_without_poller = true;
        if (grpc_polling_trace.enabled()) {
          gpr_log(GPR_ERROR, " .. kicked_without_poller");
        }
        goto done;
      }
      grpc_pollset_worker* next_worker = root_worker->next;
      if (root_worker->state == KICKED) {
        GRPC_STATS_INC_POLLSET_KICKED_AGAIN();
        if (grpc_polling_trace.enabled()) {
          gpr_log(GPR_ERROR, " .. already kicked %p", root_worker);
        }
        SET_KICK_STATE(root_worker, KICKED);
        goto done;
      } else if (next_worker->state == KICKED) {
        GRPC_STATS_INC_POLLSET_KICKED_AGAIN();
        if (grpc_polling_trace.enabled()) {
          gpr_log(GPR_ERROR, " .. already kicked %p", next_worker);
        }
        SET_KICK_STATE(next_worker, KICKED);
        goto done;
      } else if (root_worker ==
                     next_worker &&  // only try and wake up a poller if
                                     // there is no next worker
                 root_worker == (grpc_pollset_worker*)gpr_atm_no_barrier_load(
                                    &g_active_poller)) {
        GRPC_STATS_INC_POLLSET_KICK_WAKEUP_FD();
        if (grpc_polling_trace.enabled()) {
          gpr_log(GPR_ERROR, " .. kicked %p", root_worker);
        }
        SET_KICK_STATE(root_worker, KICKED);
        ret_err = grpc_wakeup_fd_wakeup(&global_wakeup_fd);
        goto done;
      } else if (next_worker->state == UNKICKED) {
        GRPC_STATS_INC_POLLSET_KICK_WAKEUP_CV();
        if (grpc_polling_trace.enabled()) {
          gpr_log(GPR_ERROR, " .. kicked %p", next_worker);
        }
        GPR_ASSERT(next_worker->initialized_cv);
        SET_KICK_STATE(next_worker, KICKED);
        gpr_cv_signal(&next_worker->cv);
        goto done;
      } else if (next_worker->state == DESIGNATED_POLLER) {
        if (root_worker->state != DESIGNATED_POLLER) {
          if (grpc_polling_trace.enabled()) {
            gpr_log(
                GPR_ERROR,
                " .. kicked root non-poller %p (initialized_cv=%d) (poller=%p)",
                root_worker, root_worker->initialized_cv, next_worker);
          }
          SET_KICK_STATE(root_worker, KICKED);
          if (root_worker->initialized_cv) {
            GRPC_STATS_INC_POLLSET_KICK_WAKEUP_CV();
            gpr_cv_signal(&root_worker->cv);
          }
          goto done;
        } else {
          GRPC_STATS_INC_POLLSET_KICK_WAKEUP_FD();
          if (grpc_polling_trace.enabled()) {
            gpr_log(GPR_ERROR, " .. non-root poller %p (root=%p)", next_worker,
                    root_worker);
          }
          SET_KICK_STATE(next_worker, KICKED);
          ret_err = grpc_wakeup_fd_wakeup(&global_wakeup_fd);
          goto done;
        }
      } else {
        GRPC_STATS_INC_POLLSET_KICKED_AGAIN();
        GPR_ASSERT(next_worker->state == KICKED);
        SET_KICK_STATE(next_worker, KICKED);
        goto done;
      }
    } else {
      GRPC_STATS_INC_POLLSET_KICK_OWN_THREAD();
      if (grpc_polling_trace.enabled()) {
        gpr_log(GPR_ERROR, " .. kicked while waking up");
      }
      goto done;
    }

    GPR_UNREACHABLE_CODE(goto done);
  }

  if (specific_worker->state == KICKED) {
    if (grpc_polling_trace.enabled()) {
      gpr_log(GPR_ERROR, " .. specific worker already kicked");
    }
    goto done;
  } else if (gpr_tls_get(&g_current_thread_worker) ==
             (intptr_t)specific_worker) {
    GRPC_STATS_INC_POLLSET_KICK_OWN_THREAD();
    if (grpc_polling_trace.enabled()) {
      gpr_log(GPR_ERROR, " .. mark %p kicked", specific_worker);
    }
    SET_KICK_STATE(specific_worker, KICKED);
    goto done;
  } else if (specific_worker ==
             (grpc_pollset_worker*)gpr_atm_no_barrier_load(&g_active_poller)) {
    GRPC_STATS_INC_POLLSET_KICK_WAKEUP_FD();
    if (grpc_polling_trace.enabled()) {
      gpr_log(GPR_ERROR, " .. kick active poller");
    }
    SET_KICK_STATE(specific_worker, KICKED);
    ret_err = grpc_wakeup_fd_wakeup(&global_wakeup_fd);
    goto done;
  } else if (specific_worker->initialized_cv) {
    GRPC_STATS_INC_POLLSET_KICK_WAKEUP_CV();
    if (grpc_polling_trace.enabled()) {
      gpr_log(GPR_ERROR, " .. kick waiting worker");
    }
    SET_KICK_STATE(specific_worker, KICKED);
    gpr_cv_signal(&specific_worker->cv);
    goto done;
  } else {
    GRPC_STATS_INC_POLLSET_KICKED_AGAIN();
    if (grpc_polling_trace.enabled()) {
      gpr_log(GPR_ERROR, " .. kick non-waiting worker");
    }
    SET_KICK_STATE(specific_worker, KICKED);
    goto done;
  }
done:
  GPR_TIMER_END("pollset_kick", 0);
  return ret_err;
}

static void pollset_add_fd(grpc_pollset* pollset, grpc_fd* fd) {}

/*******************************************************************************
 * Pollset-set Definitions
 */

static grpc_pollset_set* pollset_set_create(void) {
  return (grpc_pollset_set*)((intptr_t)0xdeafbeef);
}

static void pollset_set_destroy(grpc_pollset_set* pss) {}

static void pollset_set_add_fd(grpc_pollset_set* pss, grpc_fd* fd) {}

static void pollset_set_del_fd(grpc_pollset_set* pss, grpc_fd* fd) {}

static void pollset_set_add_pollset(grpc_pollset_set* pss, grpc_pollset* ps) {}

static void pollset_set_del_pollset(grpc_pollset_set* pss, grpc_pollset* ps) {}

static void pollset_set_add_pollset_set(grpc_pollset_set* bag,
                                        grpc_pollset_set* item) {}

static void pollset_set_del_pollset_set(grpc_pollset_set* bag,
                                        grpc_pollset_set* item) {}

/*******************************************************************************
 * Event engine binding
 */

static void shutdown_engine(void) {
  fd_global_shutdown();
  pollset_global_shutdown();
  epoll_set_shutdown();
}

static const grpc_event_engine_vtable vtable = {
    sizeof(grpc_pollset),

    fd_create,
    fd_wrapped_fd,
    fd_orphan,
    fd_shutdown,
    fd_notify_on_read,
    fd_notify_on_write,
    fd_is_shutdown,
    fd_get_read_notifier_pollset,

    pollset_init,
    pollset_shutdown,
    pollset_destroy,
    pollset_work,
    pollset_kick,
    pollset_add_fd,

    pollset_set_create,
    pollset_set_destroy,
    pollset_set_add_pollset,
    pollset_set_del_pollset,
    pollset_set_add_pollset_set,
    pollset_set_del_pollset_set,
    pollset_set_add_fd,
    pollset_set_del_fd,

    shutdown_engine,
};

/* It is possible that GLIBC has epoll but the underlying kernel doesn't.
 * Create epoll_fd (epoll_set_init() takes care of that) to make sure epoll
 * support is available */
const grpc_event_engine_vtable* grpc_init_epoll1_linux(bool explicit_request) {
  if (!grpc_has_wakeup_fd()) {
    gpr_log(GPR_ERROR, "Skipping epoll1 because of no wakeup fd.");
    return nullptr;
  }

  if (!epoll_set_init()) {
    return nullptr;
  }

  fd_global_init();

  if (!GRPC_LOG_IF_ERROR("pollset_global_init", pollset_global_init())) {
    fd_global_shutdown();
    epoll_set_shutdown();
    return nullptr;
  }

  return &vtable;
}

#else /* defined(GRPC_LINUX_EPOLL) */
#if defined(GRPC_POSIX_SOCKET)
#include "src/core/lib/iomgr/ev_epoll1_linux.h"
/* If GRPC_LINUX_EPOLL is not defined, it means epoll is not available. Return
 * NULL */
const grpc_event_engine_vtable* grpc_init_epoll1_linux(bool explicit_request) {
<<<<<<< HEAD
  gpr_log(GPR_ERROR,
          "Skipping epoll1 because GRPC_LINUX_EPOLL is not defined.");
  return nullptr;
=======
  return NULL;
>>>>>>> 9fc44ff0
}
#endif /* defined(GRPC_POSIX_SOCKET) */
#endif /* !defined(GRPC_LINUX_EPOLL) */<|MERGE_RESOLUTION|>--- conflicted
+++ resolved
@@ -1232,13 +1232,7 @@
 /* If GRPC_LINUX_EPOLL is not defined, it means epoll is not available. Return
  * NULL */
 const grpc_event_engine_vtable* grpc_init_epoll1_linux(bool explicit_request) {
-<<<<<<< HEAD
-  gpr_log(GPR_ERROR,
-          "Skipping epoll1 because GRPC_LINUX_EPOLL is not defined.");
   return nullptr;
-=======
-  return NULL;
->>>>>>> 9fc44ff0
 }
 #endif /* defined(GRPC_POSIX_SOCKET) */
 #endif /* !defined(GRPC_LINUX_EPOLL) */