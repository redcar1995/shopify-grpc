/*
 *
 * Copyright 2016, Google Inc.
 * All rights reserved.
 *
 * Redistribution and use in source and binary forms, with or without
 * modification, are permitted provided that the following conditions are
 * met:
 *
 *     * Redistributions of source code must retain the above copyright
 * notice, this list of conditions and the following disclaimer.
 *     * Redistributions in binary form must reproduce the above
 * copyright notice, this list of conditions and the following disclaimer
 * in the documentation and/or other materials provided with the
 * distribution.
 *     * Neither the name of Google Inc. nor the names of its
 * contributors may be used to endorse or promote products derived from
 * this software without specific prior written permission.
 *
 * THIS SOFTWARE IS PROVIDED BY THE COPYRIGHT HOLDERS AND CONTRIBUTORS
 * "AS IS" AND ANY EXPRESS OR IMPLIED WARRANTIES, INCLUDING, BUT NOT
 * LIMITED TO, THE IMPLIED WARRANTIES OF MERCHANTABILITY AND FITNESS FOR
 * A PARTICULAR PURPOSE ARE DISCLAIMED. IN NO EVENT SHALL THE COPYRIGHT
 * OWNER OR CONTRIBUTORS BE LIABLE FOR ANY DIRECT, INDIRECT, INCIDENTAL,
 * SPECIAL, EXEMPLARY, OR CONSEQUENTIAL DAMAGES (INCLUDING, BUT NOT
 * LIMITED TO, PROCUREMENT OF SUBSTITUTE GOODS OR SERVICES; LOSS OF USE,
 * DATA, OR PROFITS; OR BUSINESS INTERRUPTION) HOWEVER CAUSED AND ON ANY
 * THEORY OF LIABILITY, WHETHER IN CONTRACT, STRICT LIABILITY, OR TORT
 * (INCLUDING NEGLIGENCE OR OTHERWISE) ARISING IN ANY WAY OUT OF THE USE
 * OF THIS SOFTWARE, EVEN IF ADVISED OF THE POSSIBILITY OF SUCH DAMAGE.
 *
 */

#include "src/core/lib/iomgr/combiner.h"

#include <assert.h>
#include <string.h>

#include <grpc/support/alloc.h>
#include <grpc/support/log.h>

#include "src/core/lib/iomgr/executor.h"
#include "src/core/lib/profiling/timers.h"

grpc_tracer_flag grpc_combiner_trace = GRPC_TRACER_INITIALIZER(false);

#define GRPC_COMBINER_TRACE(fn)                \
  do {                                         \
    if (GRPC_TRACER_ON(grpc_combiner_trace)) { \
      fn;                                      \
    }                                          \
  } while (0)

#define STATE_UNORPHANED 1
#define STATE_ELEM_COUNT_LOW_BIT 2

struct grpc_combiner {
  grpc_combiner *next_combiner_on_this_exec_ctx;
  grpc_closure_scheduler scheduler;
  grpc_closure_scheduler finally_scheduler;
  gpr_mpscq queue;
  // either:
  // a pointer to the initiating exec ctx if that is the only exec_ctx that has
  // ever queued to this combiner, or NULL. If this is non-null, it's not
  // dereferencable (since the initiating exec_ctx may have gone out of scope)
  gpr_atm initiating_exec_ctx_or_null;
  // state is:
  // lower bit - zero if orphaned (STATE_UNORPHANED)
  // other bits - number of items queued on the lock (STATE_ELEM_COUNT_LOW_BIT)
  gpr_atm state;
  bool time_to_execute_final_list;
  grpc_closure_list final_list;
  grpc_closure offload;
  gpr_refcount refs;
};

static void combiner_exec(grpc_exec_ctx *exec_ctx, grpc_closure *closure,
                          grpc_error *error);
static void combiner_finally_exec(grpc_exec_ctx *exec_ctx,
                                  grpc_closure *closure, grpc_error *error);

static const grpc_closure_scheduler_vtable scheduler = {
    combiner_exec, combiner_exec, "combiner:immediately"};
static const grpc_closure_scheduler_vtable finally_scheduler = {
    combiner_finally_exec, combiner_finally_exec, "combiner:finally"};

<<<<<<< HEAD
static void offload(grpc_exec_ctx *exec_ctx, void *arg, grpc_error *error);
=======
static uintptr_t pack_error_data(error_data d) {
  return ((uintptr_t)d.error) | (d.covered_by_poller ? 1 : 0);
}

static error_data unpack_error_data(uintptr_t p) {
  return (error_data){(grpc_error *)(p & ~(uintptr_t)1), p & 1};
}

static bool is_covered_by_poller(grpc_combiner *lock) {
  return (lock->final_list_covered_by_poller ||
          gpr_atm_acq_load(&lock->elements_covered_by_poller) > 0);
}

static bool can_offload(grpc_combiner *lock) {
  return lock->optional_workqueue != NULL &&
         gpr_atm_no_barrier_load(&lock->initiating_exec_ctx_or_null) == 0 &&
         is_covered_by_poller(lock);
}

#define CAN_OFFLOAD_POLLER_FMT \
  "(wq=%p contended=%d final=%d elems=%" PRIdPTR ")->%d"
#define CAN_OFFLOAD_POLLER_ARGS(lock)                                   \
  lock->optional_workqueue,                                             \
      gpr_atm_no_barrier_load(&lock->initiating_exec_ctx_or_null) != 0, \
      (lock)->final_list_covered_by_poller,                             \
      gpr_atm_acq_load(&(lock)->elements_covered_by_poller),            \
      is_covered_by_poller((lock))
>>>>>>> e2ae8927

grpc_combiner *grpc_combiner_create(void) {
  grpc_combiner *lock = gpr_malloc(sizeof(*lock));
  gpr_ref_init(&lock->refs, 1);
  lock->next_combiner_on_this_exec_ctx = NULL;
  lock->time_to_execute_final_list = false;
  lock->scheduler.vtable = &scheduler;
  lock->finally_scheduler.vtable = &finally_scheduler;
  gpr_atm_no_barrier_store(&lock->state, STATE_UNORPHANED);
  gpr_mpscq_init(&lock->queue);
  grpc_closure_list_init(&lock->final_list);
  grpc_closure_init(&lock->offload, offload, lock, grpc_executor_scheduler);
  GRPC_COMBINER_TRACE(gpr_log(GPR_DEBUG, "C:%p create", lock));
  return lock;
}

static void really_destroy(grpc_exec_ctx *exec_ctx, grpc_combiner *lock) {
  GRPC_COMBINER_TRACE(gpr_log(GPR_DEBUG, "C:%p really_destroy", lock));
  GPR_ASSERT(gpr_atm_no_barrier_load(&lock->state) == 0);
  gpr_mpscq_destroy(&lock->queue);
  gpr_free(lock);
}

static void start_destroy(grpc_exec_ctx *exec_ctx, grpc_combiner *lock) {
  gpr_atm old_state = gpr_atm_full_fetch_add(&lock->state, -STATE_UNORPHANED);
  GRPC_COMBINER_TRACE(gpr_log(
      GPR_DEBUG, "C:%p really_destroy old_state=%" PRIdPTR, lock, old_state));
  if (old_state == 1) {
    really_destroy(exec_ctx, lock);
  }
}

#ifdef GRPC_COMBINER_REFCOUNT_DEBUG
#define GRPC_COMBINER_DEBUG_SPAM(op, delta)                               \
  gpr_log(file, line, GPR_LOG_SEVERITY_DEBUG,                             \
          "combiner[%p] %s %" PRIdPTR " --> %" PRIdPTR " %s", lock, (op), \
          gpr_atm_no_barrier_load(&lock->refs.count),                     \
          gpr_atm_no_barrier_load(&lock->refs.count) + (delta), reason);
#else
#define GRPC_COMBINER_DEBUG_SPAM(op, delta)
#endif

void grpc_combiner_unref(grpc_exec_ctx *exec_ctx,
                         grpc_combiner *lock GRPC_COMBINER_DEBUG_ARGS) {
  GRPC_COMBINER_DEBUG_SPAM("UNREF", -1);
  if (gpr_unref(&lock->refs)) {
    start_destroy(exec_ctx, lock);
  }
}

grpc_combiner *grpc_combiner_ref(grpc_combiner *lock GRPC_COMBINER_DEBUG_ARGS) {
  GRPC_COMBINER_DEBUG_SPAM("  REF", 1);
  gpr_ref(&lock->refs);
  return lock;
}

static void push_last_on_exec_ctx(grpc_exec_ctx *exec_ctx,
                                  grpc_combiner *lock) {
  lock->next_combiner_on_this_exec_ctx = NULL;
  if (exec_ctx->active_combiner == NULL) {
    exec_ctx->active_combiner = exec_ctx->last_combiner = lock;
  } else {
    exec_ctx->last_combiner->next_combiner_on_this_exec_ctx = lock;
    exec_ctx->last_combiner = lock;
  }
}

static void push_first_on_exec_ctx(grpc_exec_ctx *exec_ctx,
                                   grpc_combiner *lock) {
  lock->next_combiner_on_this_exec_ctx = exec_ctx->active_combiner;
  exec_ctx->active_combiner = lock;
  if (lock->next_combiner_on_this_exec_ctx == NULL) {
    exec_ctx->last_combiner = lock;
  }
}

#define COMBINER_FROM_CLOSURE_SCHEDULER(closure, scheduler_name) \
  ((grpc_combiner *)(((char *)((closure)->scheduler)) -          \
                     offsetof(grpc_combiner, scheduler_name)))

static void combiner_exec(grpc_exec_ctx *exec_ctx, grpc_closure *cl,
                          grpc_error *error) {
  GPR_TIMER_BEGIN("combiner.execute", 0);
  grpc_combiner *lock = COMBINER_FROM_CLOSURE_SCHEDULER(cl, scheduler);
  gpr_atm last = gpr_atm_full_fetch_add(&lock->state, STATE_ELEM_COUNT_LOW_BIT);
<<<<<<< HEAD
  GRPC_COMBINER_TRACE(gpr_log(GPR_DEBUG,
                              "C:%p grpc_combiner_execute c=%p last=%" PRIdPTR,
                              lock, cl, last));
=======
  GRPC_COMBINER_TRACE(gpr_log(
      GPR_DEBUG, "C:%p grpc_combiner_execute c=%p cov=%d last=%" PRIdPTR, lock,
      cl, covered_by_poller, last));
  if (last == 1) {
    gpr_atm_no_barrier_store(&lock->initiating_exec_ctx_or_null,
                             (gpr_atm)exec_ctx);
    // first element on this list: add it to the list of combiner locks
    // executing within this exec_ctx
    push_last_on_exec_ctx(exec_ctx, lock);
  } else {
    // there may be a race with setting here: if that happens, we may delay
    // offload for one or two actions, and that's fine
    gpr_atm initiator =
        gpr_atm_no_barrier_load(&lock->initiating_exec_ctx_or_null);
    if (initiator != 0 && initiator != (gpr_atm)exec_ctx) {
      gpr_atm_no_barrier_store(&lock->initiating_exec_ctx_or_null, 0);
    }
  }
>>>>>>> e2ae8927
  GPR_ASSERT(last & STATE_UNORPHANED);  // ensure lock has not been destroyed
  assert(cl->cb);
  cl->error_data.error = error;
  gpr_mpscq_push(&lock->queue, &cl->next_data.atm_next);
  GPR_TIMER_END("combiner.execute", 0);
}

static void move_next(grpc_exec_ctx *exec_ctx) {
  exec_ctx->active_combiner =
      exec_ctx->active_combiner->next_combiner_on_this_exec_ctx;
  if (exec_ctx->active_combiner == NULL) {
    exec_ctx->last_combiner = NULL;
  }
}

static void offload(grpc_exec_ctx *exec_ctx, void *arg, grpc_error *error) {
  grpc_combiner *lock = arg;
  push_last_on_exec_ctx(exec_ctx, lock);
}

static void queue_offload(grpc_exec_ctx *exec_ctx, grpc_combiner *lock) {
  move_next(exec_ctx);
  GRPC_COMBINER_TRACE(gpr_log(GPR_DEBUG, "C:%p queue_offload", lock));
  grpc_closure_sched(exec_ctx, &lock->offload, GRPC_ERROR_NONE);
}

bool grpc_combiner_continue_exec_ctx(grpc_exec_ctx *exec_ctx) {
  GPR_TIMER_BEGIN("combiner.continue_exec_ctx", 0);
  grpc_combiner *lock = exec_ctx->active_combiner;
  if (lock == NULL) {
    GPR_TIMER_END("combiner.continue_exec_ctx", 0);
    return false;
  }

  GRPC_COMBINER_TRACE(gpr_log(GPR_DEBUG,
                              "C:%p grpc_combiner_continue_exec_ctx "
<<<<<<< HEAD
                              "exec_ctx_ready_to_finish=%d "
                              "time_to_execute_final_list=%d",
                              lock, grpc_exec_ctx_ready_to_finish(exec_ctx),
                              lock->time_to_execute_final_list));

  if (grpc_exec_ctx_ready_to_finish(exec_ctx) && grpc_executor_is_threaded()) {
=======
                              "can_offload=" CAN_OFFLOAD_POLLER_FMT
                              " exec_ctx_ready_to_finish=%d "
                              "time_to_execute_final_list=%d",
                              lock, CAN_OFFLOAD_POLLER_ARGS(lock),
                              grpc_exec_ctx_ready_to_finish(exec_ctx),
                              lock->time_to_execute_final_list));

  if (can_offload(lock) && grpc_exec_ctx_ready_to_finish(exec_ctx)) {
>>>>>>> e2ae8927
    GPR_TIMER_MARK("offload_from_finished_exec_ctx", 0);
    // this execution context wants to move on, and we have a workqueue (and
    // so can help the execution context out): schedule remaining work to be
    // picked up on the workqueue
    queue_offload(exec_ctx, lock);
    GPR_TIMER_END("combiner.continue_exec_ctx", 0);
    return true;
  }

  if (!lock->time_to_execute_final_list ||
      // peek to see if something new has shown up, and execute that with
      // priority
      (gpr_atm_acq_load(&lock->state) >> 1) > 1) {
    gpr_mpscq_node *n = gpr_mpscq_pop(&lock->queue);
    GRPC_COMBINER_TRACE(
        gpr_log(GPR_DEBUG, "C:%p maybe_finish_one n=%p", lock, n));
    if (n == NULL) {
      // queue is in an inconsistent state: use this as a cue that we should
      // go off and do something else for a while (and come back later)
      GPR_TIMER_MARK("delay_busy", 0);
<<<<<<< HEAD
      queue_offload(exec_ctx, lock);
=======
      if (can_offload(lock)) {
        queue_offload(exec_ctx, lock);
      }
>>>>>>> e2ae8927
      GPR_TIMER_END("combiner.continue_exec_ctx", 0);
      return true;
    }
    GPR_TIMER_BEGIN("combiner.exec1", 0);
    grpc_closure *cl = (grpc_closure *)n;
    grpc_error *cl_err = cl->error_data.error;
#ifndef NDEBUG
    cl->scheduled = false;
#endif
    cl->cb(exec_ctx, cl->cb_arg, cl_err);
    GRPC_ERROR_UNREF(cl_err);
    GPR_TIMER_END("combiner.exec1", 0);
  } else {
    grpc_closure *c = lock->final_list.head;
    GPR_ASSERT(c != NULL);
    grpc_closure_list_init(&lock->final_list);
    int loops = 0;
    while (c != NULL) {
      GPR_TIMER_BEGIN("combiner.exec_1final", 0);
      GRPC_COMBINER_TRACE(
          gpr_log(GPR_DEBUG, "C:%p execute_final[%d] c=%p", lock, loops, c));
      grpc_closure *next = c->next_data.next;
      grpc_error *error = c->error_data.error;
#ifndef NDEBUG
      c->scheduled = false;
#endif
      c->cb(exec_ctx, c->cb_arg, error);
      GRPC_ERROR_UNREF(error);
      c = next;
      GPR_TIMER_END("combiner.exec_1final", 0);
    }
  }

  GPR_TIMER_MARK("unref", 0);
  move_next(exec_ctx);
  lock->time_to_execute_final_list = false;
  gpr_atm old_state =
      gpr_atm_full_fetch_add(&lock->state, -STATE_ELEM_COUNT_LOW_BIT);
  GRPC_COMBINER_TRACE(
      gpr_log(GPR_DEBUG, "C:%p finish old_state=%" PRIdPTR, lock, old_state));
// Define a macro to ease readability of the following switch statement.
#define OLD_STATE_WAS(orphaned, elem_count) \
  (((orphaned) ? 0 : STATE_UNORPHANED) |    \
   ((elem_count)*STATE_ELEM_COUNT_LOW_BIT))
  // Depending on what the previous state was, we need to perform different
  // actions.
  switch (old_state) {
    default:
      // we have multiple queued work items: just continue executing them
      break;
    case OLD_STATE_WAS(false, 2):
    case OLD_STATE_WAS(true, 2):
      // we're down to one queued item: if it's the final list we should do that
      if (!grpc_closure_list_empty(lock->final_list)) {
        lock->time_to_execute_final_list = true;
      }
      break;
    case OLD_STATE_WAS(false, 1):
      // had one count, one unorphaned --> unlocked unorphaned
      GPR_TIMER_END("combiner.continue_exec_ctx", 0);
      return true;
    case OLD_STATE_WAS(true, 1):
      // and one count, one orphaned --> unlocked and orphaned
      really_destroy(exec_ctx, lock);
      GPR_TIMER_END("combiner.continue_exec_ctx", 0);
      return true;
    case OLD_STATE_WAS(false, 0):
    case OLD_STATE_WAS(true, 0):
      // these values are illegal - representing an already unlocked or
      // deleted lock
      GPR_TIMER_END("combiner.continue_exec_ctx", 0);
      GPR_UNREACHABLE_CODE(return true);
  }
  push_first_on_exec_ctx(exec_ctx, lock);
  GPR_TIMER_END("combiner.continue_exec_ctx", 0);
  return true;
}

static void enqueue_finally(grpc_exec_ctx *exec_ctx, void *closure,
                            grpc_error *error);

static void combiner_finally_exec(grpc_exec_ctx *exec_ctx,
                                  grpc_closure *closure, grpc_error *error) {
  grpc_combiner *lock =
      COMBINER_FROM_CLOSURE_SCHEDULER(closure, finally_scheduler);
  GRPC_COMBINER_TRACE(gpr_log(GPR_DEBUG,
                              "C:%p grpc_combiner_execute_finally c=%p; ac=%p",
                              lock, closure, exec_ctx->active_combiner));
  GPR_TIMER_BEGIN("combiner.execute_finally", 0);
  if (exec_ctx->active_combiner != lock) {
    GPR_TIMER_MARK("slowpath", 0);
    grpc_closure_sched(exec_ctx,
                       grpc_closure_create(enqueue_finally, closure,
                                           grpc_combiner_scheduler(lock)),
                       error);
    GPR_TIMER_END("combiner.execute_finally", 0);
    return;
  }

  if (grpc_closure_list_empty(lock->final_list)) {
    gpr_atm_full_fetch_add(&lock->state, STATE_ELEM_COUNT_LOW_BIT);
  }
  grpc_closure_list_append(&lock->final_list, closure, error);
  GPR_TIMER_END("combiner.execute_finally", 0);
}

static void enqueue_finally(grpc_exec_ctx *exec_ctx, void *closure,
                            grpc_error *error) {
  combiner_finally_exec(exec_ctx, closure, GRPC_ERROR_REF(error));
}

grpc_closure_scheduler *grpc_combiner_scheduler(grpc_combiner *combiner) {
  return &combiner->scheduler;
}

grpc_closure_scheduler *grpc_combiner_finally_scheduler(
    grpc_combiner *combiner) {
  return &combiner->finally_scheduler;
}<|MERGE_RESOLUTION|>--- conflicted
+++ resolved
@@ -84,37 +84,7 @@
 static const grpc_closure_scheduler_vtable finally_scheduler = {
     combiner_finally_exec, combiner_finally_exec, "combiner:finally"};
 
-<<<<<<< HEAD
 static void offload(grpc_exec_ctx *exec_ctx, void *arg, grpc_error *error);
-=======
-static uintptr_t pack_error_data(error_data d) {
-  return ((uintptr_t)d.error) | (d.covered_by_poller ? 1 : 0);
-}
-
-static error_data unpack_error_data(uintptr_t p) {
-  return (error_data){(grpc_error *)(p & ~(uintptr_t)1), p & 1};
-}
-
-static bool is_covered_by_poller(grpc_combiner *lock) {
-  return (lock->final_list_covered_by_poller ||
-          gpr_atm_acq_load(&lock->elements_covered_by_poller) > 0);
-}
-
-static bool can_offload(grpc_combiner *lock) {
-  return lock->optional_workqueue != NULL &&
-         gpr_atm_no_barrier_load(&lock->initiating_exec_ctx_or_null) == 0 &&
-         is_covered_by_poller(lock);
-}
-
-#define CAN_OFFLOAD_POLLER_FMT \
-  "(wq=%p contended=%d final=%d elems=%" PRIdPTR ")->%d"
-#define CAN_OFFLOAD_POLLER_ARGS(lock)                                   \
-  lock->optional_workqueue,                                             \
-      gpr_atm_no_barrier_load(&lock->initiating_exec_ctx_or_null) != 0, \
-      (lock)->final_list_covered_by_poller,                             \
-      gpr_atm_acq_load(&(lock)->elements_covered_by_poller),            \
-      is_covered_by_poller((lock))
->>>>>>> e2ae8927
 
 grpc_combiner *grpc_combiner_create(void) {
   grpc_combiner *lock = gpr_malloc(sizeof(*lock));
@@ -200,14 +170,9 @@
   GPR_TIMER_BEGIN("combiner.execute", 0);
   grpc_combiner *lock = COMBINER_FROM_CLOSURE_SCHEDULER(cl, scheduler);
   gpr_atm last = gpr_atm_full_fetch_add(&lock->state, STATE_ELEM_COUNT_LOW_BIT);
-<<<<<<< HEAD
   GRPC_COMBINER_TRACE(gpr_log(GPR_DEBUG,
                               "C:%p grpc_combiner_execute c=%p last=%" PRIdPTR,
                               lock, cl, last));
-=======
-  GRPC_COMBINER_TRACE(gpr_log(
-      GPR_DEBUG, "C:%p grpc_combiner_execute c=%p cov=%d last=%" PRIdPTR, lock,
-      cl, covered_by_poller, last));
   if (last == 1) {
     gpr_atm_no_barrier_store(&lock->initiating_exec_ctx_or_null,
                              (gpr_atm)exec_ctx);
@@ -223,7 +188,6 @@
       gpr_atm_no_barrier_store(&lock->initiating_exec_ctx_or_null, 0);
     }
   }
->>>>>>> e2ae8927
   GPR_ASSERT(last & STATE_UNORPHANED);  // ensure lock has not been destroyed
   assert(cl->cb);
   cl->error_data.error = error;
@@ -260,23 +224,12 @@
 
   GRPC_COMBINER_TRACE(gpr_log(GPR_DEBUG,
                               "C:%p grpc_combiner_continue_exec_ctx "
-<<<<<<< HEAD
                               "exec_ctx_ready_to_finish=%d "
                               "time_to_execute_final_list=%d",
                               lock, grpc_exec_ctx_ready_to_finish(exec_ctx),
                               lock->time_to_execute_final_list));
 
   if (grpc_exec_ctx_ready_to_finish(exec_ctx) && grpc_executor_is_threaded()) {
-=======
-                              "can_offload=" CAN_OFFLOAD_POLLER_FMT
-                              " exec_ctx_ready_to_finish=%d "
-                              "time_to_execute_final_list=%d",
-                              lock, CAN_OFFLOAD_POLLER_ARGS(lock),
-                              grpc_exec_ctx_ready_to_finish(exec_ctx),
-                              lock->time_to_execute_final_list));
-
-  if (can_offload(lock) && grpc_exec_ctx_ready_to_finish(exec_ctx)) {
->>>>>>> e2ae8927
     GPR_TIMER_MARK("offload_from_finished_exec_ctx", 0);
     // this execution context wants to move on, and we have a workqueue (and
     // so can help the execution context out): schedule remaining work to be
@@ -297,13 +250,7 @@
       // queue is in an inconsistent state: use this as a cue that we should
       // go off and do something else for a while (and come back later)
       GPR_TIMER_MARK("delay_busy", 0);
-<<<<<<< HEAD
       queue_offload(exec_ctx, lock);
-=======
-      if (can_offload(lock)) {
-        queue_offload(exec_ctx, lock);
-      }
->>>>>>> e2ae8927
       GPR_TIMER_END("combiner.continue_exec_ctx", 0);
       return true;
     }
