--- conflicted
+++ resolved
@@ -124,17 +124,12 @@
   if (result != TSI_OK) {
     gpr_log(GPR_ERROR, "Handshaker factory creation failed with %s.",
             tsi_result_to_string(result));
-<<<<<<< HEAD
     httpcli_ssl_destroy(&c->base.base);
-    *sc = NULL;
-=======
-    httpcli_ssl_destroy(exec_ctx, &c->base.base);
     *sc = nullptr;
->>>>>>> 63774617
     return GRPC_SECURITY_ERROR;
   }
   // We don't actually need a channel credentials object in this case,
-  // but we set it to a non-NULL address so that we don't trigger
+  // but we set it to a non-nullptr address so that we don't trigger
   // assertions in grpc_channel_security_connector_cmp().
   c->base.channel_creds = (grpc_channel_credentials*)1;
   c->base.add_handshakers = httpcli_ssl_add_handshakers;
@@ -157,11 +152,7 @@
     const char* msg = grpc_error_string(error);
     gpr_log(GPR_ERROR, "Secure transport setup failed: %s", msg);
 
-<<<<<<< HEAD
-    c->func(c->arg, NULL);
-=======
-    c->func(exec_ctx, c->arg, nullptr);
->>>>>>> 63774617
+    c->func(c->arg, nullptr);
   } else {
     grpc_channel_args_destroy(args->args);
     grpc_slice_buffer_destroy_internal(args->read_buffer);
@@ -179,11 +170,7 @@
   const char* pem_root_certs = grpc_get_default_ssl_roots();
   if (pem_root_certs == nullptr) {
     gpr_log(GPR_ERROR, "Could not get default pem root certs.");
-<<<<<<< HEAD
-    on_done(arg, NULL);
-=======
-    on_done(exec_ctx, arg, nullptr);
->>>>>>> 63774617
+    on_done(arg, nullptr);
     gpr_free(c);
     return;
   }
@@ -197,15 +184,9 @@
   c->handshake_mgr = grpc_handshake_manager_create();
   grpc_handshakers_add(HANDSHAKER_CLIENT, &args, c->handshake_mgr);
   grpc_handshake_manager_do_handshake(
-<<<<<<< HEAD
-      c->handshake_mgr, tcp, NULL /* channel_args */, deadline,
-      NULL /* acceptor */, on_handshake_done, c /* user_data */);
+      c->handshake_mgr, tcp, nullptr /* channel_args */, deadline,
+      nullptr /* acceptor */, on_handshake_done, c /* user_data */);
   GRPC_SECURITY_CONNECTOR_UNREF(&sc->base, "httpcli");
-=======
-      exec_ctx, c->handshake_mgr, tcp, nullptr /* channel_args */, deadline,
-      nullptr /* acceptor */, on_handshake_done, c /* user_data */);
-  GRPC_SECURITY_CONNECTOR_UNREF(exec_ctx, &sc->base, "httpcli");
->>>>>>> 63774617
 }
 
 const grpc_httpcli_handshaker grpc_httpcli_ssl = {"https", ssl_handshake};