//
// Copyright 2016, Google Inc.
// All rights reserved.
//
// Redistribution and use in source and binary forms, with or without
// modification, are permitted provided that the following conditions are
// met:
//
//     * Redistributions of source code must retain the above copyright
// notice, this list of conditions and the following disclaimer.
//     * Redistributions in binary form must reproduce the above
// copyright notice, this list of conditions and the following disclaimer
// in the documentation and/or other materials provided with the
// distribution.
//     * Neither the name of Google Inc. nor the names of its
// contributors may be used to endorse or promote products derived from
// this software without specific prior written permission.
//
// THIS SOFTWARE IS PROVIDED BY THE COPYRIGHT HOLDERS AND CONTRIBUTORS
// "AS IS" AND ANY EXPRESS OR IMPLIED WARRANTIES, INCLUDING, BUT NOT
// LIMITED TO, THE IMPLIED WARRANTIES OF MERCHANTABILITY AND FITNESS FOR
// A PARTICULAR PURPOSE ARE DISCLAIMED. IN NO EVENT SHALL THE COPYRIGHT
// OWNER OR CONTRIBUTORS BE LIABLE FOR ANY DIRECT, INDIRECT, INCIDENTAL,
// SPECIAL, EXEMPLARY, OR CONSEQUENTIAL DAMAGES (INCLUDING, BUT NOT
// LIMITED TO, PROCUREMENT OF SUBSTITUTE GOODS OR SERVICES; LOSS OF USE,
// DATA, OR PROFITS; OR BUSINESS INTERRUPTION) HOWEVER CAUSED AND ON ANY
// THEORY OF LIABILITY, WHETHER IN CONTRACT, STRICT LIABILITY, OR TORT
// (INCLUDING NEGLIGENCE OR OTHERWISE) ARISING IN ANY WAY OUT OF THE USE
// OF THIS SOFTWARE, EVEN IF ADVISED OF THE POSSIBILITY OF SUCH DAMAGE.
//

#include "src/core/lib/transport/mdstr_hash_table.h"

#include <stdbool.h>
#include <string.h>

#include <grpc/support/alloc.h>
#include <grpc/support/log.h>

#include "src/core/lib/transport/metadata.h"

struct grpc_mdstr_hash_table {
  gpr_refcount refs;
  size_t size;
  grpc_mdstr_hash_table_entry* entries;
};

// Helper function for insert and get operations that performs quadratic
// probing (https://en.wikipedia.org/wiki/Quadratic_probing).
static size_t grpc_mdstr_hash_table_find_index(
    const grpc_mdstr_hash_table* table, const grpc_mdstr* key,
    bool find_empty) {
  for (size_t i = 0; i < table->size; ++i) {
    const size_t idx = (key->hash + i * i) % table->size;
    if (table->entries[idx].key == NULL) return find_empty ? idx : table->size;
    if (table->entries[idx].key == key) return idx;
  }
  return table->size;  // Not found.
}

static void grpc_mdstr_hash_table_add(
    grpc_mdstr_hash_table* table, grpc_mdstr* key, void* value,
    const grpc_mdstr_hash_table_vtable* vtable) {
  GPR_ASSERT(value != NULL);
  const size_t idx =
      grpc_mdstr_hash_table_find_index(table, key, true /* find_empty */);
  GPR_ASSERT(idx != table->size);  // Table should never be full.
  grpc_mdstr_hash_table_entry* entry = &table->entries[idx];
  entry->key = GRPC_MDSTR_REF(key);
  entry->value = vtable->copy_value(value);
  entry->vtable = vtable;
}

grpc_mdstr_hash_table* grpc_mdstr_hash_table_create(
    size_t num_entries, grpc_mdstr_hash_table_entry* entries) {
  grpc_mdstr_hash_table* table = gpr_malloc(sizeof(*table));
  memset(table, 0, sizeof(*table));
  gpr_ref_init(&table->refs, 1);
  // Quadratic probing gets best performance when the table is no more
  // than half full.
  table->size = num_entries * 2;
  const size_t entry_size = sizeof(grpc_mdstr_hash_table_entry) * table->size;
  table->entries = gpr_malloc(entry_size);
  memset(table->entries, 0, entry_size);
  for (size_t i = 0; i < num_entries; ++i) {
    grpc_mdstr_hash_table_entry* entry = &entries[i];
    grpc_mdstr_hash_table_add(table, entry->key, entry->value, entry->vtable);
  }
  return table;
}

grpc_mdstr_hash_table* grpc_mdstr_hash_table_ref(grpc_mdstr_hash_table* table) {
  if (table != NULL) gpr_ref(&table->refs);
  return table;
}

<<<<<<< HEAD
int grpc_mdstr_hash_table_unref(grpc_exec_ctx* exec_ctx,
                                grpc_mdstr_hash_table* table) {
=======
void grpc_mdstr_hash_table_unref(grpc_mdstr_hash_table* table) {
>>>>>>> 5ca80bf5
  if (table != NULL && gpr_unref(&table->refs)) {
    for (size_t i = 0; i < table->size; ++i) {
      grpc_mdstr_hash_table_entry* entry = &table->entries[i];
      if (entry->key != NULL) {
        GRPC_MDSTR_UNREF(exec_ctx, entry->key);
        entry->vtable->destroy_value(exec_ctx, entry->value);
      }
    }
    gpr_free(table->entries);
    gpr_free(table);
  }
}

void* grpc_mdstr_hash_table_get(const grpc_mdstr_hash_table* table,
                                const grpc_mdstr* key) {
  const size_t idx =
      grpc_mdstr_hash_table_find_index(table, key, false /* find_empty */);
  if (idx == table->size) return NULL;  // Not found.
  return table->entries[idx].value;
}<|MERGE_RESOLUTION|>--- conflicted
+++ resolved
@@ -94,12 +94,8 @@
   return table;
 }
 
-<<<<<<< HEAD
-int grpc_mdstr_hash_table_unref(grpc_exec_ctx* exec_ctx,
-                                grpc_mdstr_hash_table* table) {
-=======
-void grpc_mdstr_hash_table_unref(grpc_mdstr_hash_table* table) {
->>>>>>> 5ca80bf5
+void grpc_mdstr_hash_table_unref(grpc_exec_ctx* exec_ctx,
+                                 grpc_mdstr_hash_table* table) {
   if (table != NULL && gpr_unref(&table->refs)) {
     for (size_t i = 0; i < table->size; ++i) {
       grpc_mdstr_hash_table_entry* entry = &table->entries[i];
