/*
 *
 * Copyright 2015 gRPC authors.
 *
 * Licensed under the Apache License, Version 2.0 (the "License");
 * you may not use this file except in compliance with the License.
 * You may obtain a copy of the License at
 *
 *     http://www.apache.org/licenses/LICENSE-2.0
 *
 * Unless required by applicable law or agreed to in writing, software
 * distributed under the License is distributed on an "AS IS" BASIS,
 * WITHOUT WARRANTIES OR CONDITIONS OF ANY KIND, either express or implied.
 * See the License for the specific language governing permissions and
 * limitations under the License.
 *
 */

#include "src/core/lib/transport/metadata.h"

#include <assert.h>
#include <inttypes.h>
#include <stddef.h>
#include <string.h>

#include <grpc/compression.h>
#include <grpc/grpc.h>
#include <grpc/support/alloc.h>
#include <grpc/support/atm.h>
#include <grpc/support/log.h>
#include <grpc/support/string_util.h>
#include <grpc/support/time.h>

#include "src/core/lib/iomgr/iomgr_internal.h"
#include "src/core/lib/profiling/timers.h"
#include "src/core/lib/slice/slice_internal.h"
#include "src/core/lib/slice/slice_string_helpers.h"
#include "src/core/lib/support/murmur_hash.h"
#include "src/core/lib/support/string.h"
#include "src/core/lib/transport/static_metadata.h"

/* There are two kinds of mdelem and mdstr instances.
 * Static instances are declared in static_metadata.{h,c} and
 * are initialized by grpc_mdctx_global_init().
 * Dynamic instances are stored in hash tables on grpc_mdctx, and are backed
 * by internal_string and internal_element structures.
 * Internal helper functions here-in (is_mdstr_static, is_mdelem_static) are
 * used to determine which kind of element a pointer refers to.
 */

#ifndef NDEBUG
grpc_tracer_flag grpc_trace_metadata =
    GRPC_TRACER_INITIALIZER(false, "metadata");
#define DEBUG_ARGS , const char *file, int line
#define FWD_DEBUG_ARGS , file, line
#define REF_MD_LOCKED(shard, s) ref_md_locked((shard), (s), __FILE__, __LINE__)
#else
#define DEBUG_ARGS
#define FWD_DEBUG_ARGS
#define REF_MD_LOCKED(shard, s) ref_md_locked((shard), (s))
#endif

#define INITIAL_SHARD_CAPACITY 8
#define LOG2_SHARD_COUNT 4
#define SHARD_COUNT ((size_t)(1 << LOG2_SHARD_COUNT))

#define TABLE_IDX(hash, capacity) (((hash) >> (LOG2_SHARD_COUNT)) % (capacity))
#define SHARD_IDX(hash) ((hash) & ((1 << (LOG2_SHARD_COUNT)) - 1))

typedef void (*destroy_user_data_func)(void* user_data);

/* Shadow structure for grpc_mdelem_data for interned elements */
typedef struct interned_metadata {
  /* must be byte compatible with grpc_mdelem_data */
  grpc_slice key;
  grpc_slice value;

  /* private only data */
  gpr_atm refcnt;

  gpr_mu mu_user_data;
  gpr_atm destroy_user_data;
  gpr_atm user_data;

  struct interned_metadata* bucket_next;
} interned_metadata;

/* Shadow structure for grpc_mdelem_data for allocated elements */
typedef struct allocated_metadata {
  /* must be byte compatible with grpc_mdelem_data */
  grpc_slice key;
  grpc_slice value;

  /* private only data */
  gpr_atm refcnt;
} allocated_metadata;

typedef struct mdtab_shard {
  gpr_mu mu;
  interned_metadata** elems;
  size_t count;
  size_t capacity;
  /** Estimate of the number of unreferenced mdelems in the hash table.
      This will eventually converge to the exact number, but it's instantaneous
      accuracy is not guaranteed */
  gpr_atm free_estimate;
} mdtab_shard;

static mdtab_shard g_shards[SHARD_COUNT];

static void gc_mdtab(mdtab_shard* shard);

void grpc_mdctx_global_init(void) {
  /* initialize shards */
  for (size_t i = 0; i < SHARD_COUNT; i++) {
    mdtab_shard* shard = &g_shards[i];
    gpr_mu_init(&shard->mu);
    shard->count = 0;
    gpr_atm_no_barrier_store(&shard->free_estimate, 0);
    shard->capacity = INITIAL_SHARD_CAPACITY;
    shard->elems = (interned_metadata**)gpr_zalloc(sizeof(*shard->elems) *
                                                   shard->capacity);
  }
}

void grpc_mdctx_global_shutdown() {
  for (size_t i = 0; i < SHARD_COUNT; i++) {
    mdtab_shard* shard = &g_shards[i];
    gpr_mu_destroy(&shard->mu);
    gc_mdtab(shard);
    /* TODO(ctiller): GPR_ASSERT(shard->count == 0); */
    if (shard->count != 0) {
      gpr_log(GPR_DEBUG, "WARNING: %" PRIuPTR " metadata elements were leaked",
              shard->count);
      if (grpc_iomgr_abort_on_leaks()) {
        abort();
      }
    }
    gpr_free(shard->elems);
  }
}

static int is_mdelem_static(grpc_mdelem e) {
  return GRPC_MDELEM_DATA(e) >= &grpc_static_mdelem_table[0] &&
         GRPC_MDELEM_DATA(e) <
             &grpc_static_mdelem_table[GRPC_STATIC_MDELEM_COUNT];
}

static void ref_md_locked(mdtab_shard* shard,
                          interned_metadata* md DEBUG_ARGS) {
#ifndef NDEBUG
  if (GRPC_TRACER_ON(grpc_trace_metadata)) {
    char* key_str = grpc_slice_to_c_string(md->key);
    char* value_str = grpc_slice_to_c_string(md->value);
    gpr_log(file, line, GPR_LOG_SEVERITY_DEBUG,
            "ELM   REF:%p:%" PRIdPTR "->%" PRIdPTR ": '%s' = '%s'", (void*)md,
            gpr_atm_no_barrier_load(&md->refcnt),
            gpr_atm_no_barrier_load(&md->refcnt) + 1, key_str, value_str);
    gpr_free(key_str);
    gpr_free(value_str);
  }
#endif
  if (0 == gpr_atm_no_barrier_fetch_add(&md->refcnt, 1)) {
    gpr_atm_no_barrier_fetch_add(&shard->free_estimate, -1);
  }
}

static void gc_mdtab(mdtab_shard* shard) {
  size_t i;
  interned_metadata** prev_next;
  interned_metadata *md, *next;
  gpr_atm num_freed = 0;

  GPR_TIMER_BEGIN("gc_mdtab", 0);
  for (i = 0; i < shard->capacity; i++) {
    prev_next = &shard->elems[i];
    for (md = shard->elems[i]; md; md = next) {
      void* user_data = (void*)gpr_atm_no_barrier_load(&md->user_data);
      next = md->bucket_next;
      if (gpr_atm_acq_load(&md->refcnt) == 0) {
        grpc_slice_unref_internal(md->key);
        grpc_slice_unref_internal(md->value);
        if (md->user_data) {
          ((destroy_user_data_func)gpr_atm_no_barrier_load(
              &md->destroy_user_data))(user_data);
        }
        gpr_free(md);
        *prev_next = next;
        num_freed++;
        shard->count--;
      } else {
        prev_next = &md->bucket_next;
      }
    }
  }
  gpr_atm_no_barrier_fetch_add(&shard->free_estimate, -num_freed);
  GPR_TIMER_END("gc_mdtab", 0);
}

static void grow_mdtab(mdtab_shard* shard) {
  size_t capacity = shard->capacity * 2;
  size_t i;
  interned_metadata** mdtab;
  interned_metadata *md, *next;
  uint32_t hash;

  GPR_TIMER_BEGIN("grow_mdtab", 0);

  mdtab =
      (interned_metadata**)gpr_zalloc(sizeof(interned_metadata*) * capacity);

  for (i = 0; i < shard->capacity; i++) {
    for (md = shard->elems[i]; md; md = next) {
      size_t idx;
      hash = GRPC_MDSTR_KV_HASH(grpc_slice_hash(md->key),
                                grpc_slice_hash(md->value));
      next = md->bucket_next;
      idx = TABLE_IDX(hash, capacity);
      md->bucket_next = mdtab[idx];
      mdtab[idx] = md;
    }
  }

  gpr_free(shard->elems);
  shard->elems = mdtab;
  shard->capacity = capacity;

  GPR_TIMER_END("grow_mdtab", 0);
}

static void rehash_mdtab(mdtab_shard* shard) {
  if (gpr_atm_no_barrier_load(&shard->free_estimate) >
      (gpr_atm)(shard->capacity / 4)) {
    gc_mdtab(shard);
  } else {
    grow_mdtab(shard);
  }
}

grpc_mdelem grpc_mdelem_create(
    grpc_slice key, grpc_slice value,
    grpc_mdelem_data* compatible_external_backing_store) {
  if (!grpc_slice_is_interned(key) || !grpc_slice_is_interned(value)) {
    if (compatible_external_backing_store != nullptr) {
      return GRPC_MAKE_MDELEM(compatible_external_backing_store,
                              GRPC_MDELEM_STORAGE_EXTERNAL);
    }

    allocated_metadata* allocated =
        (allocated_metadata*)gpr_malloc(sizeof(*allocated));
    allocated->key = grpc_slice_ref_internal(key);
    allocated->value = grpc_slice_ref_internal(value);
    gpr_atm_rel_store(&allocated->refcnt, 1);
#ifndef NDEBUG
    if (GRPC_TRACER_ON(grpc_trace_metadata)) {
      char* key_str = grpc_slice_to_c_string(allocated->key);
      char* value_str = grpc_slice_to_c_string(allocated->value);
      gpr_log(GPR_DEBUG, "ELM ALLOC:%p:%" PRIdPTR ": '%s' = '%s'",
              (void*)allocated, gpr_atm_no_barrier_load(&allocated->refcnt),
              key_str, value_str);
      gpr_free(key_str);
      gpr_free(value_str);
    }
#endif
    return GRPC_MAKE_MDELEM(allocated, GRPC_MDELEM_STORAGE_ALLOCATED);
  }

  if (GRPC_IS_STATIC_METADATA_STRING(key) &&
      GRPC_IS_STATIC_METADATA_STRING(value)) {
    grpc_mdelem static_elem = grpc_static_mdelem_for_static_strings(
        GRPC_STATIC_METADATA_INDEX(key), GRPC_STATIC_METADATA_INDEX(value));
    if (!GRPC_MDISNULL(static_elem)) {
      return static_elem;
    }
  }

  uint32_t hash =
      GRPC_MDSTR_KV_HASH(grpc_slice_hash(key), grpc_slice_hash(value));
  interned_metadata* md;
  mdtab_shard* shard = &g_shards[SHARD_IDX(hash)];
  size_t idx;

  GPR_TIMER_BEGIN("grpc_mdelem_from_metadata_strings", 0);

  gpr_mu_lock(&shard->mu);

  idx = TABLE_IDX(hash, shard->capacity);
  /* search for an existing pair */
  for (md = shard->elems[idx]; md; md = md->bucket_next) {
    if (grpc_slice_eq(key, md->key) && grpc_slice_eq(value, md->value)) {
      REF_MD_LOCKED(shard, md);
      gpr_mu_unlock(&shard->mu);
      GPR_TIMER_END("grpc_mdelem_from_metadata_strings", 0);
      return GRPC_MAKE_MDELEM(md, GRPC_MDELEM_STORAGE_INTERNED);
    }
  }

  /* not found: create a new pair */
  md = (interned_metadata*)gpr_malloc(sizeof(interned_metadata));
  gpr_atm_rel_store(&md->refcnt, 1);
  md->key = grpc_slice_ref_internal(key);
  md->value = grpc_slice_ref_internal(value);
  md->user_data = 0;
  md->destroy_user_data = 0;
  md->bucket_next = shard->elems[idx];
  shard->elems[idx] = md;
  gpr_mu_init(&md->mu_user_data);
#ifndef NDEBUG
  if (GRPC_TRACER_ON(grpc_trace_metadata)) {
    char* key_str = grpc_slice_to_c_string(md->key);
    char* value_str = grpc_slice_to_c_string(md->value);
    gpr_log(GPR_DEBUG, "ELM   NEW:%p:%" PRIdPTR ": '%s' = '%s'", (void*)md,
            gpr_atm_no_barrier_load(&md->refcnt), key_str, value_str);
    gpr_free(key_str);
    gpr_free(value_str);
  }
#endif
  shard->count++;

  if (shard->count > shard->capacity * 2) {
    rehash_mdtab(shard);
  }

  gpr_mu_unlock(&shard->mu);

  GPR_TIMER_END("grpc_mdelem_from_metadata_strings", 0);

  return GRPC_MAKE_MDELEM(md, GRPC_MDELEM_STORAGE_INTERNED);
}

<<<<<<< HEAD
grpc_mdelem grpc_mdelem_from_slices(grpc_slice key, grpc_slice value) {
  grpc_mdelem out = grpc_mdelem_create(key, value, NULL);
  grpc_slice_unref_internal(key);
  grpc_slice_unref_internal(value);
=======
grpc_mdelem grpc_mdelem_from_slices(grpc_exec_ctx* exec_ctx, grpc_slice key,
                                    grpc_slice value) {
  grpc_mdelem out = grpc_mdelem_create(exec_ctx, key, value, nullptr);
  grpc_slice_unref_internal(exec_ctx, key);
  grpc_slice_unref_internal(exec_ctx, value);
>>>>>>> 63774617
  return out;
}

grpc_mdelem grpc_mdelem_from_grpc_metadata(grpc_metadata* metadata) {
  bool changed = false;
  grpc_slice key_slice =
      grpc_slice_maybe_static_intern(metadata->key, &changed);
  grpc_slice value_slice =
      grpc_slice_maybe_static_intern(metadata->value, &changed);
<<<<<<< HEAD
  return grpc_mdelem_create(key_slice, value_slice,
                            changed ? NULL : (grpc_mdelem_data*)metadata);
=======
  return grpc_mdelem_create(exec_ctx, key_slice, value_slice,
                            changed ? nullptr : (grpc_mdelem_data*)metadata);
>>>>>>> 63774617
}

static size_t get_base64_encoded_size(size_t raw_length) {
  static const uint8_t tail_xtra[3] = {0, 2, 3};
  return raw_length / 3 * 4 + tail_xtra[raw_length % 3];
}

size_t grpc_mdelem_get_size_in_hpack_table(grpc_mdelem elem,
                                           bool use_true_binary_metadata) {
  size_t overhead_and_key = 32 + GRPC_SLICE_LENGTH(GRPC_MDKEY(elem));
  size_t value_len = GRPC_SLICE_LENGTH(GRPC_MDVALUE(elem));
  if (grpc_is_binary_header(GRPC_MDKEY(elem))) {
    return overhead_and_key + (use_true_binary_metadata
                                   ? value_len + 1
                                   : get_base64_encoded_size(value_len));
  } else {
    return overhead_and_key + value_len;
  }
}

grpc_mdelem grpc_mdelem_ref(grpc_mdelem gmd DEBUG_ARGS) {
  switch (GRPC_MDELEM_STORAGE(gmd)) {
    case GRPC_MDELEM_STORAGE_EXTERNAL:
    case GRPC_MDELEM_STORAGE_STATIC:
      break;
    case GRPC_MDELEM_STORAGE_INTERNED: {
      interned_metadata* md = (interned_metadata*)GRPC_MDELEM_DATA(gmd);
#ifndef NDEBUG
      if (GRPC_TRACER_ON(grpc_trace_metadata)) {
        char* key_str = grpc_slice_to_c_string(md->key);
        char* value_str = grpc_slice_to_c_string(md->value);
        gpr_log(file, line, GPR_LOG_SEVERITY_DEBUG,
                "ELM   REF:%p:%" PRIdPTR "->%" PRIdPTR ": '%s' = '%s'",
                (void*)md, gpr_atm_no_barrier_load(&md->refcnt),
                gpr_atm_no_barrier_load(&md->refcnt) + 1, key_str, value_str);
        gpr_free(key_str);
        gpr_free(value_str);
      }
#endif
      /* we can assume the ref count is >= 1 as the application is calling
         this function - meaning that no adjustment to mdtab_free is necessary,
         simplifying the logic here to be just an atomic increment */
      /* use C assert to have this removed in opt builds */
      GPR_ASSERT(gpr_atm_no_barrier_load(&md->refcnt) >= 1);
      gpr_atm_no_barrier_fetch_add(&md->refcnt, 1);
      break;
    }
    case GRPC_MDELEM_STORAGE_ALLOCATED: {
      allocated_metadata* md = (allocated_metadata*)GRPC_MDELEM_DATA(gmd);
#ifndef NDEBUG
      if (GRPC_TRACER_ON(grpc_trace_metadata)) {
        char* key_str = grpc_slice_to_c_string(md->key);
        char* value_str = grpc_slice_to_c_string(md->value);
        gpr_log(file, line, GPR_LOG_SEVERITY_DEBUG,
                "ELM   REF:%p:%" PRIdPTR "->%" PRIdPTR ": '%s' = '%s'",
                (void*)md, gpr_atm_no_barrier_load(&md->refcnt),
                gpr_atm_no_barrier_load(&md->refcnt) + 1, key_str, value_str);
        gpr_free(key_str);
        gpr_free(value_str);
      }
#endif
      /* we can assume the ref count is >= 1 as the application is calling
         this function - meaning that no adjustment to mdtab_free is necessary,
         simplifying the logic here to be just an atomic increment */
      /* use C assert to have this removed in opt builds */
      gpr_atm_no_barrier_fetch_add(&md->refcnt, 1);
      break;
    }
  }
  return gmd;
}

void grpc_mdelem_unref(grpc_mdelem gmd DEBUG_ARGS) {
  switch (GRPC_MDELEM_STORAGE(gmd)) {
    case GRPC_MDELEM_STORAGE_EXTERNAL:
    case GRPC_MDELEM_STORAGE_STATIC:
      break;
    case GRPC_MDELEM_STORAGE_INTERNED: {
      interned_metadata* md = (interned_metadata*)GRPC_MDELEM_DATA(gmd);
#ifndef NDEBUG
      if (GRPC_TRACER_ON(grpc_trace_metadata)) {
        char* key_str = grpc_slice_to_c_string(md->key);
        char* value_str = grpc_slice_to_c_string(md->value);
        gpr_log(file, line, GPR_LOG_SEVERITY_DEBUG,
                "ELM UNREF:%p:%" PRIdPTR "->%" PRIdPTR ": '%s' = '%s'",
                (void*)md, gpr_atm_no_barrier_load(&md->refcnt),
                gpr_atm_no_barrier_load(&md->refcnt) - 1, key_str, value_str);
        gpr_free(key_str);
        gpr_free(value_str);
      }
#endif
      uint32_t hash = GRPC_MDSTR_KV_HASH(grpc_slice_hash(md->key),
                                         grpc_slice_hash(md->value));
      const gpr_atm prev_refcount = gpr_atm_full_fetch_add(&md->refcnt, -1);
      GPR_ASSERT(prev_refcount >= 1);
      if (1 == prev_refcount) {
        /* once the refcount hits zero, some other thread can come along and
           free md at any time: it's unsafe from this point on to access it */
        mdtab_shard* shard = &g_shards[SHARD_IDX(hash)];
        gpr_atm_no_barrier_fetch_add(&shard->free_estimate, 1);
      }
      break;
    }
    case GRPC_MDELEM_STORAGE_ALLOCATED: {
      allocated_metadata* md = (allocated_metadata*)GRPC_MDELEM_DATA(gmd);
#ifndef NDEBUG
      if (GRPC_TRACER_ON(grpc_trace_metadata)) {
        char* key_str = grpc_slice_to_c_string(md->key);
        char* value_str = grpc_slice_to_c_string(md->value);
        gpr_log(file, line, GPR_LOG_SEVERITY_DEBUG,
                "ELM UNREF:%p:%" PRIdPTR "->%" PRIdPTR ": '%s' = '%s'",
                (void*)md, gpr_atm_no_barrier_load(&md->refcnt),
                gpr_atm_no_barrier_load(&md->refcnt) - 1, key_str, value_str);
        gpr_free(key_str);
        gpr_free(value_str);
      }
#endif
      const gpr_atm prev_refcount = gpr_atm_full_fetch_add(&md->refcnt, -1);
      GPR_ASSERT(prev_refcount >= 1);
      if (1 == prev_refcount) {
        grpc_slice_unref_internal(md->key);
        grpc_slice_unref_internal(md->value);
        gpr_free(md);
      }
      break;
    }
  }
}

void* grpc_mdelem_get_user_data(grpc_mdelem md, void (*destroy_func)(void*)) {
  switch (GRPC_MDELEM_STORAGE(md)) {
    case GRPC_MDELEM_STORAGE_EXTERNAL:
    case GRPC_MDELEM_STORAGE_ALLOCATED:
      return nullptr;
    case GRPC_MDELEM_STORAGE_STATIC:
      return (void*)grpc_static_mdelem_user_data[GRPC_MDELEM_DATA(md) -
                                                 grpc_static_mdelem_table];
    case GRPC_MDELEM_STORAGE_INTERNED: {
      interned_metadata* im = (interned_metadata*)GRPC_MDELEM_DATA(md);
      void* result;
      if (gpr_atm_acq_load(&im->destroy_user_data) == (gpr_atm)destroy_func) {
        return (void*)gpr_atm_no_barrier_load(&im->user_data);
      } else {
        return nullptr;
      }
      return result;
    }
  }
  GPR_UNREACHABLE_CODE(return nullptr);
}

void* grpc_mdelem_set_user_data(grpc_mdelem md, void (*destroy_func)(void*),
                                void* user_data) {
  switch (GRPC_MDELEM_STORAGE(md)) {
    case GRPC_MDELEM_STORAGE_EXTERNAL:
    case GRPC_MDELEM_STORAGE_ALLOCATED:
      destroy_func(user_data);
      return nullptr;
    case GRPC_MDELEM_STORAGE_STATIC:
      destroy_func(user_data);
      return (void*)grpc_static_mdelem_user_data[GRPC_MDELEM_DATA(md) -
                                                 grpc_static_mdelem_table];
    case GRPC_MDELEM_STORAGE_INTERNED: {
      interned_metadata* im = (interned_metadata*)GRPC_MDELEM_DATA(md);
      GPR_ASSERT(!is_mdelem_static(md));
      GPR_ASSERT((user_data == nullptr) == (destroy_func == nullptr));
      gpr_mu_lock(&im->mu_user_data);
      if (gpr_atm_no_barrier_load(&im->destroy_user_data)) {
        /* user data can only be set once */
        gpr_mu_unlock(&im->mu_user_data);
        if (destroy_func != nullptr) {
          destroy_func(user_data);
        }
        return (void*)gpr_atm_no_barrier_load(&im->user_data);
      }
      gpr_atm_no_barrier_store(&im->user_data, (gpr_atm)user_data);
      gpr_atm_rel_store(&im->destroy_user_data, (gpr_atm)destroy_func);
      gpr_mu_unlock(&im->mu_user_data);
      return user_data;
    }
  }
  GPR_UNREACHABLE_CODE(return nullptr);
}

bool grpc_mdelem_eq(grpc_mdelem a, grpc_mdelem b) {
  if (a.payload == b.payload) return true;
  if (GRPC_MDELEM_IS_INTERNED(a) && GRPC_MDELEM_IS_INTERNED(b)) return false;
  if (GRPC_MDISNULL(a) || GRPC_MDISNULL(b)) return false;
  return grpc_slice_eq(GRPC_MDKEY(a), GRPC_MDKEY(b)) &&
         grpc_slice_eq(GRPC_MDVALUE(a), GRPC_MDVALUE(b));
}<|MERGE_RESOLUTION|>--- conflicted
+++ resolved
@@ -328,18 +328,10 @@
   return GRPC_MAKE_MDELEM(md, GRPC_MDELEM_STORAGE_INTERNED);
 }
 
-<<<<<<< HEAD
 grpc_mdelem grpc_mdelem_from_slices(grpc_slice key, grpc_slice value) {
-  grpc_mdelem out = grpc_mdelem_create(key, value, NULL);
+  grpc_mdelem out = grpc_mdelem_create(key, value, nullptr);
   grpc_slice_unref_internal(key);
   grpc_slice_unref_internal(value);
-=======
-grpc_mdelem grpc_mdelem_from_slices(grpc_exec_ctx* exec_ctx, grpc_slice key,
-                                    grpc_slice value) {
-  grpc_mdelem out = grpc_mdelem_create(exec_ctx, key, value, nullptr);
-  grpc_slice_unref_internal(exec_ctx, key);
-  grpc_slice_unref_internal(exec_ctx, value);
->>>>>>> 63774617
   return out;
 }
 
@@ -349,13 +341,8 @@
       grpc_slice_maybe_static_intern(metadata->key, &changed);
   grpc_slice value_slice =
       grpc_slice_maybe_static_intern(metadata->value, &changed);
-<<<<<<< HEAD
   return grpc_mdelem_create(key_slice, value_slice,
-                            changed ? NULL : (grpc_mdelem_data*)metadata);
-=======
-  return grpc_mdelem_create(exec_ctx, key_slice, value_slice,
                             changed ? nullptr : (grpc_mdelem_data*)metadata);
->>>>>>> 63774617
 }
 
 static size_t get_base64_encoded_size(size_t raw_length) {
