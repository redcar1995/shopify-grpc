/*
 *
 * Copyright 2015 gRPC authors.
 *
 * Licensed under the Apache License, Version 2.0 (the "License");
 * you may not use this file except in compliance with the License.
 * You may obtain a copy of the License at
 *
 *     http://www.apache.org/licenses/LICENSE-2.0
 *
 * Unless required by applicable law or agreed to in writing, software
 * distributed under the License is distributed on an "AS IS" BASIS,
 * WITHOUT WARRANTIES OR CONDITIONS OF ANY KIND, either express or implied.
 * See the License for the specific language governing permissions and
 * limitations under the License.
 *
 */

#include "src/core/lib/transport/transport.h"

#include <string.h>

#include <grpc/support/alloc.h>
#include <grpc/support/atm.h>
#include <grpc/support/log.h>
#include <grpc/support/sync.h>

#include "src/core/lib/iomgr/executor.h"
#include "src/core/lib/slice/slice_internal.h"
#include "src/core/lib/slice/slice_string_helpers.h"
#include "src/core/lib/support/string.h"
#include "src/core/lib/transport/transport_impl.h"

#ifndef NDEBUG
grpc_core::TraceFlag grpc_trace_stream_refcount(false, "stream_refcount");
#endif

#ifndef NDEBUG
<<<<<<< HEAD
void grpc_stream_ref(grpc_stream_refcount *refcount, const char *reason) {
  if (grpc_trace_stream_refcount.enabled()) {
=======
void grpc_stream_ref(grpc_stream_refcount* refcount, const char* reason) {
  if (GRPC_TRACER_ON(grpc_trace_stream_refcount)) {
>>>>>>> ef9f9a45
    gpr_atm val = gpr_atm_no_barrier_load(&refcount->refs.count);
    gpr_log(GPR_DEBUG, "%s %p:%p   REF %" PRIdPTR "->%" PRIdPTR " %s",
            refcount->object_type, refcount, refcount->destroy.cb_arg, val,
            val + 1, reason);
  }
#else
void grpc_stream_ref(grpc_stream_refcount* refcount) {
#endif
  gpr_ref_non_zero(&refcount->refs);
}

#ifndef NDEBUG
<<<<<<< HEAD
void grpc_stream_unref(grpc_exec_ctx *exec_ctx, grpc_stream_refcount *refcount,
                       const char *reason) {
  if (grpc_trace_stream_refcount.enabled()) {
=======
void grpc_stream_unref(grpc_exec_ctx* exec_ctx, grpc_stream_refcount* refcount,
                       const char* reason) {
  if (GRPC_TRACER_ON(grpc_trace_stream_refcount)) {
>>>>>>> ef9f9a45
    gpr_atm val = gpr_atm_no_barrier_load(&refcount->refs.count);
    gpr_log(GPR_DEBUG, "%s %p:%p UNREF %" PRIdPTR "->%" PRIdPTR " %s",
            refcount->object_type, refcount, refcount->destroy.cb_arg, val,
            val - 1, reason);
  }
#else
void grpc_stream_unref(grpc_exec_ctx* exec_ctx,
                       grpc_stream_refcount* refcount) {
#endif
  if (gpr_unref(&refcount->refs)) {
    if (exec_ctx->flags & GRPC_EXEC_CTX_FLAG_THREAD_RESOURCE_LOOP) {
      /* Ick.
         The thread we're running on MAY be owned (indirectly) by a call-stack.
         If that's the case, destroying the call-stack MAY try to destroy the
         thread, which is a tangled mess that we just don't want to ever have to
         cope with.
         Throw this over to the executor (on a core-owned thread) and process it
         there. */
      refcount->destroy.scheduler =
          grpc_executor_scheduler(GRPC_EXECUTOR_SHORT);
    }
    GRPC_CLOSURE_SCHED(exec_ctx, &refcount->destroy, GRPC_ERROR_NONE);
  }
}

#define STREAM_REF_FROM_SLICE_REF(p)       \
  ((grpc_stream_refcount*)(((uint8_t*)p) - \
                           offsetof(grpc_stream_refcount, slice_refcount)))

static void slice_stream_ref(void* p) {
#ifndef NDEBUG
  grpc_stream_ref(STREAM_REF_FROM_SLICE_REF(p), "slice");
#else
  grpc_stream_ref(STREAM_REF_FROM_SLICE_REF(p));
#endif
}

static void slice_stream_unref(grpc_exec_ctx* exec_ctx, void* p) {
#ifndef NDEBUG
  grpc_stream_unref(exec_ctx, STREAM_REF_FROM_SLICE_REF(p), "slice");
#else
  grpc_stream_unref(exec_ctx, STREAM_REF_FROM_SLICE_REF(p));
#endif
}

grpc_slice grpc_slice_from_stream_owned_buffer(grpc_stream_refcount* refcount,
                                               void* buffer, size_t length) {
  slice_stream_ref(&refcount->slice_refcount);
  grpc_slice res;
  res.refcount = &refcount->slice_refcount,
  res.data.refcounted.bytes = (uint8_t*)buffer;
  res.data.refcounted.length = length;
  return res;
}

static const grpc_slice_refcount_vtable stream_ref_slice_vtable = {
    slice_stream_ref,            /* ref */
    slice_stream_unref,          /* unref */
    grpc_slice_default_eq_impl,  /* eq */
    grpc_slice_default_hash_impl /* hash */
};

#ifndef NDEBUG
void grpc_stream_ref_init(grpc_stream_refcount* refcount, int initial_refs,
                          grpc_iomgr_cb_func cb, void* cb_arg,
                          const char* object_type) {
  refcount->object_type = object_type;
#else
void grpc_stream_ref_init(grpc_stream_refcount* refcount, int initial_refs,
                          grpc_iomgr_cb_func cb, void* cb_arg) {
#endif
  gpr_ref_init(&refcount->refs, initial_refs);
  GRPC_CLOSURE_INIT(&refcount->destroy, cb, cb_arg, grpc_schedule_on_exec_ctx);
  refcount->slice_refcount.vtable = &stream_ref_slice_vtable;
  refcount->slice_refcount.sub_refcount = &refcount->slice_refcount;
}

static void move64(uint64_t* from, uint64_t* to) {
  *to += *from;
  *from = 0;
}

void grpc_transport_move_one_way_stats(grpc_transport_one_way_stats* from,
                                       grpc_transport_one_way_stats* to) {
  move64(&from->framing_bytes, &to->framing_bytes);
  move64(&from->data_bytes, &to->data_bytes);
  move64(&from->header_bytes, &to->header_bytes);
}

void grpc_transport_move_stats(grpc_transport_stream_stats* from,
                               grpc_transport_stream_stats* to) {
  grpc_transport_move_one_way_stats(&from->incoming, &to->incoming);
  grpc_transport_move_one_way_stats(&from->outgoing, &to->outgoing);
}

size_t grpc_transport_stream_size(grpc_transport* transport) {
  return transport->vtable->sizeof_stream;
}

void grpc_transport_destroy(grpc_exec_ctx* exec_ctx,
                            grpc_transport* transport) {
  transport->vtable->destroy(exec_ctx, transport);
}

int grpc_transport_init_stream(grpc_exec_ctx* exec_ctx,
                               grpc_transport* transport, grpc_stream* stream,
                               grpc_stream_refcount* refcount,
                               const void* server_data, gpr_arena* arena) {
  return transport->vtable->init_stream(exec_ctx, transport, stream, refcount,
                                        server_data, arena);
}

void grpc_transport_perform_stream_op(grpc_exec_ctx* exec_ctx,
                                      grpc_transport* transport,
                                      grpc_stream* stream,
                                      grpc_transport_stream_op_batch* op) {
  transport->vtable->perform_stream_op(exec_ctx, transport, stream, op);
}

void grpc_transport_perform_op(grpc_exec_ctx* exec_ctx,
                               grpc_transport* transport,
                               grpc_transport_op* op) {
  transport->vtable->perform_op(exec_ctx, transport, op);
}

void grpc_transport_set_pops(grpc_exec_ctx* exec_ctx, grpc_transport* transport,
                             grpc_stream* stream,
                             grpc_polling_entity* pollent) {
  grpc_pollset* pollset;
  grpc_pollset_set* pollset_set;
  if ((pollset = grpc_polling_entity_pollset(pollent)) != NULL) {
    transport->vtable->set_pollset(exec_ctx, transport, stream, pollset);
  } else if ((pollset_set = grpc_polling_entity_pollset_set(pollent)) != NULL) {
    transport->vtable->set_pollset_set(exec_ctx, transport, stream,
                                       pollset_set);
  } else {
    abort();
  }
}

void grpc_transport_destroy_stream(grpc_exec_ctx* exec_ctx,
                                   grpc_transport* transport,
                                   grpc_stream* stream,
                                   grpc_closure* then_schedule_closure) {
  transport->vtable->destroy_stream(exec_ctx, transport, stream,
                                    then_schedule_closure);
}

grpc_endpoint* grpc_transport_get_endpoint(grpc_exec_ctx* exec_ctx,
                                           grpc_transport* transport) {
  return transport->vtable->get_endpoint(exec_ctx, transport);
}

// This comment should be sung to the tune of
// "Supercalifragilisticexpialidocious":
//
// grpc_transport_stream_op_batch_finish_with_failure
// is a function that must always unref cancel_error
// though it lives in lib, it handles transport stream ops sure
// it's grpc_transport_stream_op_batch_finish_with_failure
void grpc_transport_stream_op_batch_finish_with_failure(
    grpc_exec_ctx* exec_ctx, grpc_transport_stream_op_batch* batch,
    grpc_error* error, grpc_call_combiner* call_combiner) {
  if (batch->send_message) {
    grpc_byte_stream_destroy(exec_ctx,
                             batch->payload->send_message.send_message);
  }
  if (batch->recv_message) {
    GRPC_CALL_COMBINER_START(exec_ctx, call_combiner,
                             batch->payload->recv_message.recv_message_ready,
                             GRPC_ERROR_REF(error),
                             "failing recv_message_ready");
  }
  if (batch->recv_initial_metadata) {
    GRPC_CALL_COMBINER_START(
        exec_ctx, call_combiner,
        batch->payload->recv_initial_metadata.recv_initial_metadata_ready,
        GRPC_ERROR_REF(error), "failing recv_initial_metadata_ready");
  }
  GRPC_CLOSURE_SCHED(exec_ctx, batch->on_complete, error);
  if (batch->cancel_stream) {
    GRPC_ERROR_UNREF(batch->payload->cancel_stream.cancel_error);
  }
}

typedef struct {
  grpc_closure outer_on_complete;
  grpc_closure* inner_on_complete;
  grpc_transport_op op;
} made_transport_op;

static void destroy_made_transport_op(grpc_exec_ctx* exec_ctx, void* arg,
                                      grpc_error* error) {
  made_transport_op* op = (made_transport_op*)arg;
  GRPC_CLOSURE_SCHED(exec_ctx, op->inner_on_complete, GRPC_ERROR_REF(error));
  gpr_free(op);
}

grpc_transport_op* grpc_make_transport_op(grpc_closure* on_complete) {
  made_transport_op* op = (made_transport_op*)gpr_malloc(sizeof(*op));
  GRPC_CLOSURE_INIT(&op->outer_on_complete, destroy_made_transport_op, op,
                    grpc_schedule_on_exec_ctx);
  op->inner_on_complete = on_complete;
  memset(&op->op, 0, sizeof(op->op));
  op->op.on_consumed = &op->outer_on_complete;
  return &op->op;
}

typedef struct {
  grpc_closure outer_on_complete;
  grpc_closure* inner_on_complete;
  grpc_transport_stream_op_batch op;
  grpc_transport_stream_op_batch_payload payload;
} made_transport_stream_op;

static void destroy_made_transport_stream_op(grpc_exec_ctx* exec_ctx, void* arg,
                                             grpc_error* error) {
  made_transport_stream_op* op = (made_transport_stream_op*)arg;
  grpc_closure* c = op->inner_on_complete;
  gpr_free(op);
  GRPC_CLOSURE_RUN(exec_ctx, c, GRPC_ERROR_REF(error));
}

grpc_transport_stream_op_batch* grpc_make_transport_stream_op(
    grpc_closure* on_complete) {
  made_transport_stream_op* op =
      (made_transport_stream_op*)gpr_zalloc(sizeof(*op));
  op->op.payload = &op->payload;
  GRPC_CLOSURE_INIT(&op->outer_on_complete, destroy_made_transport_stream_op,
                    op, grpc_schedule_on_exec_ctx);
  op->inner_on_complete = on_complete;
  op->op.on_complete = &op->outer_on_complete;
  return &op->op;
}<|MERGE_RESOLUTION|>--- conflicted
+++ resolved
@@ -36,13 +36,8 @@
 #endif
 
 #ifndef NDEBUG
-<<<<<<< HEAD
-void grpc_stream_ref(grpc_stream_refcount *refcount, const char *reason) {
-  if (grpc_trace_stream_refcount.enabled()) {
-=======
 void grpc_stream_ref(grpc_stream_refcount* refcount, const char* reason) {
   if (GRPC_TRACER_ON(grpc_trace_stream_refcount)) {
->>>>>>> ef9f9a45
     gpr_atm val = gpr_atm_no_barrier_load(&refcount->refs.count);
     gpr_log(GPR_DEBUG, "%s %p:%p   REF %" PRIdPTR "->%" PRIdPTR " %s",
             refcount->object_type, refcount, refcount->destroy.cb_arg, val,
@@ -55,15 +50,9 @@
 }
 
 #ifndef NDEBUG
-<<<<<<< HEAD
-void grpc_stream_unref(grpc_exec_ctx *exec_ctx, grpc_stream_refcount *refcount,
-                       const char *reason) {
-  if (grpc_trace_stream_refcount.enabled()) {
-=======
 void grpc_stream_unref(grpc_exec_ctx* exec_ctx, grpc_stream_refcount* refcount,
                        const char* reason) {
   if (GRPC_TRACER_ON(grpc_trace_stream_refcount)) {
->>>>>>> ef9f9a45
     gpr_atm val = gpr_atm_no_barrier_load(&refcount->refs.count);
     gpr_log(GPR_DEBUG, "%s %p:%p UNREF %" PRIdPTR "->%" PRIdPTR " %s",
             refcount->object_type, refcount, refcount->destroy.cb_arg, val,
