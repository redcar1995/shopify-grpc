/*
 *
 * Copyright 2015 gRPC authors.
 *
 * Licensed under the Apache License, Version 2.0 (the "License");
 * you may not use this file except in compliance with the License.
 * You may obtain a copy of the License at
 *
 *     http://www.apache.org/licenses/LICENSE-2.0
 *
 * Unless required by applicable law or agreed to in writing, software
 * distributed under the License is distributed on an "AS IS" BASIS,
 * WITHOUT WARRANTIES OR CONDITIONS OF ANY KIND, either express or implied.
 * See the License for the specific language governing permissions and
 * limitations under the License.
 *
 */

#include "src/core/lib/surface/channel.h"

#include <string.h>

#include <grpc/support/alloc.h>
#include <grpc/support/log.h>

#include "src/core/lib/surface/api_trace.h"
#include "src/core/lib/surface/completion_queue.h"

typedef struct {
  grpc_closure closure;
  void* tag;
  grpc_completion_queue* cq;
  grpc_cq_completion completion_storage;
} ping_result;

<<<<<<< HEAD
static void ping_destroy(void *arg, grpc_cq_completion *storage) {
  gpr_free(arg);
}

static void ping_done(void *arg, grpc_error *error) {
  ping_result *pr = (ping_result *)arg;
  grpc_cq_end_op(pr->cq, pr->tag, GRPC_ERROR_REF(error), ping_destroy, pr,
                 &pr->completion_storage);
=======
static void ping_destroy(grpc_exec_ctx* exec_ctx, void* arg,
                         grpc_cq_completion* storage) {
  gpr_free(arg);
}

static void ping_done(grpc_exec_ctx* exec_ctx, void* arg, grpc_error* error) {
  ping_result* pr = (ping_result*)arg;
  grpc_cq_end_op(exec_ctx, pr->cq, pr->tag, GRPC_ERROR_REF(error), ping_destroy,
                 pr, &pr->completion_storage);
>>>>>>> 9c67c6b1
}

void grpc_channel_ping(grpc_channel* channel, grpc_completion_queue* cq,
                       void* tag, void* reserved) {
  GRPC_API_TRACE("grpc_channel_ping(channel=%p, cq=%p, tag=%p, reserved=%p)", 4,
                 (channel, cq, tag, reserved));
  grpc_transport_op* op = grpc_make_transport_op(NULL);
  ping_result* pr = (ping_result*)gpr_malloc(sizeof(*pr));
  grpc_channel_element* top_elem =
      grpc_channel_stack_element(grpc_channel_get_channel_stack(channel), 0);
  ExecCtx _local_exec_ctx;
  GPR_ASSERT(reserved == NULL);
  pr->tag = tag;
  pr->cq = cq;
  GRPC_CLOSURE_INIT(&pr->closure, ping_done, pr, grpc_schedule_on_exec_ctx);
  op->send_ping = &pr->closure;
  op->bind_pollset = grpc_cq_pollset(cq);
  GPR_ASSERT(grpc_cq_begin_op(cq, tag));
  top_elem->filter->start_transport_op(top_elem, op);
  grpc_exec_ctx_finish();
}<|MERGE_RESOLUTION|>--- conflicted
+++ resolved
@@ -33,26 +33,14 @@
   grpc_cq_completion completion_storage;
 } ping_result;
 
-<<<<<<< HEAD
-static void ping_destroy(void *arg, grpc_cq_completion *storage) {
+static void ping_destroy(void* arg, grpc_cq_completion* storage) {
   gpr_free(arg);
 }
 
-static void ping_done(void *arg, grpc_error *error) {
-  ping_result *pr = (ping_result *)arg;
+static void ping_done(void* arg, grpc_error* error) {
+  ping_result* pr = (ping_result*)arg;
   grpc_cq_end_op(pr->cq, pr->tag, GRPC_ERROR_REF(error), ping_destroy, pr,
                  &pr->completion_storage);
-=======
-static void ping_destroy(grpc_exec_ctx* exec_ctx, void* arg,
-                         grpc_cq_completion* storage) {
-  gpr_free(arg);
-}
-
-static void ping_done(grpc_exec_ctx* exec_ctx, void* arg, grpc_error* error) {
-  ping_result* pr = (ping_result*)arg;
-  grpc_cq_end_op(exec_ctx, pr->cq, pr->tag, GRPC_ERROR_REF(error), ping_destroy,
-                 pr, &pr->completion_storage);
->>>>>>> 9c67c6b1
 }
 
 void grpc_channel_ping(grpc_channel* channel, grpc_completion_queue* cq,
