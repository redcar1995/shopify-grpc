/*
 *
 * Copyright 2015, Google Inc.
 * All rights reserved.
 *
 * Redistribution and use in source and binary forms, with or without
 * modification, are permitted provided that the following conditions are
 * met:
 *
 *     * Redistributions of source code must retain the above copyright
 * notice, this list of conditions and the following disclaimer.
 *     * Redistributions in binary form must reproduce the above
 * copyright notice, this list of conditions and the following disclaimer
 * in the documentation and/or other materials provided with the
 * distribution.
 *     * Neither the name of Google Inc. nor the names of its
 * contributors may be used to endorse or promote products derived from
 * this software without specific prior written permission.
 *
 * THIS SOFTWARE IS PROVIDED BY THE COPYRIGHT HOLDERS AND CONTRIBUTORS
 * "AS IS" AND ANY EXPRESS OR IMPLIED WARRANTIES, INCLUDING, BUT NOT
 * LIMITED TO, THE IMPLIED WARRANTIES OF MERCHANTABILITY AND FITNESS FOR
 * A PARTICULAR PURPOSE ARE DISCLAIMED. IN NO EVENT SHALL THE COPYRIGHT
 * OWNER OR CONTRIBUTORS BE LIABLE FOR ANY DIRECT, INDIRECT, INCIDENTAL,
 * SPECIAL, EXEMPLARY, OR CONSEQUENTIAL DAMAGES (INCLUDING, BUT NOT
 * LIMITED TO, PROCUREMENT OF SUBSTITUTE GOODS OR SERVICES; LOSS OF USE,
 * DATA, OR PROFITS; OR BUSINESS INTERRUPTION) HOWEVER CAUSED AND ON ANY
 * THEORY OF LIABILITY, WHETHER IN CONTRACT, STRICT LIABILITY, OR TORT
 * (INCLUDING NEGLIGENCE OR OTHERWISE) ARISING IN ANY WAY OUT OF THE USE
 * OF THIS SOFTWARE, EVEN IF ADVISED OF THE POSSIBILITY OF SUCH DAMAGE.
 *
 */
#include <assert.h>
#include <limits.h>
#include <stdio.h>
#include <stdlib.h>
#include <string.h>

#include <grpc/compression.h>
#include <grpc/grpc.h>
#include <grpc/support/alloc.h>
#include <grpc/support/log.h>
#include <grpc/support/slice.h>
#include <grpc/support/string_util.h>
#include <grpc/support/useful.h>

#include "src/core/lib/channel/channel_stack.h"
#include "src/core/lib/compression/algorithm_metadata.h"
#include "src/core/lib/iomgr/timer.h"
#include "src/core/lib/profiling/timers.h"
#include "src/core/lib/support/string.h"
#include "src/core/lib/surface/api_trace.h"
#include "src/core/lib/surface/call.h"
#include "src/core/lib/surface/channel.h"
#include "src/core/lib/surface/completion_queue.h"
#include "src/core/lib/transport/metadata.h"
#include "src/core/lib/transport/static_metadata.h"
#include "src/core/lib/transport/transport.h"

/** The maximum number of concurrent batches possible.
    Based upon the maximum number of individually queueable ops in the batch
   api:
      - initial metadata send
      - message send
      - status/close send (depending on client/server)
      - initial metadata recv
      - message recv
      - status/close recv (depending on client/server) */
#define MAX_CONCURRENT_BATCHES 6

#define MAX_SEND_EXTRA_METADATA_COUNT 3

/* Status data for a request can come from several sources; this
   enumerates them all, and acts as a priority sorting for which
   status to return to the application - earlier entries override
   later ones */
typedef enum {
  /* Status came from the application layer overriding whatever
     the wire says */
  STATUS_FROM_API_OVERRIDE = 0,
  /* Status came from 'the wire' - or somewhere below the surface
     layer */
  STATUS_FROM_WIRE,
  /* Status was created by some internal channel stack operation */
  STATUS_FROM_CORE,
  /* Status came from the server sending status */
  STATUS_FROM_SERVER_STATUS,
  STATUS_SOURCE_COUNT
} status_source;

typedef struct {
  uint8_t is_set;
  grpc_status_code code;
  grpc_mdstr *details;
} received_status;

typedef struct batch_control {
  grpc_call *call;
  grpc_cq_completion cq_completion;
  grpc_closure finish_batch;
  void *notify_tag;
  gpr_refcount steps_to_complete;
  grpc_error *error;

  uint8_t send_initial_metadata;
  uint8_t send_message;
  uint8_t send_final_op;
  uint8_t recv_initial_metadata;
  uint8_t recv_message;
  uint8_t recv_final_op;
  uint8_t is_notify_tag_closure;
} batch_control;

struct grpc_call {
  grpc_completion_queue *cq;
  grpc_polling_entity pollent;
  grpc_channel *channel;
  grpc_call *parent;
  grpc_call *first_child;
  /* TODO(ctiller): share with cq if possible? */
  gpr_mu mu;

  /* client or server call */
  bool is_client;
  /* is the alarm set */
  bool have_alarm;
  /** has grpc_call_destroy been called */
  bool destroy_called;
  /** flag indicating that cancellation is inherited */
  bool cancellation_is_inherited;
  /** bitmask of live batches */
  uint8_t used_batches;
  /** which ops are in-flight */
  bool sent_initial_metadata;
  bool sending_message;
  bool sent_final_op;
  bool received_initial_metadata;
  bool receiving_message;
  bool requested_final_op;
  bool received_final_op;

  /* have we received initial metadata */
  bool has_initial_md_been_received;

  batch_control active_batches[MAX_CONCURRENT_BATCHES];

  /* first idx: is_receiving, second idx: is_trailing */
  grpc_metadata_batch metadata_batch[2][2];

  /* Buffered read metadata waiting to be returned to the application.
     Element 0 is initial metadata, element 1 is trailing metadata. */
  grpc_metadata_array *buffered_metadata[2];

  /* Received call statuses from various sources */
  received_status status[STATUS_SOURCE_COUNT];

  /* Call stats: only valid after trailing metadata received */
  grpc_call_stats stats;

  /* Compression algorithm for *incoming* data */
  grpc_compression_algorithm incoming_compression_algorithm;
  /* Supported encodings (compression algorithms), a bitset */
  uint32_t encodings_accepted_by_peer;

  /* Contexts for various subsystems (security, tracing, ...). */
  grpc_call_context_element context[GRPC_CONTEXT_COUNT];

  /* Deadline alarm - if have_alarm is non-zero */
  grpc_timer alarm;

  /* for the client, extra metadata is initial metadata; for the
     server, it's trailing metadata */
  grpc_linked_mdelem send_extra_metadata[MAX_SEND_EXTRA_METADATA_COUNT];
  int send_extra_metadata_count;
  gpr_timespec send_deadline;

  /** siblings: children of the same parent form a list, and this list is
     protected under
      parent->mu */
  grpc_call *sibling_next;
  grpc_call *sibling_prev;

  grpc_slice_buffer_stream sending_stream;
  grpc_byte_stream *receiving_stream;
  grpc_byte_buffer **receiving_buffer;
  gpr_slice receiving_slice;
  grpc_closure receiving_slice_ready;
  grpc_closure receiving_stream_ready;
  grpc_closure receiving_initial_metadata_ready;
  uint32_t test_only_last_message_flags;

  union {
    struct {
      grpc_status_code *status;
      char **status_details;
      size_t *status_details_capacity;
    } client;
    struct {
      int *cancelled;
    } server;
  } final_op;

  void *saved_receiving_stream_ready_bctlp;
};

#define CALL_STACK_FROM_CALL(call) ((grpc_call_stack *)((call) + 1))
#define CALL_FROM_CALL_STACK(call_stack) (((grpc_call *)(call_stack)) - 1)
#define CALL_ELEM_FROM_CALL(call, idx) \
  grpc_call_stack_element(CALL_STACK_FROM_CALL(call), idx)
#define CALL_FROM_TOP_ELEM(top_elem) \
  CALL_FROM_CALL_STACK(grpc_call_stack_from_top_element(top_elem))

static void set_deadline_alarm(grpc_exec_ctx *exec_ctx, grpc_call *call,
                               gpr_timespec deadline);
static void execute_op(grpc_exec_ctx *exec_ctx, grpc_call *call,
                       grpc_transport_stream_op *op);
static grpc_call_error cancel_with_status(grpc_exec_ctx *exec_ctx, grpc_call *c,
                                          grpc_status_code status,
                                          const char *description);
static grpc_call_error close_with_status(grpc_exec_ctx *exec_ctx, grpc_call *c,
                                         grpc_status_code status,
                                         const char *description);
static void destroy_call(grpc_exec_ctx *exec_ctx, void *call_stack,
                         grpc_error *error);
static void receiving_slice_ready(grpc_exec_ctx *exec_ctx, void *bctlp,
                                  grpc_error *error);

<<<<<<< HEAD
grpc_call *grpc_call_create(grpc_channel *channel, grpc_call *parent_call,
                            uint32_t propagation_mask,
                            grpc_completion_queue *cq,
                            const void *server_transport_data,
                            grpc_mdelem **add_initial_metadata,
                            size_t add_initial_metadata_count,
                            gpr_timespec send_deadline) {
=======
grpc_call *grpc_call_create(
    grpc_channel *channel, grpc_call *parent_call, uint32_t propagation_mask,
    grpc_completion_queue *cq, grpc_pollset_set *pollset_set_alternative,
    const void *server_transport_data, grpc_mdelem **add_initial_metadata,
    size_t add_initial_metadata_count, gpr_timespec send_deadline) {
>>>>>>> 1f470224
  size_t i, j;
  grpc_channel_stack *channel_stack = grpc_channel_get_channel_stack(channel);
  grpc_exec_ctx exec_ctx = GRPC_EXEC_CTX_INIT;
  grpc_call *call;
  GPR_TIMER_BEGIN("grpc_call_create", 0);
  call = gpr_malloc(sizeof(grpc_call) + channel_stack->call_stack_size);
  memset(call, 0, sizeof(grpc_call));
  gpr_mu_init(&call->mu);
  call->channel = channel;
  call->cq = cq;
  call->parent = parent_call;
  /* Always support no compression */
  GPR_BITSET(&call->encodings_accepted_by_peer, GRPC_COMPRESS_NONE);
  call->is_client = server_transport_data == NULL;
  if (call->is_client) {
    GPR_ASSERT(add_initial_metadata_count < MAX_SEND_EXTRA_METADATA_COUNT);
    for (i = 0; i < add_initial_metadata_count; i++) {
      call->send_extra_metadata[i].md = add_initial_metadata[i];
    }
    call->send_extra_metadata_count = (int)add_initial_metadata_count;
  } else {
    GPR_ASSERT(add_initial_metadata_count == 0);
    call->send_extra_metadata_count = 0;
  }
  for (i = 0; i < 2; i++) {
    for (j = 0; j < 2; j++) {
      call->metadata_batch[i][j].deadline = gpr_inf_future(GPR_CLOCK_MONOTONIC);
    }
  }
  call->send_deadline = send_deadline;
  GRPC_CHANNEL_INTERNAL_REF(channel, "call");
  /* initial refcount dropped by grpc_call_destroy */
  grpc_call_stack_init(&exec_ctx, channel_stack, 1, destroy_call, call,
                       call->context, server_transport_data,
                       CALL_STACK_FROM_CALL(call));
  if (cq != NULL) {
    GPR_ASSERT(
        pollset_set_alternative == NULL &&
        "Only one of 'cq' and 'pollset_set_alternative' should be non-NULL.");
    GRPC_CQ_INTERNAL_REF(cq, "bind");
    call->pollent =
        grpc_polling_entity_create_from_pollset(grpc_cq_pollset(cq));
  }
  if (pollset_set_alternative != NULL) {
    call->pollent =
        grpc_polling_entity_create_from_pollset_set(pollset_set_alternative);
  }
  if (!grpc_polling_entity_is_empty(&call->pollent)) {
    grpc_call_stack_set_pollset_or_pollset_set(
        &exec_ctx, CALL_STACK_FROM_CALL(call), &call->pollent);
  }
  if (parent_call != NULL) {
    GRPC_CALL_INTERNAL_REF(parent_call, "child");
    GPR_ASSERT(call->is_client);
    GPR_ASSERT(!parent_call->is_client);

    gpr_mu_lock(&parent_call->mu);

    if (propagation_mask & GRPC_PROPAGATE_DEADLINE) {
      send_deadline = gpr_time_min(
          gpr_convert_clock_type(send_deadline,
                                 parent_call->send_deadline.clock_type),
          parent_call->send_deadline);
    }
    /* for now GRPC_PROPAGATE_TRACING_CONTEXT *MUST* be passed with
     * GRPC_PROPAGATE_STATS_CONTEXT */
    /* TODO(ctiller): This should change to use the appropriate census start_op
     * call. */
    if (propagation_mask & GRPC_PROPAGATE_CENSUS_TRACING_CONTEXT) {
      GPR_ASSERT(propagation_mask & GRPC_PROPAGATE_CENSUS_STATS_CONTEXT);
      grpc_call_context_set(call, GRPC_CONTEXT_TRACING,
                            parent_call->context[GRPC_CONTEXT_TRACING].value,
                            NULL);
    } else {
      GPR_ASSERT(propagation_mask & GRPC_PROPAGATE_CENSUS_STATS_CONTEXT);
    }
    if (propagation_mask & GRPC_PROPAGATE_CANCELLATION) {
      call->cancellation_is_inherited = 1;
    }

    if (parent_call->first_child == NULL) {
      parent_call->first_child = call;
      call->sibling_next = call->sibling_prev = call;
    } else {
      call->sibling_next = parent_call->first_child;
      call->sibling_prev = parent_call->first_child->sibling_prev;
      call->sibling_next->sibling_prev = call->sibling_prev->sibling_next =
          call;
    }

    gpr_mu_unlock(&parent_call->mu);
  }
  if (gpr_time_cmp(send_deadline, gpr_inf_future(send_deadline.clock_type)) !=
      0) {
    set_deadline_alarm(&exec_ctx, call, send_deadline);
  }
  grpc_exec_ctx_finish(&exec_ctx);
  GPR_TIMER_END("grpc_call_create", 0);
  return call;
}

void grpc_call_set_completion_queue(grpc_exec_ctx *exec_ctx, grpc_call *call,
                                    grpc_completion_queue *cq) {
  GPR_ASSERT(cq);

  if (grpc_polling_entity_pollset_set(&call->pollent) != NULL) {
    gpr_log(GPR_ERROR, "A pollset_set is already registered for this call.");
    abort();
  }
  call->cq = cq;
  GRPC_CQ_INTERNAL_REF(cq, "bind");
  call->pollent = grpc_polling_entity_create_from_pollset(grpc_cq_pollset(cq));
  grpc_call_stack_set_pollset_or_pollset_set(
      exec_ctx, CALL_STACK_FROM_CALL(call), &call->pollent);
}

#ifdef GRPC_STREAM_REFCOUNT_DEBUG
#define REF_REASON reason
#define REF_ARG , const char *reason
#else
#define REF_REASON ""
#define REF_ARG
#endif
void grpc_call_internal_ref(grpc_call *c REF_ARG) {
  GRPC_CALL_STACK_REF(CALL_STACK_FROM_CALL(c), REF_REASON);
}
void grpc_call_internal_unref(grpc_exec_ctx *exec_ctx, grpc_call *c REF_ARG) {
  GRPC_CALL_STACK_UNREF(exec_ctx, CALL_STACK_FROM_CALL(c), REF_REASON);
}

static void destroy_call(grpc_exec_ctx *exec_ctx, void *call,
                         grpc_error *error) {
  size_t i;
  int ii;
  grpc_call *c = call;
  GPR_TIMER_BEGIN("destroy_call", 0);
  for (i = 0; i < 2; i++) {
    grpc_metadata_batch_destroy(
        &c->metadata_batch[1 /* is_receiving */][i /* is_initial */]);
  }
  if (c->receiving_stream != NULL) {
    grpc_byte_stream_destroy(exec_ctx, c->receiving_stream);
  }
  gpr_mu_destroy(&c->mu);
  for (i = 0; i < STATUS_SOURCE_COUNT; i++) {
    if (c->status[i].details) {
      GRPC_MDSTR_UNREF(c->status[i].details);
    }
  }
  for (ii = 0; ii < c->send_extra_metadata_count; ii++) {
    GRPC_MDELEM_UNREF(c->send_extra_metadata[ii].md);
  }
  for (i = 0; i < GRPC_CONTEXT_COUNT; i++) {
    if (c->context[i].destroy) {
      c->context[i].destroy(c->context[i].value);
    }
  }
  if (c->cq) {
    GRPC_CQ_INTERNAL_UNREF(c->cq, "bind");
  }
  grpc_channel *channel = c->channel;
  grpc_call_stack_destroy(exec_ctx, CALL_STACK_FROM_CALL(c), &c->stats, c);
  GRPC_CHANNEL_INTERNAL_UNREF(exec_ctx, channel, "call");
  GPR_TIMER_END("destroy_call", 0);
}

static void set_status_code(grpc_call *call, status_source source,
                            uint32_t status) {
  if (call->status[source].is_set) return;

  call->status[source].is_set = 1;
  call->status[source].code = (grpc_status_code)status;
}

static void set_status_details(grpc_call *call, status_source source,
                               grpc_mdstr *status) {
  if (call->status[source].details != NULL) {
    GRPC_MDSTR_UNREF(status);
  } else {
    call->status[source].details = status;
  }
}

static void get_final_status(grpc_call *call,
                             void (*set_value)(grpc_status_code code,
                                               void *user_data),
                             void *set_value_user_data) {
  int i;
  for (i = 0; i < STATUS_SOURCE_COUNT; i++) {
    if (call->status[i].is_set) {
      set_value(call->status[i].code, set_value_user_data);
      return;
    }
  }
  if (call->is_client) {
    set_value(GRPC_STATUS_UNKNOWN, set_value_user_data);
  } else {
    set_value(GRPC_STATUS_OK, set_value_user_data);
  }
}

static void set_status_from_error(grpc_call *call, status_source source,
                                  grpc_error *error) {
  intptr_t status;
  if (grpc_error_get_int(error, GRPC_ERROR_INT_GRPC_STATUS, &status)) {
    set_status_code(call, source, (uint32_t)status);
  } else {
    set_status_code(call, source, GRPC_STATUS_INTERNAL);
  }
  const char *msg = grpc_error_get_str(error, GRPC_ERROR_STR_GRPC_MESSAGE);
  bool free_msg = false;
  if (msg == NULL) {
    free_msg = true;
    msg = grpc_error_string(error);
  }
  set_status_details(call, source, grpc_mdstr_from_string(msg));
  if (free_msg) grpc_error_free_string(msg);
}

static void set_incoming_compression_algorithm(
    grpc_call *call, grpc_compression_algorithm algo) {
  GPR_ASSERT(algo < GRPC_COMPRESS_ALGORITHMS_COUNT);
  call->incoming_compression_algorithm = algo;
}

grpc_compression_algorithm grpc_call_test_only_get_compression_algorithm(
    grpc_call *call) {
  grpc_compression_algorithm algorithm;
  gpr_mu_lock(&call->mu);
  algorithm = call->incoming_compression_algorithm;
  gpr_mu_unlock(&call->mu);
  return algorithm;
}

static grpc_compression_algorithm compression_algorithm_for_level_locked(
    grpc_call *call, grpc_compression_level level) {
  return grpc_compression_algorithm_for_level(level,
                                              call->encodings_accepted_by_peer);
}

uint32_t grpc_call_test_only_get_message_flags(grpc_call *call) {
  uint32_t flags;
  gpr_mu_lock(&call->mu);
  flags = call->test_only_last_message_flags;
  gpr_mu_unlock(&call->mu);
  return flags;
}

static void destroy_encodings_accepted_by_peer(void *p) { return; }

static void set_encodings_accepted_by_peer(grpc_call *call, grpc_mdelem *mdel) {
  size_t i;
  grpc_compression_algorithm algorithm;
  gpr_slice_buffer accept_encoding_parts;
  gpr_slice accept_encoding_slice;
  void *accepted_user_data;

  accepted_user_data =
      grpc_mdelem_get_user_data(mdel, destroy_encodings_accepted_by_peer);
  if (accepted_user_data != NULL) {
    call->encodings_accepted_by_peer =
        (uint32_t)(((uintptr_t)accepted_user_data) - 1);
    return;
  }

  accept_encoding_slice = mdel->value->slice;
  gpr_slice_buffer_init(&accept_encoding_parts);
  gpr_slice_split(accept_encoding_slice, ",", &accept_encoding_parts);

  /* No need to zero call->encodings_accepted_by_peer: grpc_call_create already
   * zeroes the whole grpc_call */
  /* Always support no compression */
  GPR_BITSET(&call->encodings_accepted_by_peer, GRPC_COMPRESS_NONE);
  for (i = 0; i < accept_encoding_parts.count; i++) {
    const gpr_slice *accept_encoding_entry_slice =
        &accept_encoding_parts.slices[i];
    if (grpc_compression_algorithm_parse(
            (const char *)GPR_SLICE_START_PTR(*accept_encoding_entry_slice),
            GPR_SLICE_LENGTH(*accept_encoding_entry_slice), &algorithm)) {
      GPR_BITSET(&call->encodings_accepted_by_peer, algorithm);
    } else {
      char *accept_encoding_entry_str =
          gpr_dump_slice(*accept_encoding_entry_slice, GPR_DUMP_ASCII);
      gpr_log(GPR_ERROR,
              "Invalid entry in accept encoding metadata: '%s'. Ignoring.",
              accept_encoding_entry_str);
      gpr_free(accept_encoding_entry_str);
    }
  }

  gpr_slice_buffer_destroy(&accept_encoding_parts);

  grpc_mdelem_set_user_data(
      mdel, destroy_encodings_accepted_by_peer,
      (void *)(((uintptr_t)call->encodings_accepted_by_peer) + 1));
}

uint32_t grpc_call_test_only_get_encodings_accepted_by_peer(grpc_call *call) {
  uint32_t encodings_accepted_by_peer;
  gpr_mu_lock(&call->mu);
  encodings_accepted_by_peer = call->encodings_accepted_by_peer;
  gpr_mu_unlock(&call->mu);
  return encodings_accepted_by_peer;
}

static void get_final_details(grpc_call *call, char **out_details,
                              size_t *out_details_capacity) {
  int i;
  for (i = 0; i < STATUS_SOURCE_COUNT; i++) {
    if (call->status[i].is_set) {
      if (call->status[i].details) {
        gpr_slice details = call->status[i].details->slice;
        size_t len = GPR_SLICE_LENGTH(details);
        if (len + 1 > *out_details_capacity) {
          *out_details_capacity =
              GPR_MAX(len + 1, *out_details_capacity * 3 / 2);
          *out_details = gpr_realloc(*out_details, *out_details_capacity);
        }
        memcpy(*out_details, GPR_SLICE_START_PTR(details), len);
        (*out_details)[len] = 0;
      } else {
        goto no_details;
      }
      return;
    }
  }

no_details:
  if (0 == *out_details_capacity) {
    *out_details_capacity = 8;
    *out_details = gpr_malloc(*out_details_capacity);
  }
  **out_details = 0;
}

static grpc_linked_mdelem *linked_from_md(grpc_metadata *md) {
  return (grpc_linked_mdelem *)&md->internal_data;
}

static grpc_metadata *get_md_elem(grpc_metadata *metadata,
                                  grpc_metadata *additional_metadata, int i,
                                  int count) {
  grpc_metadata *res =
      i < count ? &metadata[i] : &additional_metadata[i - count];
  GPR_ASSERT(res);
  return res;
}

static int prepare_application_metadata(grpc_call *call, int count,
                                        grpc_metadata *metadata,
                                        int is_trailing,
                                        int prepend_extra_metadata,
                                        grpc_metadata *additional_metadata,
                                        int additional_metadata_count) {
  int total_count = count + additional_metadata_count;
  int i;
  grpc_metadata_batch *batch =
      &call->metadata_batch[0 /* is_receiving */][is_trailing];
  for (i = 0; i < total_count; i++) {
    const grpc_metadata *md =
        get_md_elem(metadata, additional_metadata, i, count);
    grpc_linked_mdelem *l = (grpc_linked_mdelem *)&md->internal_data;
    GPR_ASSERT(sizeof(grpc_linked_mdelem) == sizeof(md->internal_data));
    l->md = grpc_mdelem_from_string_and_buffer(
        md->key, (const uint8_t *)md->value, md->value_length);
    if (!grpc_header_key_is_legal(grpc_mdstr_as_c_string(l->md->key),
                                  GRPC_MDSTR_LENGTH(l->md->key))) {
      gpr_log(GPR_ERROR, "attempt to send invalid metadata key: %s",
              grpc_mdstr_as_c_string(l->md->key));
      break;
    } else if (!grpc_is_binary_header(grpc_mdstr_as_c_string(l->md->key),
                                      GRPC_MDSTR_LENGTH(l->md->key)) &&
               !grpc_header_nonbin_value_is_legal(
                   grpc_mdstr_as_c_string(l->md->value),
                   GRPC_MDSTR_LENGTH(l->md->value))) {
      gpr_log(GPR_ERROR, "attempt to send invalid metadata value");
      break;
    }
  }
  if (i != total_count) {
    for (int j = 0; j <= i; j++) {
      const grpc_metadata *md =
          get_md_elem(metadata, additional_metadata, j, count);
      grpc_linked_mdelem *l = (grpc_linked_mdelem *)&md->internal_data;
      GRPC_MDELEM_UNREF(l->md);
    }
    return 0;
  }
  if (prepend_extra_metadata) {
    if (call->send_extra_metadata_count == 0) {
      prepend_extra_metadata = 0;
    } else {
      for (i = 0; i < call->send_extra_metadata_count; i++) {
        GRPC_MDELEM_REF(call->send_extra_metadata[i].md);
      }
      for (i = 1; i < call->send_extra_metadata_count; i++) {
        call->send_extra_metadata[i].prev = &call->send_extra_metadata[i - 1];
      }
      for (i = 0; i < call->send_extra_metadata_count - 1; i++) {
        call->send_extra_metadata[i].next = &call->send_extra_metadata[i + 1];
      }
    }
  }
  for (i = 1; i < total_count; i++) {
    grpc_metadata *md = get_md_elem(metadata, additional_metadata, i, count);
    grpc_metadata *prev_md =
        get_md_elem(metadata, additional_metadata, i - 1, count);
    linked_from_md(md)->prev = linked_from_md(prev_md);
  }
  for (i = 0; i < total_count - 1; i++) {
    grpc_metadata *md = get_md_elem(metadata, additional_metadata, i, count);
    grpc_metadata *next_md =
        get_md_elem(metadata, additional_metadata, i + 1, count);
    linked_from_md(md)->next = linked_from_md(next_md);
  }

  switch (prepend_extra_metadata * 2 + (total_count != 0)) {
    case 0:
      /* no prepend, no metadata => nothing to do */
      batch->list.head = batch->list.tail = NULL;
      break;
    case 1: {
      /* metadata, but no prepend */
      grpc_metadata *first_md =
          get_md_elem(metadata, additional_metadata, 0, count);
      grpc_metadata *last_md =
          get_md_elem(metadata, additional_metadata, total_count - 1, count);
      batch->list.head = linked_from_md(first_md);
      batch->list.tail = linked_from_md(last_md);
      batch->list.head->prev = NULL;
      batch->list.tail->next = NULL;
      break;
    }
    case 2:
      /* prepend, but no md */
      batch->list.head = &call->send_extra_metadata[0];
      batch->list.tail =
          &call->send_extra_metadata[call->send_extra_metadata_count - 1];
      batch->list.head->prev = NULL;
      batch->list.tail->next = NULL;
      break;
    case 3: {
      /* prepend AND md */
      grpc_metadata *first_md =
          get_md_elem(metadata, additional_metadata, 0, count);
      grpc_metadata *last_md =
          get_md_elem(metadata, additional_metadata, total_count - 1, count);
      batch->list.head = &call->send_extra_metadata[0];
      call->send_extra_metadata[call->send_extra_metadata_count - 1].next =
          linked_from_md(first_md);
      linked_from_md(first_md)->prev =
          &call->send_extra_metadata[call->send_extra_metadata_count - 1];
      batch->list.tail = linked_from_md(last_md);
      batch->list.head->prev = NULL;
      batch->list.tail->next = NULL;
      break;
    }
    default:
      GPR_UNREACHABLE_CODE(return 0);
  }

  return 1;
}

void grpc_call_destroy(grpc_call *c) {
  int cancel;
  grpc_call *parent = c->parent;
  grpc_exec_ctx exec_ctx = GRPC_EXEC_CTX_INIT;

  GPR_TIMER_BEGIN("grpc_call_destroy", 0);
  GRPC_API_TRACE("grpc_call_destroy(c=%p)", 1, (c));

  if (parent) {
    gpr_mu_lock(&parent->mu);
    if (c == parent->first_child) {
      parent->first_child = c->sibling_next;
      if (c == parent->first_child) {
        parent->first_child = NULL;
      }
      c->sibling_prev->sibling_next = c->sibling_next;
      c->sibling_next->sibling_prev = c->sibling_prev;
    }
    gpr_mu_unlock(&parent->mu);
    GRPC_CALL_INTERNAL_UNREF(&exec_ctx, parent, "child");
  }

  gpr_mu_lock(&c->mu);
  GPR_ASSERT(!c->destroy_called);
  c->destroy_called = 1;
  if (c->have_alarm) {
    grpc_timer_cancel(&exec_ctx, &c->alarm);
  }
  cancel = !c->received_final_op;
  gpr_mu_unlock(&c->mu);
  if (cancel) grpc_call_cancel(c, NULL);
  GRPC_CALL_INTERNAL_UNREF(&exec_ctx, c, "destroy");
  grpc_exec_ctx_finish(&exec_ctx);
  GPR_TIMER_END("grpc_call_destroy", 0);
}

grpc_call_error grpc_call_cancel(grpc_call *call, void *reserved) {
  GRPC_API_TRACE("grpc_call_cancel(call=%p, reserved=%p)", 2, (call, reserved));
  GPR_ASSERT(!reserved);
  return grpc_call_cancel_with_status(call, GRPC_STATUS_CANCELLED, "Cancelled",
                                      NULL);
}

grpc_call_error grpc_call_cancel_with_status(grpc_call *c,
                                             grpc_status_code status,
                                             const char *description,
                                             void *reserved) {
  grpc_call_error r;
  grpc_exec_ctx exec_ctx = GRPC_EXEC_CTX_INIT;
  GRPC_API_TRACE(
      "grpc_call_cancel_with_status("
      "c=%p, status=%d, description=%s, reserved=%p)",
      4, (c, (int)status, description, reserved));
  GPR_ASSERT(reserved == NULL);
  gpr_mu_lock(&c->mu);
  r = cancel_with_status(&exec_ctx, c, status, description);
  gpr_mu_unlock(&c->mu);
  grpc_exec_ctx_finish(&exec_ctx);
  return r;
}

typedef struct termination_closure {
  grpc_closure closure;
  grpc_call *call;
  grpc_error *error;
  grpc_closure *op_closure;
  enum { TC_CANCEL, TC_CLOSE } type;
} termination_closure;

static void done_termination(grpc_exec_ctx *exec_ctx, void *tcp,
                             grpc_error *error) {
  termination_closure *tc = tcp;
  switch (tc->type) {
    case TC_CANCEL:
      GRPC_CALL_INTERNAL_UNREF(exec_ctx, tc->call, "cancel");
      break;
    case TC_CLOSE:
      GRPC_CALL_INTERNAL_UNREF(exec_ctx, tc->call, "close");
      break;
  }
  GRPC_ERROR_UNREF(tc->error);
  grpc_exec_ctx_sched(exec_ctx, tc->op_closure, GRPC_ERROR_NONE, NULL);
  gpr_free(tc);
}

<<<<<<< HEAD
static void done_cancel(grpc_exec_ctx *exec_ctx, void *ccp, grpc_error *error) {
  cancel_closure *cc = ccp;
  GRPC_CALL_INTERNAL_UNREF(exec_ctx, cc->call, "cancel");
  gpr_free(cc);
}

static void send_cancel(grpc_exec_ctx *exec_ctx, void *ccp, grpc_error *error) {
=======
static void send_cancel(grpc_exec_ctx *exec_ctx, void *tcp, grpc_error *error) {
  grpc_transport_stream_op op;
  termination_closure *tc = tcp;
  memset(&op, 0, sizeof(op));
  op.cancel_error = tc->error;
  /* reuse closure to catch completion */
  grpc_closure_init(&tc->closure, done_termination, tc);
  op.on_complete = &tc->closure;
  execute_op(exec_ctx, tc->call, &op);
}

static void send_close(grpc_exec_ctx *exec_ctx, void *tcp, grpc_error *error) {
>>>>>>> 1f470224
  grpc_transport_stream_op op;
  termination_closure *tc = tcp;
  memset(&op, 0, sizeof(op));
  op.close_error = tc->error;
  /* reuse closure to catch completion */
  grpc_closure_init(&tc->closure, done_termination, tc);
  tc->op_closure = op.on_complete;
  op.on_complete = &tc->closure;
  execute_op(exec_ctx, tc->call, &op);
}

static grpc_call_error terminate_with_status(grpc_exec_ctx *exec_ctx,
                                             termination_closure *tc) {
  set_status_from_error(tc->call, STATUS_FROM_API_OVERRIDE, tc->error);

  if (tc->type == TC_CANCEL) {
    grpc_closure_init(&tc->closure, send_cancel, tc);
    GRPC_CALL_INTERNAL_REF(tc->call, "cancel");
  } else if (tc->type == TC_CLOSE) {
    grpc_closure_init(&tc->closure, send_close, tc);
    GRPC_CALL_INTERNAL_REF(tc->call, "close");
  }
  grpc_exec_ctx_sched(exec_ctx, &tc->closure, GRPC_ERROR_NONE, NULL);
  return GRPC_CALL_OK;
}

static grpc_call_error cancel_with_status(grpc_exec_ctx *exec_ctx, grpc_call *c,
                                          grpc_status_code status,
                                          const char *description) {
  GPR_ASSERT(status != GRPC_STATUS_OK);
  termination_closure *tc = gpr_malloc(sizeof(*tc));
  memset(tc, 0, sizeof(termination_closure));
  tc->type = TC_CANCEL;
  tc->call = c;
  tc->error = grpc_error_set_int(
      grpc_error_set_str(GRPC_ERROR_CREATE(description),
                         GRPC_ERROR_STR_GRPC_MESSAGE, description),
      GRPC_ERROR_INT_GRPC_STATUS, status);

  return terminate_with_status(exec_ctx, tc);
}

<<<<<<< HEAD
  set_status_code(c, STATUS_FROM_API_OVERRIDE, (uint32_t)status);
  set_status_details(c, STATUS_FROM_API_OVERRIDE, details);

  grpc_closure_init(&cc->closure, send_cancel, cc);
  cc->call = c;
  cc->status = status;
  GRPC_CALL_INTERNAL_REF(c, "cancel");
  grpc_exec_ctx_sched(exec_ctx, &cc->closure, GRPC_ERROR_NONE, NULL);

  return GRPC_CALL_OK;
=======
static grpc_call_error close_with_status(grpc_exec_ctx *exec_ctx, grpc_call *c,
                                         grpc_status_code status,
                                         const char *description) {
  GPR_ASSERT(status != GRPC_STATUS_OK);
  termination_closure *tc = gpr_malloc(sizeof(*tc));
  memset(tc, 0, sizeof(termination_closure));
  tc->type = TC_CLOSE;
  tc->call = c;
  tc->error = grpc_error_set_int(
      grpc_error_set_str(GRPC_ERROR_CREATE(description),
                         GRPC_ERROR_STR_GRPC_MESSAGE, description),
      GRPC_ERROR_INT_GRPC_STATUS, status);

  return terminate_with_status(exec_ctx, tc);
>>>>>>> 1f470224
}

static void execute_op(grpc_exec_ctx *exec_ctx, grpc_call *call,
                       grpc_transport_stream_op *op) {
  grpc_call_element *elem;

  GPR_TIMER_BEGIN("execute_op", 0);
  elem = CALL_ELEM_FROM_CALL(call, 0);
  op->context = call->context;
  elem->filter->start_transport_stream_op(exec_ctx, elem, op);
  GPR_TIMER_END("execute_op", 0);
}

char *grpc_call_get_peer(grpc_call *call) {
  grpc_call_element *elem = CALL_ELEM_FROM_CALL(call, 0);
  grpc_exec_ctx exec_ctx = GRPC_EXEC_CTX_INIT;
  char *result;
  GRPC_API_TRACE("grpc_call_get_peer(%p)", 1, (call));
  result = elem->filter->get_peer(&exec_ctx, elem);
  if (result == NULL) {
    result = grpc_channel_get_target(call->channel);
  }
  if (result == NULL) {
    result = gpr_strdup("unknown");
  }
  grpc_exec_ctx_finish(&exec_ctx);
  return result;
}

grpc_call *grpc_call_from_top_element(grpc_call_element *elem) {
  return CALL_FROM_TOP_ELEM(elem);
}

static void call_alarm(grpc_exec_ctx *exec_ctx, void *arg, grpc_error *error) {
  grpc_call *call = arg;
  gpr_mu_lock(&call->mu);
  call->have_alarm = 0;
  if (error != GRPC_ERROR_CANCELLED) {
    cancel_with_status(exec_ctx, call, GRPC_STATUS_DEADLINE_EXCEEDED,
                       "Deadline Exceeded");
  }
  gpr_mu_unlock(&call->mu);
  GRPC_CALL_INTERNAL_UNREF(exec_ctx, call, "alarm");
}

static void set_deadline_alarm(grpc_exec_ctx *exec_ctx, grpc_call *call,
                               gpr_timespec deadline) {
  if (call->have_alarm) {
    gpr_log(GPR_ERROR, "Attempt to set deadline alarm twice");
    assert(0);
    return;
  }
  GRPC_CALL_INTERNAL_REF(call, "alarm");
  call->have_alarm = 1;
  call->send_deadline = gpr_convert_clock_type(deadline, GPR_CLOCK_MONOTONIC);
  grpc_timer_init(exec_ctx, &call->alarm, call->send_deadline, call_alarm, call,
                  gpr_now(GPR_CLOCK_MONOTONIC));
}

/* we offset status by a small amount when storing it into transport metadata
   as metadata cannot store a 0 value (which is used as OK for grpc_status_codes
   */
#define STATUS_OFFSET 1
static void destroy_status(void *ignored) {}

static uint32_t decode_status(grpc_mdelem *md) {
  uint32_t status;
  void *user_data;
  if (md == GRPC_MDELEM_GRPC_STATUS_0) return 0;
  if (md == GRPC_MDELEM_GRPC_STATUS_1) return 1;
  if (md == GRPC_MDELEM_GRPC_STATUS_2) return 2;
  user_data = grpc_mdelem_get_user_data(md, destroy_status);
  if (user_data != NULL) {
    status = ((uint32_t)(intptr_t)user_data) - STATUS_OFFSET;
  } else {
    if (!gpr_parse_bytes_to_uint32(grpc_mdstr_as_c_string(md->value),
                                   GPR_SLICE_LENGTH(md->value->slice),
                                   &status)) {
      status = GRPC_STATUS_UNKNOWN; /* could not parse status code */
    }
    grpc_mdelem_set_user_data(md, destroy_status,
                              (void *)(intptr_t)(status + STATUS_OFFSET));
  }
  return status;
}

static grpc_compression_algorithm decode_compression(grpc_mdelem *md) {
  grpc_compression_algorithm algorithm =
      grpc_compression_algorithm_from_mdstr(md->value);
  if (algorithm == GRPC_COMPRESS_ALGORITHMS_COUNT) {
    const char *md_c_str = grpc_mdstr_as_c_string(md->value);
    gpr_log(GPR_ERROR,
            "Invalid incoming compression algorithm: '%s'. Interpreting "
            "incoming data as uncompressed.",
            md_c_str);
    return GRPC_COMPRESS_NONE;
  }
  return algorithm;
}

static grpc_mdelem *recv_common_filter(grpc_call *call, grpc_mdelem *elem) {
  if (elem->key == GRPC_MDSTR_GRPC_STATUS) {
    GPR_TIMER_BEGIN("status", 0);
    set_status_code(call, STATUS_FROM_WIRE, decode_status(elem));
    GPR_TIMER_END("status", 0);
    return NULL;
  } else if (elem->key == GRPC_MDSTR_GRPC_MESSAGE) {
    GPR_TIMER_BEGIN("status-details", 0);
    set_status_details(call, STATUS_FROM_WIRE, GRPC_MDSTR_REF(elem->value));
    GPR_TIMER_END("status-details", 0);
    return NULL;
  }
  return elem;
}

static grpc_mdelem *publish_app_metadata(grpc_call *call, grpc_mdelem *elem,
                                         int is_trailing) {
  grpc_metadata_array *dest;
  grpc_metadata *mdusr;
  GPR_TIMER_BEGIN("publish_app_metadata", 0);
  dest = call->buffered_metadata[is_trailing];
  if (dest->count == dest->capacity) {
    dest->capacity = GPR_MAX(dest->capacity + 8, dest->capacity * 2);
    dest->metadata =
        gpr_realloc(dest->metadata, sizeof(grpc_metadata) * dest->capacity);
  }
  mdusr = &dest->metadata[dest->count++];
  mdusr->key = grpc_mdstr_as_c_string(elem->key);
  mdusr->value = grpc_mdstr_as_c_string(elem->value);
  mdusr->value_length = GPR_SLICE_LENGTH(elem->value->slice);
  GPR_TIMER_END("publish_app_metadata", 0);
  return elem;
}

static grpc_mdelem *recv_initial_filter(void *callp, grpc_mdelem *elem) {
  grpc_call *call = callp;
  elem = recv_common_filter(call, elem);
  if (elem == NULL) {
    return NULL;
  } else if (elem->key == GRPC_MDSTR_GRPC_ENCODING) {
    GPR_TIMER_BEGIN("incoming_compression_algorithm", 0);
    set_incoming_compression_algorithm(call, decode_compression(elem));
    GPR_TIMER_END("incoming_compression_algorithm", 0);
    return NULL;
  } else if (elem->key == GRPC_MDSTR_GRPC_ACCEPT_ENCODING) {
    GPR_TIMER_BEGIN("encodings_accepted_by_peer", 0);
    set_encodings_accepted_by_peer(call, elem);
    GPR_TIMER_END("encodings_accepted_by_peer", 0);
    return NULL;
  } else {
    return publish_app_metadata(call, elem, 0);
  }
}

static grpc_mdelem *recv_trailing_filter(void *callp, grpc_mdelem *elem) {
  grpc_call *call = callp;
  elem = recv_common_filter(call, elem);
  if (elem == NULL) {
    return NULL;
  } else {
    return publish_app_metadata(call, elem, 1);
  }
}

grpc_call_stack *grpc_call_get_call_stack(grpc_call *call) {
  return CALL_STACK_FROM_CALL(call);
}

/*
 * BATCH API IMPLEMENTATION
 */

static void set_status_value_directly(grpc_status_code status, void *dest) {
  *(grpc_status_code *)dest = status;
}

static void set_cancelled_value(grpc_status_code status, void *dest) {
  *(int *)dest = (status != GRPC_STATUS_OK);
}

static bool are_write_flags_valid(uint32_t flags) {
  /* check that only bits in GRPC_WRITE_(INTERNAL?)_USED_MASK are set */
  const uint32_t allowed_write_positions =
      (GRPC_WRITE_USED_MASK | GRPC_WRITE_INTERNAL_USED_MASK);
  const uint32_t invalid_positions = ~allowed_write_positions;
  return !(flags & invalid_positions);
}

static bool are_initial_metadata_flags_valid(uint32_t flags, bool is_client) {
  /* check that only bits in GRPC_WRITE_(INTERNAL?)_USED_MASK are set */
  uint32_t invalid_positions = ~GRPC_INITIAL_METADATA_USED_MASK;
  if (!is_client) {
    invalid_positions |= GRPC_INITIAL_METADATA_IDEMPOTENT_REQUEST;
  }
  return !(flags & invalid_positions);
}

static batch_control *allocate_batch_control(grpc_call *call) {
  size_t i;
  for (i = 0; i < MAX_CONCURRENT_BATCHES; i++) {
    if ((call->used_batches & (1 << i)) == 0) {
      call->used_batches = (uint8_t)(call->used_batches | (uint8_t)(1 << i));
      return &call->active_batches[i];
    }
  }
  return NULL;
}

static void finish_batch_completion(grpc_exec_ctx *exec_ctx, void *user_data,
                                    grpc_cq_completion *storage) {
  batch_control *bctl = user_data;
  grpc_call *call = bctl->call;
  gpr_mu_lock(&call->mu);
  call->used_batches = (uint8_t)(
      call->used_batches & ~(uint8_t)(1 << (bctl - call->active_batches)));
  gpr_mu_unlock(&call->mu);
  GRPC_CALL_INTERNAL_UNREF(exec_ctx, call, "completion");
}

static void post_batch_completion(grpc_exec_ctx *exec_ctx,
                                  batch_control *bctl) {
  grpc_call *call = bctl->call;
  if (bctl->is_notify_tag_closure) {
    /* unrefs bctl->error */
    grpc_exec_ctx_sched(exec_ctx, bctl->notify_tag, bctl->error, NULL);
    gpr_mu_lock(&call->mu);
    bctl->call->used_batches =
        (uint8_t)(bctl->call->used_batches &
                  ~(uint8_t)(1 << (bctl - bctl->call->active_batches)));
    gpr_mu_unlock(&call->mu);
    GRPC_CALL_INTERNAL_UNREF(exec_ctx, call, "completion");
  } else {
    /* unrefs bctl->error */
    grpc_cq_end_op(exec_ctx, bctl->call->cq, bctl->notify_tag, bctl->error,
                   finish_batch_completion, bctl, &bctl->cq_completion);
  }
}

static void continue_receiving_slices(grpc_exec_ctx *exec_ctx,
                                      batch_control *bctl) {
  grpc_call *call = bctl->call;
  for (;;) {
    size_t remaining = call->receiving_stream->length -
                       (*call->receiving_buffer)->data.raw.slice_buffer.length;
    if (remaining == 0) {
      call->receiving_message = 0;
      grpc_byte_stream_destroy(exec_ctx, call->receiving_stream);
      call->receiving_stream = NULL;
      if (gpr_unref(&bctl->steps_to_complete)) {
        post_batch_completion(exec_ctx, bctl);
      }
      return;
    }
    if (grpc_byte_stream_next(exec_ctx, call->receiving_stream,
                              &call->receiving_slice, remaining,
                              &call->receiving_slice_ready)) {
      gpr_slice_buffer_add(&(*call->receiving_buffer)->data.raw.slice_buffer,
                           call->receiving_slice);
    } else {
      return;
    }
  }
}

static void receiving_slice_ready(grpc_exec_ctx *exec_ctx, void *bctlp,
                                  grpc_error *error) {
  batch_control *bctl = bctlp;
  grpc_call *call = bctl->call;

  if (error == GRPC_ERROR_NONE) {
    gpr_slice_buffer_add(&(*call->receiving_buffer)->data.raw.slice_buffer,
                         call->receiving_slice);
    continue_receiving_slices(exec_ctx, bctl);
  } else {
    if (grpc_trace_operation_failures) {
      GRPC_LOG_IF_ERROR("receiving_slice_ready", GRPC_ERROR_REF(error));
    }
    grpc_byte_stream_destroy(exec_ctx, call->receiving_stream);
    call->receiving_stream = NULL;
    grpc_byte_buffer_destroy(*call->receiving_buffer);
    *call->receiving_buffer = NULL;
    if (gpr_unref(&bctl->steps_to_complete)) {
      post_batch_completion(exec_ctx, bctl);
    }
  }
}

static void process_data_after_md(grpc_exec_ctx *exec_ctx, batch_control *bctl,
                                  bool success) {
  grpc_call *call = bctl->call;
  if (call->receiving_stream == NULL) {
    *call->receiving_buffer = NULL;
    call->receiving_message = 0;
    if (gpr_unref(&bctl->steps_to_complete)) {
      post_batch_completion(exec_ctx, bctl);
    }
  } else if (call->receiving_stream->length >
             grpc_channel_get_max_message_length(call->channel)) {
    cancel_with_status(exec_ctx, call, GRPC_STATUS_INTERNAL,
                       "Max message size exceeded");
    grpc_byte_stream_destroy(exec_ctx, call->receiving_stream);
    call->receiving_stream = NULL;
    *call->receiving_buffer = NULL;
    call->receiving_message = 0;
    if (gpr_unref(&bctl->steps_to_complete)) {
      post_batch_completion(exec_ctx, bctl);
    }
  } else {
    call->test_only_last_message_flags = call->receiving_stream->flags;
    if ((call->receiving_stream->flags & GRPC_WRITE_INTERNAL_COMPRESS) &&
        (call->incoming_compression_algorithm > GRPC_COMPRESS_NONE)) {
      *call->receiving_buffer = grpc_raw_compressed_byte_buffer_create(
          NULL, 0, call->incoming_compression_algorithm);
    } else {
      *call->receiving_buffer = grpc_raw_byte_buffer_create(NULL, 0);
    }
    grpc_closure_init(&call->receiving_slice_ready, receiving_slice_ready,
                      bctl);
    continue_receiving_slices(exec_ctx, bctl);
    /* early out */
    return;
  }
}

static void receiving_stream_ready(grpc_exec_ctx *exec_ctx, void *bctlp,
                                   grpc_error *error) {
  batch_control *bctl = bctlp;
  grpc_call *call = bctl->call;

  gpr_mu_lock(&bctl->call->mu);
  if (bctl->call->has_initial_md_been_received || error != GRPC_ERROR_NONE ||
      call->receiving_stream == NULL) {
    gpr_mu_unlock(&bctl->call->mu);
    process_data_after_md(exec_ctx, bctlp, error);
  } else {
    call->saved_receiving_stream_ready_bctlp = bctlp;
    gpr_mu_unlock(&bctl->call->mu);
  }
}

static void validate_filtered_metadata(grpc_exec_ctx *exec_ctx,
                                       batch_control *bctl) {
  grpc_call *call = bctl->call;
  /* validate call->incoming_compression_algorithm */
  if (call->incoming_compression_algorithm != GRPC_COMPRESS_NONE) {
    const grpc_compression_algorithm algo =
        call->incoming_compression_algorithm;
    char *error_msg = NULL;
    const grpc_compression_options compression_options =
        grpc_channel_compression_options(call->channel);
    /* check if algorithm is known */
    if (algo >= GRPC_COMPRESS_ALGORITHMS_COUNT) {
      gpr_asprintf(&error_msg, "Invalid compression algorithm value '%d'.",
                   algo);
      gpr_log(GPR_ERROR, "%s", error_msg);
      close_with_status(exec_ctx, call, GRPC_STATUS_UNIMPLEMENTED, error_msg);
    } else if (grpc_compression_options_is_algorithm_enabled(
                   &compression_options, algo) == 0) {
      /* check if algorithm is supported by current channel config */
      char *algo_name;
      grpc_compression_algorithm_name(algo, &algo_name);
      gpr_asprintf(&error_msg, "Compression algorithm '%s' is disabled.",
                   algo_name);
      gpr_log(GPR_ERROR, "%s", error_msg);
      close_with_status(exec_ctx, call, GRPC_STATUS_UNIMPLEMENTED, error_msg);
    } else {
      call->incoming_compression_algorithm = algo;
    }
    gpr_free(error_msg);
  }

  /* make sure the received grpc-encoding is amongst the ones listed in
   * grpc-accept-encoding */
  GPR_ASSERT(call->encodings_accepted_by_peer != 0);
  if (!GPR_BITGET(call->encodings_accepted_by_peer,
                  call->incoming_compression_algorithm)) {
    extern int grpc_compression_trace;
    if (grpc_compression_trace) {
      char *algo_name;
      grpc_compression_algorithm_name(call->incoming_compression_algorithm,
                                      &algo_name);
      gpr_log(GPR_ERROR,
              "Compression algorithm (grpc-encoding = '%s') not present in "
              "the bitset of accepted encodings (grpc-accept-encodings: "
              "'0x%x')",
              algo_name, call->encodings_accepted_by_peer);
    }
  }
}

static void receiving_initial_metadata_ready(grpc_exec_ctx *exec_ctx,
                                             void *bctlp, grpc_error *error) {
  batch_control *bctl = bctlp;
  grpc_call *call = bctl->call;

  gpr_mu_lock(&call->mu);

  if (error != GRPC_ERROR_NONE) {
    bctl->error = GRPC_ERROR_REF(error);
  } else {
    grpc_metadata_batch *md =
        &call->metadata_batch[1 /* is_receiving */][0 /* is_trailing */];
    grpc_metadata_batch_filter(md, recv_initial_filter, call);

    GPR_TIMER_BEGIN("validate_filtered_metadata", 0);
    validate_filtered_metadata(exec_ctx, bctl);
    GPR_TIMER_END("validate_filtered_metadata", 0);

    if (gpr_time_cmp(md->deadline, gpr_inf_future(md->deadline.clock_type)) !=
            0 &&
        !call->is_client) {
      GPR_TIMER_BEGIN("set_deadline_alarm", 0);
      set_deadline_alarm(exec_ctx, call, md->deadline);
      GPR_TIMER_END("set_deadline_alarm", 0);
    }
  }

  call->has_initial_md_been_received = true;
  if (call->saved_receiving_stream_ready_bctlp != NULL) {
    grpc_closure *saved_rsr_closure = grpc_closure_create(
        receiving_stream_ready, call->saved_receiving_stream_ready_bctlp);
    call->saved_receiving_stream_ready_bctlp = NULL;
    grpc_exec_ctx_sched(exec_ctx, saved_rsr_closure, error, NULL);
  }

  gpr_mu_unlock(&call->mu);

  if (gpr_unref(&bctl->steps_to_complete)) {
    post_batch_completion(exec_ctx, bctl);
  }
}

static void finish_batch(grpc_exec_ctx *exec_ctx, void *bctlp,
                         grpc_error *error) {
  batch_control *bctl = bctlp;
  grpc_call *call = bctl->call;
  grpc_call *child_call;
  grpc_call *next_child_call;

  GRPC_ERROR_REF(error);

  gpr_mu_lock(&call->mu);
  if (bctl->send_initial_metadata) {
    if (error != GRPC_ERROR_NONE) {
      set_status_code(call, STATUS_FROM_CORE, GRPC_STATUS_UNAVAILABLE);
    }
    grpc_metadata_batch_destroy(
        &call->metadata_batch[0 /* is_receiving */][0 /* is_trailing */]);
  }
  if (bctl->send_message) {
    call->sending_message = 0;
  }
  if (bctl->send_final_op) {
    grpc_metadata_batch_destroy(
        &call->metadata_batch[0 /* is_receiving */][1 /* is_trailing */]);
  }
  if (bctl->recv_final_op) {
    grpc_metadata_batch *md =
        &call->metadata_batch[1 /* is_receiving */][1 /* is_trailing */];
    grpc_metadata_batch_filter(md, recv_trailing_filter, call);

    call->received_final_op = true;
    if (call->have_alarm) {
      grpc_timer_cancel(exec_ctx, &call->alarm);
    }
    /* propagate cancellation to any interested children */
    child_call = call->first_child;
    if (child_call != NULL) {
      do {
        next_child_call = child_call->sibling_next;
        if (child_call->cancellation_is_inherited) {
          GRPC_CALL_INTERNAL_REF(child_call, "propagate_cancel");
          grpc_call_cancel(child_call, NULL);
          GRPC_CALL_INTERNAL_UNREF(exec_ctx, child_call, "propagate_cancel");
        }
        child_call = next_child_call;
      } while (child_call != call->first_child);
    }

    if (call->is_client) {
      get_final_status(call, set_status_value_directly,
                       call->final_op.client.status);
      get_final_details(call, call->final_op.client.status_details,
                        call->final_op.client.status_details_capacity);
    } else {
      get_final_status(call, set_cancelled_value,
                       call->final_op.server.cancelled);
    }

    GRPC_ERROR_UNREF(error);
    error = GRPC_ERROR_NONE;
  }
  GRPC_ERROR_UNREF(bctl->error);
  bctl->error = GRPC_ERROR_REF(error);
  gpr_mu_unlock(&call->mu);
  if (gpr_unref(&bctl->steps_to_complete)) {
    post_batch_completion(exec_ctx, bctl);
  }

  GRPC_ERROR_UNREF(error);
}

static grpc_call_error call_start_batch(grpc_exec_ctx *exec_ctx,
                                        grpc_call *call, const grpc_op *ops,
                                        size_t nops, void *notify_tag,
                                        int is_notify_tag_closure) {
  grpc_transport_stream_op stream_op;
  size_t i;
  const grpc_op *op;
  batch_control *bctl;
  int num_completion_callbacks_needed = 1;
  grpc_call_error error = GRPC_CALL_OK;

  GPR_TIMER_BEGIN("grpc_call_start_batch", 0);

  GRPC_CALL_LOG_BATCH(GPR_INFO, call, ops, nops, notify_tag);

  memset(&stream_op, 0, sizeof(stream_op));

  /* TODO(ctiller): this feels like it could be made lock-free */
  gpr_mu_lock(&call->mu);
  bctl = allocate_batch_control(call);
  memset(bctl, 0, sizeof(*bctl));
  bctl->call = call;
  bctl->notify_tag = notify_tag;
  bctl->is_notify_tag_closure = (uint8_t)(is_notify_tag_closure != 0);

  if (nops == 0) {
    GRPC_CALL_INTERNAL_REF(call, "completion");
    bctl->error = GRPC_ERROR_NONE;
    if (!is_notify_tag_closure) {
      grpc_cq_begin_op(call->cq, notify_tag);
    }
    gpr_mu_unlock(&call->mu);
    post_batch_completion(exec_ctx, bctl);
    error = GRPC_CALL_OK;
    goto done;
  }

  /* rewrite batch ops into a transport op */
  for (i = 0; i < nops; i++) {
    op = &ops[i];
    if (op->reserved != NULL) {
      error = GRPC_CALL_ERROR;
      goto done_with_error;
    }
    switch (op->op) {
      case GRPC_OP_SEND_INITIAL_METADATA:
        /* Flag validation: currently allow no flags */
        if (!are_initial_metadata_flags_valid(op->flags, call->is_client)) {
          error = GRPC_CALL_ERROR_INVALID_FLAGS;
          goto done_with_error;
        }
        if (call->sent_initial_metadata) {
          error = GRPC_CALL_ERROR_TOO_MANY_OPERATIONS;
          goto done_with_error;
        }
        /* process compression level */
        grpc_metadata compression_md;
        memset(&compression_md, 0, sizeof(grpc_metadata));
        size_t additional_metadata_count = 0;
        grpc_compression_level effective_compression_level;
        bool level_set = false;
        if (op->data.send_initial_metadata.maybe_compression_level.is_set) {
          effective_compression_level =
              op->data.send_initial_metadata.maybe_compression_level.level;
          level_set = true;
        } else {
          const grpc_compression_options copts =
              grpc_channel_compression_options(call->channel);
          level_set = copts.default_level.is_set;
          if (level_set) {
            effective_compression_level = copts.default_level.level;
          }
        }
        if (level_set && !call->is_client) {
          const grpc_compression_algorithm calgo =
              compression_algorithm_for_level_locked(
                  call, effective_compression_level);
          char *calgo_name;
          grpc_compression_algorithm_name(calgo, &calgo_name);
          // the following will be picked up by the compress filter and used as
          // the call's compression algorithm.
          compression_md.key = GRPC_COMPRESSION_REQUEST_ALGORITHM_MD_KEY;
          compression_md.value = calgo_name;
          compression_md.value_length = strlen(calgo_name);
          additional_metadata_count++;
        }

        if (op->data.send_initial_metadata.count + additional_metadata_count >
            INT_MAX) {
          error = GRPC_CALL_ERROR_INVALID_METADATA;
          goto done_with_error;
        }
        bctl->send_initial_metadata = 1;
        call->sent_initial_metadata = 1;
        if (!prepare_application_metadata(
                call, (int)op->data.send_initial_metadata.count,
                op->data.send_initial_metadata.metadata, 0, call->is_client,
                &compression_md, (int)additional_metadata_count)) {
          error = GRPC_CALL_ERROR_INVALID_METADATA;
          goto done_with_error;
        }
        /* TODO(ctiller): just make these the same variable? */
        call->metadata_batch[0][0].deadline = call->send_deadline;
        stream_op.send_initial_metadata =
            &call->metadata_batch[0 /* is_receiving */][0 /* is_trailing */];
        stream_op.send_initial_metadata_flags = op->flags;
        break;
      case GRPC_OP_SEND_MESSAGE:
        if (!are_write_flags_valid(op->flags)) {
          error = GRPC_CALL_ERROR_INVALID_FLAGS;
          goto done_with_error;
        }
        if (op->data.send_message == NULL) {
          error = GRPC_CALL_ERROR_INVALID_MESSAGE;
          goto done_with_error;
        }
        if (call->sending_message) {
          error = GRPC_CALL_ERROR_TOO_MANY_OPERATIONS;
          goto done_with_error;
        }
        bctl->send_message = 1;
        call->sending_message = 1;
        grpc_slice_buffer_stream_init(
            &call->sending_stream,
            &op->data.send_message->data.raw.slice_buffer, op->flags);
        stream_op.send_message = &call->sending_stream.base;
        break;
      case GRPC_OP_SEND_CLOSE_FROM_CLIENT:
        /* Flag validation: currently allow no flags */
        if (op->flags != 0) {
          error = GRPC_CALL_ERROR_INVALID_FLAGS;
          goto done_with_error;
        }
        if (!call->is_client) {
          error = GRPC_CALL_ERROR_NOT_ON_SERVER;
          goto done_with_error;
        }
        if (call->sent_final_op) {
          error = GRPC_CALL_ERROR_TOO_MANY_OPERATIONS;
          goto done_with_error;
        }
        bctl->send_final_op = 1;
        call->sent_final_op = 1;
        stream_op.send_trailing_metadata =
            &call->metadata_batch[0 /* is_receiving */][1 /* is_trailing */];
        break;
      case GRPC_OP_SEND_STATUS_FROM_SERVER:
        /* Flag validation: currently allow no flags */
        if (op->flags != 0) {
          error = GRPC_CALL_ERROR_INVALID_FLAGS;
          goto done_with_error;
        }
        if (call->is_client) {
          error = GRPC_CALL_ERROR_NOT_ON_CLIENT;
          goto done_with_error;
        }
        if (call->sent_final_op) {
          error = GRPC_CALL_ERROR_TOO_MANY_OPERATIONS;
          goto done_with_error;
        }
        if (op->data.send_status_from_server.trailing_metadata_count >
            INT_MAX) {
          error = GRPC_CALL_ERROR_INVALID_METADATA;
          goto done_with_error;
        }
        bctl->send_final_op = 1;
        call->sent_final_op = 1;
        call->send_extra_metadata_count = 1;
        call->send_extra_metadata[0].md = grpc_channel_get_reffed_status_elem(
            call->channel, op->data.send_status_from_server.status);
        if (op->data.send_status_from_server.status_details != NULL) {
          call->send_extra_metadata[1].md = grpc_mdelem_from_metadata_strings(
              GRPC_MDSTR_GRPC_MESSAGE,
              grpc_mdstr_from_string(
                  op->data.send_status_from_server.status_details));
          call->send_extra_metadata_count++;
          set_status_details(
              call, STATUS_FROM_API_OVERRIDE,
              GRPC_MDSTR_REF(call->send_extra_metadata[1].md->value));
        }
        set_status_code(call, STATUS_FROM_API_OVERRIDE,
                        (uint32_t)op->data.send_status_from_server.status);
        if (!prepare_application_metadata(
                call,
                (int)op->data.send_status_from_server.trailing_metadata_count,
                op->data.send_status_from_server.trailing_metadata, 1, 1, NULL,
                0)) {
          error = GRPC_CALL_ERROR_INVALID_METADATA;
          goto done_with_error;
        }
        stream_op.send_trailing_metadata =
            &call->metadata_batch[0 /* is_receiving */][1 /* is_trailing */];
        break;
      case GRPC_OP_RECV_INITIAL_METADATA:
        /* Flag validation: currently allow no flags */
        if (op->flags != 0) {
          error = GRPC_CALL_ERROR_INVALID_FLAGS;
          goto done_with_error;
        }
        if (call->received_initial_metadata) {
          error = GRPC_CALL_ERROR_TOO_MANY_OPERATIONS;
          goto done_with_error;
        }
        call->received_initial_metadata = 1;
        call->buffered_metadata[0] = op->data.recv_initial_metadata;
        grpc_closure_init(&call->receiving_initial_metadata_ready,
                          receiving_initial_metadata_ready, bctl);
        bctl->recv_initial_metadata = 1;
        stream_op.recv_initial_metadata =
            &call->metadata_batch[1 /* is_receiving */][0 /* is_trailing */];
        stream_op.recv_initial_metadata_ready =
            &call->receiving_initial_metadata_ready;
        num_completion_callbacks_needed++;
        break;
      case GRPC_OP_RECV_MESSAGE:
        /* Flag validation: currently allow no flags */
        if (op->flags != 0) {
          error = GRPC_CALL_ERROR_INVALID_FLAGS;
          goto done_with_error;
        }
        if (call->receiving_message) {
          error = GRPC_CALL_ERROR_TOO_MANY_OPERATIONS;
          goto done_with_error;
        }
        call->receiving_message = 1;
        bctl->recv_message = 1;
        call->receiving_buffer = op->data.recv_message;
        stream_op.recv_message = &call->receiving_stream;
        grpc_closure_init(&call->receiving_stream_ready, receiving_stream_ready,
                          bctl);
        stream_op.recv_message_ready = &call->receiving_stream_ready;
        num_completion_callbacks_needed++;
        break;
      case GRPC_OP_RECV_STATUS_ON_CLIENT:
        /* Flag validation: currently allow no flags */
        if (op->flags != 0) {
          error = GRPC_CALL_ERROR_INVALID_FLAGS;
          goto done_with_error;
        }
        if (!call->is_client) {
          error = GRPC_CALL_ERROR_NOT_ON_SERVER;
          goto done_with_error;
        }
        if (call->requested_final_op) {
          error = GRPC_CALL_ERROR_TOO_MANY_OPERATIONS;
          goto done_with_error;
        }
        call->requested_final_op = 1;
        call->buffered_metadata[1] =
            op->data.recv_status_on_client.trailing_metadata;
        call->final_op.client.status = op->data.recv_status_on_client.status;
        call->final_op.client.status_details =
            op->data.recv_status_on_client.status_details;
        call->final_op.client.status_details_capacity =
            op->data.recv_status_on_client.status_details_capacity;
        bctl->recv_final_op = 1;
        stream_op.recv_trailing_metadata =
            &call->metadata_batch[1 /* is_receiving */][1 /* is_trailing */];
        stream_op.collect_stats = &call->stats.transport_stream_stats;
        break;
      case GRPC_OP_RECV_CLOSE_ON_SERVER:
        /* Flag validation: currently allow no flags */
        if (op->flags != 0) {
          error = GRPC_CALL_ERROR_INVALID_FLAGS;
          goto done_with_error;
        }
        if (call->is_client) {
          error = GRPC_CALL_ERROR_NOT_ON_CLIENT;
          goto done_with_error;
        }
        if (call->requested_final_op) {
          error = GRPC_CALL_ERROR_TOO_MANY_OPERATIONS;
          goto done_with_error;
        }
        call->requested_final_op = 1;
        call->final_op.server.cancelled =
            op->data.recv_close_on_server.cancelled;
        bctl->recv_final_op = 1;
        stream_op.recv_trailing_metadata =
            &call->metadata_batch[1 /* is_receiving */][1 /* is_trailing */];
        stream_op.collect_stats = &call->stats.transport_stream_stats;
        break;
    }
  }

  GRPC_CALL_INTERNAL_REF(call, "completion");
  if (!is_notify_tag_closure) {
    grpc_cq_begin_op(call->cq, notify_tag);
  }
  gpr_ref_init(&bctl->steps_to_complete, num_completion_callbacks_needed);

  stream_op.context = call->context;
  grpc_closure_init(&bctl->finish_batch, finish_batch, bctl);
  stream_op.on_complete = &bctl->finish_batch;
  gpr_mu_unlock(&call->mu);

  execute_op(exec_ctx, call, &stream_op);

done:
  GPR_TIMER_END("grpc_call_start_batch", 0);
  return error;

done_with_error:
  /* reverse any mutations that occured */
  if (bctl->send_initial_metadata) {
    call->sent_initial_metadata = 0;
    grpc_metadata_batch_clear(&call->metadata_batch[0][0]);
  }
  if (bctl->send_message) {
    call->sending_message = 0;
    grpc_byte_stream_destroy(exec_ctx, &call->sending_stream.base);
  }
  if (bctl->send_final_op) {
    call->sent_final_op = 0;
    grpc_metadata_batch_clear(&call->metadata_batch[0][1]);
  }
  if (bctl->recv_initial_metadata) {
    call->received_initial_metadata = 0;
  }
  if (bctl->recv_message) {
    call->receiving_message = 0;
  }
  if (bctl->recv_final_op) {
    call->requested_final_op = 0;
  }
  gpr_mu_unlock(&call->mu);
  goto done;
}

grpc_call_error grpc_call_start_batch(grpc_call *call, const grpc_op *ops,
                                      size_t nops, void *tag, void *reserved) {
  grpc_exec_ctx exec_ctx = GRPC_EXEC_CTX_INIT;
  grpc_call_error err;

  GRPC_API_TRACE(
      "grpc_call_start_batch(call=%p, ops=%p, nops=%lu, tag=%p, "
      "reserved=%p)",
      5, (call, ops, (unsigned long)nops, tag, reserved));

  if (reserved != NULL) {
    err = GRPC_CALL_ERROR;
  } else {
    err = call_start_batch(&exec_ctx, call, ops, nops, tag, 0);
  }

  grpc_exec_ctx_finish(&exec_ctx);
  return err;
}

grpc_call_error grpc_call_start_batch_and_execute(grpc_exec_ctx *exec_ctx,
                                                  grpc_call *call,
                                                  const grpc_op *ops,
                                                  size_t nops,
                                                  grpc_closure *closure) {
  return call_start_batch(exec_ctx, call, ops, nops, closure, 1);
}

void grpc_call_context_set(grpc_call *call, grpc_context_index elem,
                           void *value, void (*destroy)(void *value)) {
  if (call->context[elem].destroy) {
    call->context[elem].destroy(call->context[elem].value);
  }
  call->context[elem].value = value;
  call->context[elem].destroy = destroy;
}

void *grpc_call_context_get(grpc_call *call, grpc_context_index elem) {
  return call->context[elem].value;
}

uint8_t grpc_call_is_client(grpc_call *call) { return call->is_client; }

grpc_compression_algorithm grpc_call_compression_for_level(
    grpc_call *call, grpc_compression_level level) {
  gpr_mu_lock(&call->mu);
  grpc_compression_algorithm algo =
      compression_algorithm_for_level_locked(call, level);
  gpr_mu_unlock(&call->mu);
  return algo;
}

const char *grpc_call_error_to_string(grpc_call_error error) {
  switch (error) {
    case GRPC_CALL_ERROR:
      return "GRPC_CALL_ERROR";
    case GRPC_CALL_ERROR_ALREADY_ACCEPTED:
      return "GRPC_CALL_ERROR_ALREADY_ACCEPTED";
    case GRPC_CALL_ERROR_ALREADY_FINISHED:
      return "GRPC_CALL_ERROR_ALREADY_FINISHED";
    case GRPC_CALL_ERROR_ALREADY_INVOKED:
      return "GRPC_CALL_ERROR_ALREADY_INVOKED";
    case GRPC_CALL_ERROR_BATCH_TOO_BIG:
      return "GRPC_CALL_ERROR_BATCH_TOO_BIG";
    case GRPC_CALL_ERROR_INVALID_FLAGS:
      return "GRPC_CALL_ERROR_INVALID_FLAGS";
    case GRPC_CALL_ERROR_INVALID_MESSAGE:
      return "GRPC_CALL_ERROR_INVALID_MESSAGE";
    case GRPC_CALL_ERROR_INVALID_METADATA:
      return "GRPC_CALL_ERROR_INVALID_METADATA";
    case GRPC_CALL_ERROR_NOT_INVOKED:
      return "GRPC_CALL_ERROR_NOT_INVOKED";
    case GRPC_CALL_ERROR_NOT_ON_CLIENT:
      return "GRPC_CALL_ERROR_NOT_ON_CLIENT";
    case GRPC_CALL_ERROR_NOT_ON_SERVER:
      return "GRPC_CALL_ERROR_NOT_ON_SERVER";
    case GRPC_CALL_ERROR_NOT_SERVER_COMPLETION_QUEUE:
      return "GRPC_CALL_ERROR_NOT_SERVER_COMPLETION_QUEUE";
    case GRPC_CALL_ERROR_PAYLOAD_TYPE_MISMATCH:
      return "GRPC_CALL_ERROR_PAYLOAD_TYPE_MISMATCH";
    case GRPC_CALL_ERROR_TOO_MANY_OPERATIONS:
      return "GRPC_CALL_ERROR_TOO_MANY_OPERATIONS";
    case GRPC_CALL_OK:
      return "GRPC_CALL_OK";
  }
  GPR_UNREACHABLE_CODE(return "GRPC_CALL_ERROR_UNKNOW");
}<|MERGE_RESOLUTION|>--- conflicted
+++ resolved
@@ -225,21 +225,11 @@
 static void receiving_slice_ready(grpc_exec_ctx *exec_ctx, void *bctlp,
                                   grpc_error *error);
 
-<<<<<<< HEAD
-grpc_call *grpc_call_create(grpc_channel *channel, grpc_call *parent_call,
-                            uint32_t propagation_mask,
-                            grpc_completion_queue *cq,
-                            const void *server_transport_data,
-                            grpc_mdelem **add_initial_metadata,
-                            size_t add_initial_metadata_count,
-                            gpr_timespec send_deadline) {
-=======
 grpc_call *grpc_call_create(
     grpc_channel *channel, grpc_call *parent_call, uint32_t propagation_mask,
     grpc_completion_queue *cq, grpc_pollset_set *pollset_set_alternative,
     const void *server_transport_data, grpc_mdelem **add_initial_metadata,
     size_t add_initial_metadata_count, gpr_timespec send_deadline) {
->>>>>>> 1f470224
   size_t i, j;
   grpc_channel_stack *channel_stack = grpc_channel_get_channel_stack(channel);
   grpc_exec_ctx exec_ctx = GRPC_EXEC_CTX_INIT;
@@ -789,15 +779,6 @@
   gpr_free(tc);
 }
 
-<<<<<<< HEAD
-static void done_cancel(grpc_exec_ctx *exec_ctx, void *ccp, grpc_error *error) {
-  cancel_closure *cc = ccp;
-  GRPC_CALL_INTERNAL_UNREF(exec_ctx, cc->call, "cancel");
-  gpr_free(cc);
-}
-
-static void send_cancel(grpc_exec_ctx *exec_ctx, void *ccp, grpc_error *error) {
-=======
 static void send_cancel(grpc_exec_ctx *exec_ctx, void *tcp, grpc_error *error) {
   grpc_transport_stream_op op;
   termination_closure *tc = tcp;
@@ -810,7 +791,6 @@
 }
 
 static void send_close(grpc_exec_ctx *exec_ctx, void *tcp, grpc_error *error) {
->>>>>>> 1f470224
   grpc_transport_stream_op op;
   termination_closure *tc = tcp;
   memset(&op, 0, sizeof(op));
@@ -853,18 +833,6 @@
   return terminate_with_status(exec_ctx, tc);
 }
 
-<<<<<<< HEAD
-  set_status_code(c, STATUS_FROM_API_OVERRIDE, (uint32_t)status);
-  set_status_details(c, STATUS_FROM_API_OVERRIDE, details);
-
-  grpc_closure_init(&cc->closure, send_cancel, cc);
-  cc->call = c;
-  cc->status = status;
-  GRPC_CALL_INTERNAL_REF(c, "cancel");
-  grpc_exec_ctx_sched(exec_ctx, &cc->closure, GRPC_ERROR_NONE, NULL);
-
-  return GRPC_CALL_OK;
-=======
 static grpc_call_error close_with_status(grpc_exec_ctx *exec_ctx, grpc_call *c,
                                          grpc_status_code status,
                                          const char *description) {
@@ -879,7 +847,6 @@
       GRPC_ERROR_INT_GRPC_STATUS, status);
 
   return terminate_with_status(exec_ctx, tc);
->>>>>>> 1f470224
 }
 
 static void execute_op(grpc_exec_ctx *exec_ctx, grpc_call *call,
