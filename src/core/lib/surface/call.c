/*
 *
 * Copyright 2015, Google Inc.
 * All rights reserved.
 *
 * Redistribution and use in source and binary forms, with or without
 * modification, are permitted provided that the following conditions are
 * met:
 *
 *     * Redistributions of source code must retain the above copyright
 * notice, this list of conditions and the following disclaimer.
 *     * Redistributions in binary form must reproduce the above
 * copyright notice, this list of conditions and the following disclaimer
 * in the documentation and/or other materials provided with the
 * distribution.
 *     * Neither the name of Google Inc. nor the names of its
 * contributors may be used to endorse or promote products derived from
 * this software without specific prior written permission.
 *
 * THIS SOFTWARE IS PROVIDED BY THE COPYRIGHT HOLDERS AND CONTRIBUTORS
 * "AS IS" AND ANY EXPRESS OR IMPLIED WARRANTIES, INCLUDING, BUT NOT
 * LIMITED TO, THE IMPLIED WARRANTIES OF MERCHANTABILITY AND FITNESS FOR
 * A PARTICULAR PURPOSE ARE DISCLAIMED. IN NO EVENT SHALL THE COPYRIGHT
 * OWNER OR CONTRIBUTORS BE LIABLE FOR ANY DIRECT, INDIRECT, INCIDENTAL,
 * SPECIAL, EXEMPLARY, OR CONSEQUENTIAL DAMAGES (INCLUDING, BUT NOT
 * LIMITED TO, PROCUREMENT OF SUBSTITUTE GOODS OR SERVICES; LOSS OF USE,
 * DATA, OR PROFITS; OR BUSINESS INTERRUPTION) HOWEVER CAUSED AND ON ANY
 * THEORY OF LIABILITY, WHETHER IN CONTRACT, STRICT LIABILITY, OR TORT
 * (INCLUDING NEGLIGENCE OR OTHERWISE) ARISING IN ANY WAY OUT OF THE USE
 * OF THIS SOFTWARE, EVEN IF ADVISED OF THE POSSIBILITY OF SUCH DAMAGE.
 *
 */
#include <assert.h>
#include <limits.h>
#include <stdio.h>
#include <stdlib.h>
#include <string.h>

#include <grpc/compression.h>
#include <grpc/grpc.h>
#include <grpc/support/alloc.h>
#include <grpc/support/log.h>
#include <grpc/support/slice.h>
#include <grpc/support/string_util.h>
#include <grpc/support/useful.h>

#include "src/core/lib/channel/channel_stack.h"
#include "src/core/lib/compression/algorithm_metadata.h"
#include "src/core/lib/iomgr/timer.h"
#include "src/core/lib/profiling/timers.h"
#include "src/core/lib/support/string.h"
#include "src/core/lib/surface/api_trace.h"
#include "src/core/lib/surface/call.h"
#include "src/core/lib/surface/channel.h"
#include "src/core/lib/surface/completion_queue.h"
#include "src/core/lib/transport/metadata.h"
#include "src/core/lib/transport/static_metadata.h"
#include "src/core/lib/transport/transport.h"

/** The maximum number of concurrent batches possible.
    Based upon the maximum number of individually queueable ops in the batch
   api:
      - initial metadata send
      - message send
      - status/close send (depending on client/server)
      - initial metadata recv
      - message recv
      - status/close recv (depending on client/server) */
#define MAX_CONCURRENT_BATCHES 6

#define MAX_SEND_EXTRA_METADATA_COUNT 3

/* Status data for a request can come from several sources; this
   enumerates them all, and acts as a priority sorting for which
   status to return to the application - earlier entries override
   later ones */
typedef enum {
  /* Status came from the application layer overriding whatever
     the wire says */
  STATUS_FROM_API_OVERRIDE = 0,
  /* Status came from 'the wire' - or somewhere below the surface
     layer */
  STATUS_FROM_WIRE,
  /* Status was created by some internal channel stack operation */
  STATUS_FROM_CORE,
  /* Status came from the server sending status */
  STATUS_FROM_SERVER_STATUS,
  STATUS_SOURCE_COUNT
} status_source;

typedef struct {
  uint8_t is_set;
  grpc_status_code code;
  grpc_mdstr *details;
} received_status;

typedef struct batch_control {
  grpc_call *call;
  grpc_cq_completion cq_completion;
  grpc_closure finish_batch;
  void *notify_tag;
  gpr_refcount steps_to_complete;
  grpc_error *error;

  uint8_t send_initial_metadata;
  uint8_t send_message;
  uint8_t send_final_op;
  uint8_t recv_initial_metadata;
  uint8_t recv_message;
  uint8_t recv_final_op;
  uint8_t is_notify_tag_closure;

  /* TODO(ctiller): now that this is inlined, figure out how much of the above
                    state can be eliminated */
  grpc_transport_stream_op op;
} batch_control;

struct grpc_call {
  grpc_completion_queue *cq;
  grpc_polling_entity pollent;
  grpc_channel *channel;
  grpc_call *parent;
  grpc_call *first_child;
  /* TODO(ctiller): share with cq if possible? */
  gpr_mu mu;

  /* client or server call */
  bool is_client;
  /** has grpc_call_destroy been called */
  bool destroy_called;
  /** flag indicating that cancellation is inherited */
  bool cancellation_is_inherited;
  /** bitmask of live batches */
  uint8_t used_batches;
  /** which ops are in-flight */
  bool sent_initial_metadata;
  bool sending_message;
  bool sent_final_op;
  bool received_initial_metadata;
  bool receiving_message;
  bool requested_final_op;
  bool received_final_op;

  /* have we received initial metadata */
  bool has_initial_md_been_received;

  batch_control active_batches[MAX_CONCURRENT_BATCHES];

  /* first idx: is_receiving, second idx: is_trailing */
  grpc_metadata_batch metadata_batch[2][2];

  /* Buffered read metadata waiting to be returned to the application.
     Element 0 is initial metadata, element 1 is trailing metadata. */
  grpc_metadata_array *buffered_metadata[2];

  /* Received call statuses from various sources */
  received_status status[STATUS_SOURCE_COUNT];

  /* Call data useful used for reporting. Only valid after the call has
   * completed */
  grpc_call_final_info final_info;

  /* Compression algorithm for *incoming* data */
  grpc_compression_algorithm incoming_compression_algorithm;
  /* Supported encodings (compression algorithms), a bitset */
  uint32_t encodings_accepted_by_peer;

  /* Contexts for various subsystems (security, tracing, ...). */
  grpc_call_context_element context[GRPC_CONTEXT_COUNT];

  /* for the client, extra metadata is initial metadata; for the
     server, it's trailing metadata */
  grpc_linked_mdelem send_extra_metadata[MAX_SEND_EXTRA_METADATA_COUNT];
  int send_extra_metadata_count;
  gpr_timespec send_deadline;

  /** siblings: children of the same parent form a list, and this list is
     protected under
      parent->mu */
  grpc_call *sibling_next;
  grpc_call *sibling_prev;

  grpc_slice_buffer_stream sending_stream;
  grpc_byte_stream *receiving_stream;
  grpc_byte_buffer **receiving_buffer;
  gpr_slice receiving_slice;
  grpc_closure receiving_slice_ready;
  grpc_closure receiving_stream_ready;
  grpc_closure receiving_initial_metadata_ready;
  uint32_t test_only_last_message_flags;

  union {
    struct {
      grpc_status_code *status;
      char **status_details;
      size_t *status_details_capacity;
    } client;
    struct {
      int *cancelled;
    } server;
  } final_op;

  void *saved_receiving_stream_ready_bctlp;
};

#define CALL_STACK_FROM_CALL(call) ((grpc_call_stack *)((call) + 1))
#define CALL_FROM_CALL_STACK(call_stack) (((grpc_call *)(call_stack)) - 1)
#define CALL_ELEM_FROM_CALL(call, idx) \
  grpc_call_stack_element(CALL_STACK_FROM_CALL(call), idx)
#define CALL_FROM_TOP_ELEM(top_elem) \
  CALL_FROM_CALL_STACK(grpc_call_stack_from_top_element(top_elem))

static void execute_op(grpc_exec_ctx *exec_ctx, grpc_call *call,
                       grpc_transport_stream_op *op);
static grpc_call_error cancel_with_status(grpc_exec_ctx *exec_ctx, grpc_call *c,
                                          grpc_status_code status,
                                          const char *description);
static grpc_call_error close_with_status(grpc_exec_ctx *exec_ctx, grpc_call *c,
                                         grpc_status_code status,
                                         const char *description);
static void destroy_call(grpc_exec_ctx *exec_ctx, void *call_stack,
                         grpc_error *error);
static void receiving_slice_ready(grpc_exec_ctx *exec_ctx, void *bctlp,
                                  grpc_error *error);

grpc_call *grpc_call_create(
    grpc_channel *channel, grpc_call *parent_call, uint32_t propagation_mask,
    grpc_completion_queue *cq, grpc_pollset_set *pollset_set_alternative,
    const void *server_transport_data, grpc_mdelem **add_initial_metadata,
    size_t add_initial_metadata_count, gpr_timespec send_deadline) {
  size_t i, j;
  grpc_channel_stack *channel_stack = grpc_channel_get_channel_stack(channel);
  grpc_exec_ctx exec_ctx = GRPC_EXEC_CTX_INIT;
  grpc_call *call;
  GPR_TIMER_BEGIN("grpc_call_create", 0);
  call = gpr_malloc(sizeof(grpc_call) + channel_stack->call_stack_size);
  memset(call, 0, sizeof(grpc_call));
  gpr_mu_init(&call->mu);
  call->channel = channel;
  call->cq = cq;
  call->parent = parent_call;
  /* Always support no compression */
  GPR_BITSET(&call->encodings_accepted_by_peer, GRPC_COMPRESS_NONE);
  call->is_client = server_transport_data == NULL;
  if (call->is_client) {
    GPR_ASSERT(add_initial_metadata_count < MAX_SEND_EXTRA_METADATA_COUNT);
    for (i = 0; i < add_initial_metadata_count; i++) {
      call->send_extra_metadata[i].md = add_initial_metadata[i];
    }
    call->send_extra_metadata_count = (int)add_initial_metadata_count;
  } else {
    GPR_ASSERT(add_initial_metadata_count == 0);
    call->send_extra_metadata_count = 0;
  }
  for (i = 0; i < 2; i++) {
    for (j = 0; j < 2; j++) {
      call->metadata_batch[i][j].deadline = gpr_inf_future(GPR_CLOCK_MONOTONIC);
    }
  }
  send_deadline = gpr_convert_clock_type(send_deadline, GPR_CLOCK_MONOTONIC);
  GRPC_CHANNEL_INTERNAL_REF(channel, "call");
  /* initial refcount dropped by grpc_call_destroy */
  grpc_error *error = grpc_call_stack_init(
      &exec_ctx, channel_stack, 1, destroy_call, call, call->context,
      server_transport_data, CALL_STACK_FROM_CALL(call));
  if (error != GRPC_ERROR_NONE) {
    grpc_status_code status;
    const char *error_str;
    grpc_error_get_status(error, &status, &error_str);
    close_with_status(&exec_ctx, call, status, error_str);
    GRPC_ERROR_UNREF(error);
  }
  if (cq != NULL) {
    GPR_ASSERT(
        pollset_set_alternative == NULL &&
        "Only one of 'cq' and 'pollset_set_alternative' should be non-NULL.");
    GRPC_CQ_INTERNAL_REF(cq, "bind");
    call->pollent =
        grpc_polling_entity_create_from_pollset(grpc_cq_pollset(cq));
  }
  if (pollset_set_alternative != NULL) {
    call->pollent =
        grpc_polling_entity_create_from_pollset_set(pollset_set_alternative);
  }
  if (!grpc_polling_entity_is_empty(&call->pollent)) {
    grpc_call_stack_set_pollset_or_pollset_set(
        &exec_ctx, CALL_STACK_FROM_CALL(call), &call->pollent);
  }
  if (parent_call != NULL) {
    GRPC_CALL_INTERNAL_REF(parent_call, "child");
    GPR_ASSERT(call->is_client);
    GPR_ASSERT(!parent_call->is_client);

    gpr_mu_lock(&parent_call->mu);

    if (propagation_mask & GRPC_PROPAGATE_DEADLINE) {
      send_deadline = gpr_time_min(
          gpr_convert_clock_type(send_deadline,
                                 parent_call->send_deadline.clock_type),
          parent_call->send_deadline);
    }
    /* for now GRPC_PROPAGATE_TRACING_CONTEXT *MUST* be passed with
     * GRPC_PROPAGATE_STATS_CONTEXT */
    /* TODO(ctiller): This should change to use the appropriate census start_op
     * call. */
    if (propagation_mask & GRPC_PROPAGATE_CENSUS_TRACING_CONTEXT) {
      GPR_ASSERT(propagation_mask & GRPC_PROPAGATE_CENSUS_STATS_CONTEXT);
      grpc_call_context_set(call, GRPC_CONTEXT_TRACING,
                            parent_call->context[GRPC_CONTEXT_TRACING].value,
                            NULL);
    } else {
      GPR_ASSERT(propagation_mask & GRPC_PROPAGATE_CENSUS_STATS_CONTEXT);
    }
    if (propagation_mask & GRPC_PROPAGATE_CANCELLATION) {
      call->cancellation_is_inherited = 1;
    }

    if (parent_call->first_child == NULL) {
      parent_call->first_child = call;
      call->sibling_next = call->sibling_prev = call;
    } else {
      call->sibling_next = parent_call->first_child;
      call->sibling_prev = parent_call->first_child->sibling_prev;
      call->sibling_next->sibling_prev = call->sibling_prev->sibling_next =
          call;
    }

    gpr_mu_unlock(&parent_call->mu);
  }
  call->send_deadline = send_deadline;
  grpc_exec_ctx_finish(&exec_ctx);
  GPR_TIMER_END("grpc_call_create", 0);
  return call;
}

void grpc_call_set_completion_queue(grpc_exec_ctx *exec_ctx, grpc_call *call,
                                    grpc_completion_queue *cq) {
  GPR_ASSERT(cq);

  if (grpc_polling_entity_pollset_set(&call->pollent) != NULL) {
    gpr_log(GPR_ERROR, "A pollset_set is already registered for this call.");
    abort();
  }
  call->cq = cq;
  GRPC_CQ_INTERNAL_REF(cq, "bind");
  call->pollent = grpc_polling_entity_create_from_pollset(grpc_cq_pollset(cq));
  grpc_call_stack_set_pollset_or_pollset_set(
      exec_ctx, CALL_STACK_FROM_CALL(call), &call->pollent);
}

#ifdef GRPC_STREAM_REFCOUNT_DEBUG
#define REF_REASON reason
#define REF_ARG , const char *reason
#else
#define REF_REASON ""
#define REF_ARG
#endif
void grpc_call_internal_ref(grpc_call *c REF_ARG) {
  GRPC_CALL_STACK_REF(CALL_STACK_FROM_CALL(c), REF_REASON);
}
void grpc_call_internal_unref(grpc_exec_ctx *exec_ctx, grpc_call *c REF_ARG) {
  GRPC_CALL_STACK_UNREF(exec_ctx, CALL_STACK_FROM_CALL(c), REF_REASON);
}

static void get_final_status(grpc_call *call,
                             void (*set_value)(grpc_status_code code,
                                               void *user_data),
                             void *set_value_user_data) {
  int i;
  for (i = 0; i < STATUS_SOURCE_COUNT; i++) {
    if (call->status[i].is_set) {
      set_value(call->status[i].code, set_value_user_data);
      return;
    }
  }
  if (call->is_client) {
    set_value(GRPC_STATUS_UNKNOWN, set_value_user_data);
  } else {
    set_value(GRPC_STATUS_OK, set_value_user_data);
  }
}

static void set_status_value_directly(grpc_status_code status, void *dest);
static void destroy_call(grpc_exec_ctx *exec_ctx, void *call,
                         grpc_error *error) {
  size_t i;
  int ii;
  grpc_call *c = call;
  GPR_TIMER_BEGIN("destroy_call", 0);
  for (i = 0; i < 2; i++) {
    grpc_metadata_batch_destroy(
        &c->metadata_batch[1 /* is_receiving */][i /* is_initial */]);
  }
  if (c->receiving_stream != NULL) {
    grpc_byte_stream_destroy(exec_ctx, c->receiving_stream);
  }
  gpr_mu_destroy(&c->mu);
  for (i = 0; i < STATUS_SOURCE_COUNT; i++) {
    if (c->status[i].details) {
      GRPC_MDSTR_UNREF(c->status[i].details);
    }
  }
  for (ii = 0; ii < c->send_extra_metadata_count; ii++) {
    GRPC_MDELEM_UNREF(c->send_extra_metadata[ii].md);
  }
  for (i = 0; i < GRPC_CONTEXT_COUNT; i++) {
    if (c->context[i].destroy) {
      c->context[i].destroy(c->context[i].value);
    }
  }
  if (c->cq) {
    GRPC_CQ_INTERNAL_UNREF(c->cq, "bind");
  }
  grpc_channel *channel = c->channel;

  get_final_status(call, set_status_value_directly,
                   &c->final_info.final_status);

  grpc_call_stack_destroy(exec_ctx, CALL_STACK_FROM_CALL(c), &c->final_info, c);
  GRPC_CHANNEL_INTERNAL_UNREF(exec_ctx, channel, "call");
  GPR_TIMER_END("destroy_call", 0);
}

static void set_status_code(grpc_call *call, status_source source,
                            uint32_t status) {
  if (call->status[source].is_set) return;

  call->status[source].is_set = 1;
  call->status[source].code = (grpc_status_code)status;
}

static void set_status_details(grpc_call *call, status_source source,
                               grpc_mdstr *status) {
  if (call->status[source].details != NULL) {
    GRPC_MDSTR_UNREF(status);
  } else {
    call->status[source].details = status;
  }
}

static void set_status_from_error(grpc_call *call, status_source source,
                                  grpc_error *error) {
  grpc_status_code status;
  const char *msg;
  grpc_error_get_status(error, &status, &msg);
  set_status_code(call, source, (uint32_t)status);
  set_status_details(call, source, grpc_mdstr_from_string(msg));
}

static void set_incoming_compression_algorithm(
    grpc_call *call, grpc_compression_algorithm algo) {
  GPR_ASSERT(algo < GRPC_COMPRESS_ALGORITHMS_COUNT);
  call->incoming_compression_algorithm = algo;
}

grpc_compression_algorithm grpc_call_test_only_get_compression_algorithm(
    grpc_call *call) {
  grpc_compression_algorithm algorithm;
  gpr_mu_lock(&call->mu);
  algorithm = call->incoming_compression_algorithm;
  gpr_mu_unlock(&call->mu);
  return algorithm;
}

static grpc_compression_algorithm compression_algorithm_for_level_locked(
    grpc_call *call, grpc_compression_level level) {
  return grpc_compression_algorithm_for_level(level,
                                              call->encodings_accepted_by_peer);
}

uint32_t grpc_call_test_only_get_message_flags(grpc_call *call) {
  uint32_t flags;
  gpr_mu_lock(&call->mu);
  flags = call->test_only_last_message_flags;
  gpr_mu_unlock(&call->mu);
  return flags;
}

static void destroy_encodings_accepted_by_peer(void *p) { return; }

static void set_encodings_accepted_by_peer(grpc_call *call, grpc_mdelem *mdel) {
  size_t i;
  grpc_compression_algorithm algorithm;
  gpr_slice_buffer accept_encoding_parts;
  gpr_slice accept_encoding_slice;
  void *accepted_user_data;

  accepted_user_data =
      grpc_mdelem_get_user_data(mdel, destroy_encodings_accepted_by_peer);
  if (accepted_user_data != NULL) {
    call->encodings_accepted_by_peer =
        (uint32_t)(((uintptr_t)accepted_user_data) - 1);
    return;
  }

  accept_encoding_slice = mdel->value->slice;
  gpr_slice_buffer_init(&accept_encoding_parts);
  gpr_slice_split(accept_encoding_slice, ",", &accept_encoding_parts);

  /* No need to zero call->encodings_accepted_by_peer: grpc_call_create already
   * zeroes the whole grpc_call */
  /* Always support no compression */
  GPR_BITSET(&call->encodings_accepted_by_peer, GRPC_COMPRESS_NONE);
  for (i = 0; i < accept_encoding_parts.count; i++) {
    const gpr_slice *accept_encoding_entry_slice =
        &accept_encoding_parts.slices[i];
    if (grpc_compression_algorithm_parse(
            (const char *)GPR_SLICE_START_PTR(*accept_encoding_entry_slice),
            GPR_SLICE_LENGTH(*accept_encoding_entry_slice), &algorithm)) {
      GPR_BITSET(&call->encodings_accepted_by_peer, algorithm);
    } else {
      char *accept_encoding_entry_str =
          gpr_dump_slice(*accept_encoding_entry_slice, GPR_DUMP_ASCII);
      gpr_log(GPR_ERROR,
              "Invalid entry in accept encoding metadata: '%s'. Ignoring.",
              accept_encoding_entry_str);
      gpr_free(accept_encoding_entry_str);
    }
  }

  gpr_slice_buffer_destroy(&accept_encoding_parts);

  grpc_mdelem_set_user_data(
      mdel, destroy_encodings_accepted_by_peer,
      (void *)(((uintptr_t)call->encodings_accepted_by_peer) + 1));
}

uint32_t grpc_call_test_only_get_encodings_accepted_by_peer(grpc_call *call) {
  uint32_t encodings_accepted_by_peer;
  gpr_mu_lock(&call->mu);
  encodings_accepted_by_peer = call->encodings_accepted_by_peer;
  gpr_mu_unlock(&call->mu);
  return encodings_accepted_by_peer;
}

static void get_final_details(grpc_call *call, char **out_details,
                              size_t *out_details_capacity) {
  int i;
  for (i = 0; i < STATUS_SOURCE_COUNT; i++) {
    if (call->status[i].is_set) {
      if (call->status[i].details) {
        gpr_slice details = call->status[i].details->slice;
        size_t len = GPR_SLICE_LENGTH(details);
        if (len + 1 > *out_details_capacity) {
          *out_details_capacity =
              GPR_MAX(len + 1, *out_details_capacity * 3 / 2);
          *out_details = gpr_realloc(*out_details, *out_details_capacity);
        }
        memcpy(*out_details, GPR_SLICE_START_PTR(details), len);
        (*out_details)[len] = 0;
      } else {
        goto no_details;
      }
      return;
    }
  }

no_details:
  if (0 == *out_details_capacity) {
    *out_details_capacity = 8;
    *out_details = gpr_malloc(*out_details_capacity);
  }
  **out_details = 0;
}

static grpc_linked_mdelem *linked_from_md(grpc_metadata *md) {
  return (grpc_linked_mdelem *)&md->internal_data;
}

static grpc_metadata *get_md_elem(grpc_metadata *metadata,
                                  grpc_metadata *additional_metadata, int i,
                                  int count) {
  grpc_metadata *res =
      i < count ? &metadata[i] : &additional_metadata[i - count];
  GPR_ASSERT(res);
  return res;
}

static int prepare_application_metadata(grpc_call *call, int count,
                                        grpc_metadata *metadata,
                                        int is_trailing,
                                        int prepend_extra_metadata,
                                        grpc_metadata *additional_metadata,
                                        int additional_metadata_count) {
  int total_count = count + additional_metadata_count;
  int i;
  grpc_metadata_batch *batch =
      &call->metadata_batch[0 /* is_receiving */][is_trailing];
  for (i = 0; i < total_count; i++) {
    const grpc_metadata *md =
        get_md_elem(metadata, additional_metadata, i, count);
    grpc_linked_mdelem *l = (grpc_linked_mdelem *)&md->internal_data;
    GPR_ASSERT(sizeof(grpc_linked_mdelem) == sizeof(md->internal_data));
    l->md = grpc_mdelem_from_string_and_buffer(
        md->key, (const uint8_t *)md->value, md->value_length);
    if (!grpc_header_key_is_legal(grpc_mdstr_as_c_string(l->md->key),
                                  GRPC_MDSTR_LENGTH(l->md->key))) {
      gpr_log(GPR_ERROR, "attempt to send invalid metadata key: %s",
              grpc_mdstr_as_c_string(l->md->key));
      break;
    } else if (!grpc_is_binary_header(grpc_mdstr_as_c_string(l->md->key),
                                      GRPC_MDSTR_LENGTH(l->md->key)) &&
               !grpc_header_nonbin_value_is_legal(
                   grpc_mdstr_as_c_string(l->md->value),
                   GRPC_MDSTR_LENGTH(l->md->value))) {
      gpr_log(GPR_ERROR, "attempt to send invalid metadata value");
      break;
    }
  }
  if (i != total_count) {
    for (int j = 0; j <= i; j++) {
      const grpc_metadata *md =
          get_md_elem(metadata, additional_metadata, j, count);
      grpc_linked_mdelem *l = (grpc_linked_mdelem *)&md->internal_data;
      GRPC_MDELEM_UNREF(l->md);
    }
    return 0;
  }
  if (prepend_extra_metadata) {
    if (call->send_extra_metadata_count == 0) {
      prepend_extra_metadata = 0;
    } else {
      for (i = 0; i < call->send_extra_metadata_count; i++) {
        GRPC_MDELEM_REF(call->send_extra_metadata[i].md);
      }
      for (i = 1; i < call->send_extra_metadata_count; i++) {
        call->send_extra_metadata[i].prev = &call->send_extra_metadata[i - 1];
      }
      for (i = 0; i < call->send_extra_metadata_count - 1; i++) {
        call->send_extra_metadata[i].next = &call->send_extra_metadata[i + 1];
      }
    }
  }
  for (i = 1; i < total_count; i++) {
    grpc_metadata *md = get_md_elem(metadata, additional_metadata, i, count);
    grpc_metadata *prev_md =
        get_md_elem(metadata, additional_metadata, i - 1, count);
    linked_from_md(md)->prev = linked_from_md(prev_md);
  }
  for (i = 0; i < total_count - 1; i++) {
    grpc_metadata *md = get_md_elem(metadata, additional_metadata, i, count);
    grpc_metadata *next_md =
        get_md_elem(metadata, additional_metadata, i + 1, count);
    linked_from_md(md)->next = linked_from_md(next_md);
  }

  switch (prepend_extra_metadata * 2 + (total_count != 0)) {
    case 0:
      /* no prepend, no metadata => nothing to do */
      batch->list.head = batch->list.tail = NULL;
      break;
    case 1: {
      /* metadata, but no prepend */
      grpc_metadata *first_md =
          get_md_elem(metadata, additional_metadata, 0, count);
      grpc_metadata *last_md =
          get_md_elem(metadata, additional_metadata, total_count - 1, count);
      batch->list.head = linked_from_md(first_md);
      batch->list.tail = linked_from_md(last_md);
      batch->list.head->prev = NULL;
      batch->list.tail->next = NULL;
      break;
    }
    case 2:
      /* prepend, but no md */
      batch->list.head = &call->send_extra_metadata[0];
      batch->list.tail =
          &call->send_extra_metadata[call->send_extra_metadata_count - 1];
      batch->list.head->prev = NULL;
      batch->list.tail->next = NULL;
      break;
    case 3: {
      /* prepend AND md */
      grpc_metadata *first_md =
          get_md_elem(metadata, additional_metadata, 0, count);
      grpc_metadata *last_md =
          get_md_elem(metadata, additional_metadata, total_count - 1, count);
      batch->list.head = &call->send_extra_metadata[0];
      call->send_extra_metadata[call->send_extra_metadata_count - 1].next =
          linked_from_md(first_md);
      linked_from_md(first_md)->prev =
          &call->send_extra_metadata[call->send_extra_metadata_count - 1];
      batch->list.tail = linked_from_md(last_md);
      batch->list.head->prev = NULL;
      batch->list.tail->next = NULL;
      break;
    }
    default:
      GPR_UNREACHABLE_CODE(return 0);
  }

  return 1;
}

void grpc_call_destroy(grpc_call *c) {
  int cancel;
  grpc_call *parent = c->parent;
  grpc_exec_ctx exec_ctx = GRPC_EXEC_CTX_INIT;

  GPR_TIMER_BEGIN("grpc_call_destroy", 0);
  GRPC_API_TRACE("grpc_call_destroy(c=%p)", 1, (c));

  if (parent) {
    gpr_mu_lock(&parent->mu);
    if (c == parent->first_child) {
      parent->first_child = c->sibling_next;
      if (c == parent->first_child) {
        parent->first_child = NULL;
      }
      c->sibling_prev->sibling_next = c->sibling_next;
      c->sibling_next->sibling_prev = c->sibling_prev;
    }
    gpr_mu_unlock(&parent->mu);
    GRPC_CALL_INTERNAL_UNREF(&exec_ctx, parent, "child");
  }

  gpr_mu_lock(&c->mu);
  GPR_ASSERT(!c->destroy_called);
  c->destroy_called = 1;
  cancel = !c->received_final_op;
  gpr_mu_unlock(&c->mu);
  if (cancel) grpc_call_cancel(c, NULL);
  GRPC_CALL_INTERNAL_UNREF(&exec_ctx, c, "destroy");
  grpc_exec_ctx_finish(&exec_ctx);
  GPR_TIMER_END("grpc_call_destroy", 0);
}

grpc_call_error grpc_call_cancel(grpc_call *call, void *reserved) {
  GRPC_API_TRACE("grpc_call_cancel(call=%p, reserved=%p)", 2, (call, reserved));
  GPR_ASSERT(!reserved);
  return grpc_call_cancel_with_status(call, GRPC_STATUS_CANCELLED, "Cancelled",
                                      NULL);
}

grpc_call_error grpc_call_cancel_with_status(grpc_call *c,
                                             grpc_status_code status,
                                             const char *description,
                                             void *reserved) {
  grpc_call_error r;
  grpc_exec_ctx exec_ctx = GRPC_EXEC_CTX_INIT;
  GRPC_API_TRACE(
      "grpc_call_cancel_with_status("
      "c=%p, status=%d, description=%s, reserved=%p)",
      4, (c, (int)status, description, reserved));
  GPR_ASSERT(reserved == NULL);
  gpr_mu_lock(&c->mu);
  r = cancel_with_status(&exec_ctx, c, status, description);
  gpr_mu_unlock(&c->mu);
  grpc_exec_ctx_finish(&exec_ctx);
  return r;
}

typedef struct termination_closure {
  grpc_closure closure;
  grpc_call *call;
  grpc_error *error;
  enum { TC_CANCEL, TC_CLOSE } type;
  grpc_transport_stream_op op;
} termination_closure;

static void done_termination(grpc_exec_ctx *exec_ctx, void *tcp,
                             grpc_error *error) {
  termination_closure *tc = tcp;
  switch (tc->type) {
    case TC_CANCEL:
      GRPC_CALL_INTERNAL_UNREF(exec_ctx, tc->call, "cancel");
      break;
    case TC_CLOSE:
      GRPC_CALL_INTERNAL_UNREF(exec_ctx, tc->call, "close");
      break;
  }
  GRPC_ERROR_UNREF(tc->error);
  gpr_free(tc);
}

static void send_cancel(grpc_exec_ctx *exec_ctx, void *tcp, grpc_error *error) {
  termination_closure *tc = tcp;
<<<<<<< HEAD
  grpc_transport_stream_op op;
  memset(&op, 0, sizeof(op));
  op.cancel_error = tc->error;
=======
  memset(&tc->op, 0, sizeof(tc->op));
  tc->op.cancel_error = tc->error;
>>>>>>> 95489b55
  /* reuse closure to catch completion */
  grpc_closure_init(&tc->closure, done_termination, tc);
  tc->op.on_complete = &tc->closure;
  execute_op(exec_ctx, tc->call, &tc->op);
}

static void send_close(grpc_exec_ctx *exec_ctx, void *tcp, grpc_error *error) {
  termination_closure *tc = tcp;
<<<<<<< HEAD
  grpc_transport_stream_op op;
  memset(&op, 0, sizeof(op));
  op.close_error = tc->error;
  /* reuse closure to catch completion */
  grpc_closure_init(&tc->closure, done_termination, tc);
  op.on_complete = &tc->closure;
  execute_op(exec_ctx, tc->call, &op);
=======
  memset(&tc->op, 0, sizeof(tc->op));
  tc->op.close_error = tc->error;
  /* reuse closure to catch completion */
  grpc_closure_init(&tc->closure, done_termination, tc);
  tc->op_closure = tc->op.on_complete;
  tc->op.on_complete = &tc->closure;
  execute_op(exec_ctx, tc->call, &tc->op);
>>>>>>> 95489b55
}

static grpc_call_error terminate_with_status(grpc_exec_ctx *exec_ctx,
                                             termination_closure *tc) {
  set_status_from_error(tc->call, STATUS_FROM_API_OVERRIDE, tc->error);

  if (tc->type == TC_CANCEL) {
    grpc_closure_init(&tc->closure, send_cancel, tc);
    GRPC_CALL_INTERNAL_REF(tc->call, "cancel");
  } else if (tc->type == TC_CLOSE) {
    grpc_closure_init(&tc->closure, send_close, tc);
    GRPC_CALL_INTERNAL_REF(tc->call, "close");
  }
  grpc_exec_ctx_sched(exec_ctx, &tc->closure, GRPC_ERROR_NONE, NULL);
  return GRPC_CALL_OK;
}

static grpc_call_error cancel_with_status(grpc_exec_ctx *exec_ctx, grpc_call *c,
                                          grpc_status_code status,
                                          const char *description) {
  GPR_ASSERT(status != GRPC_STATUS_OK);
  termination_closure *tc = gpr_malloc(sizeof(*tc));
  memset(tc, 0, sizeof(termination_closure));
  tc->type = TC_CANCEL;
  tc->call = c;
  tc->error = grpc_error_set_int(
      grpc_error_set_str(GRPC_ERROR_CREATE(description),
                         GRPC_ERROR_STR_GRPC_MESSAGE, description),
      GRPC_ERROR_INT_GRPC_STATUS, status);

  return terminate_with_status(exec_ctx, tc);
}

static grpc_call_error close_with_status(grpc_exec_ctx *exec_ctx, grpc_call *c,
                                         grpc_status_code status,
                                         const char *description) {
  GPR_ASSERT(status != GRPC_STATUS_OK);
  termination_closure *tc = gpr_malloc(sizeof(*tc));
  memset(tc, 0, sizeof(termination_closure));
  tc->type = TC_CLOSE;
  tc->call = c;
  tc->error = grpc_error_set_int(
      grpc_error_set_str(GRPC_ERROR_CREATE(description),
                         GRPC_ERROR_STR_GRPC_MESSAGE, description),
      GRPC_ERROR_INT_GRPC_STATUS, status);

  return terminate_with_status(exec_ctx, tc);
}

static void execute_op(grpc_exec_ctx *exec_ctx, grpc_call *call,
                       grpc_transport_stream_op *op) {
  grpc_call_element *elem;

  GPR_TIMER_BEGIN("execute_op", 0);
  elem = CALL_ELEM_FROM_CALL(call, 0);
  op->context = call->context;
  elem->filter->start_transport_stream_op(exec_ctx, elem, op);
  GPR_TIMER_END("execute_op", 0);
}

char *grpc_call_get_peer(grpc_call *call) {
  grpc_call_element *elem = CALL_ELEM_FROM_CALL(call, 0);
  grpc_exec_ctx exec_ctx = GRPC_EXEC_CTX_INIT;
  char *result;
  GRPC_API_TRACE("grpc_call_get_peer(%p)", 1, (call));
  result = elem->filter->get_peer(&exec_ctx, elem);
  if (result == NULL) {
    result = grpc_channel_get_target(call->channel);
  }
  if (result == NULL) {
    result = gpr_strdup("unknown");
  }
  grpc_exec_ctx_finish(&exec_ctx);
  return result;
}

grpc_call *grpc_call_from_top_element(grpc_call_element *elem) {
  return CALL_FROM_TOP_ELEM(elem);
}

/* we offset status by a small amount when storing it into transport metadata
   as metadata cannot store a 0 value (which is used as OK for grpc_status_codes
   */
#define STATUS_OFFSET 1
static void destroy_status(void *ignored) {}

static uint32_t decode_status(grpc_mdelem *md) {
  uint32_t status;
  void *user_data;
  if (md == GRPC_MDELEM_GRPC_STATUS_0) return 0;
  if (md == GRPC_MDELEM_GRPC_STATUS_1) return 1;
  if (md == GRPC_MDELEM_GRPC_STATUS_2) return 2;
  user_data = grpc_mdelem_get_user_data(md, destroy_status);
  if (user_data != NULL) {
    status = ((uint32_t)(intptr_t)user_data) - STATUS_OFFSET;
  } else {
    if (!gpr_parse_bytes_to_uint32(grpc_mdstr_as_c_string(md->value),
                                   GPR_SLICE_LENGTH(md->value->slice),
                                   &status)) {
      status = GRPC_STATUS_UNKNOWN; /* could not parse status code */
    }
    grpc_mdelem_set_user_data(md, destroy_status,
                              (void *)(intptr_t)(status + STATUS_OFFSET));
  }
  return status;
}

static grpc_compression_algorithm decode_compression(grpc_mdelem *md) {
  grpc_compression_algorithm algorithm =
      grpc_compression_algorithm_from_mdstr(md->value);
  if (algorithm == GRPC_COMPRESS_ALGORITHMS_COUNT) {
    const char *md_c_str = grpc_mdstr_as_c_string(md->value);
    gpr_log(GPR_ERROR,
            "Invalid incoming compression algorithm: '%s'. Interpreting "
            "incoming data as uncompressed.",
            md_c_str);
    return GRPC_COMPRESS_NONE;
  }
  return algorithm;
}

static grpc_mdelem *recv_common_filter(grpc_call *call, grpc_mdelem *elem) {
  if (elem->key == GRPC_MDSTR_GRPC_STATUS) {
    GPR_TIMER_BEGIN("status", 0);
    set_status_code(call, STATUS_FROM_WIRE, decode_status(elem));
    GPR_TIMER_END("status", 0);
    return NULL;
  } else if (elem->key == GRPC_MDSTR_GRPC_MESSAGE) {
    GPR_TIMER_BEGIN("status-details", 0);
    set_status_details(call, STATUS_FROM_WIRE, GRPC_MDSTR_REF(elem->value));
    GPR_TIMER_END("status-details", 0);
    return NULL;
  }
  return elem;
}

static grpc_mdelem *publish_app_metadata(grpc_call *call, grpc_mdelem *elem,
                                         int is_trailing) {
  grpc_metadata_array *dest;
  grpc_metadata *mdusr;
  GPR_TIMER_BEGIN("publish_app_metadata", 0);
  dest = call->buffered_metadata[is_trailing];
  if (dest->count == dest->capacity) {
    dest->capacity = GPR_MAX(dest->capacity + 8, dest->capacity * 2);
    dest->metadata =
        gpr_realloc(dest->metadata, sizeof(grpc_metadata) * dest->capacity);
  }
  mdusr = &dest->metadata[dest->count++];
  mdusr->key = grpc_mdstr_as_c_string(elem->key);
  mdusr->value = grpc_mdstr_as_c_string(elem->value);
  mdusr->value_length = GPR_SLICE_LENGTH(elem->value->slice);
  GPR_TIMER_END("publish_app_metadata", 0);
  return elem;
}

static grpc_mdelem *recv_initial_filter(void *callp, grpc_mdelem *elem) {
  grpc_call *call = callp;
  elem = recv_common_filter(call, elem);
  if (elem == NULL) {
    return NULL;
  } else if (elem->key == GRPC_MDSTR_GRPC_ENCODING) {
    GPR_TIMER_BEGIN("incoming_compression_algorithm", 0);
    set_incoming_compression_algorithm(call, decode_compression(elem));
    GPR_TIMER_END("incoming_compression_algorithm", 0);
    return NULL;
  } else if (elem->key == GRPC_MDSTR_GRPC_ACCEPT_ENCODING) {
    GPR_TIMER_BEGIN("encodings_accepted_by_peer", 0);
    set_encodings_accepted_by_peer(call, elem);
    GPR_TIMER_END("encodings_accepted_by_peer", 0);
    return NULL;
  } else {
    return publish_app_metadata(call, elem, 0);
  }
}

static grpc_mdelem *recv_trailing_filter(void *callp, grpc_mdelem *elem) {
  grpc_call *call = callp;
  elem = recv_common_filter(call, elem);
  if (elem == NULL) {
    return NULL;
  } else {
    return publish_app_metadata(call, elem, 1);
  }
}

grpc_call_stack *grpc_call_get_call_stack(grpc_call *call) {
  return CALL_STACK_FROM_CALL(call);
}

/*
 * BATCH API IMPLEMENTATION
 */

static void set_status_value_directly(grpc_status_code status, void *dest) {
  *(grpc_status_code *)dest = status;
}

static void set_cancelled_value(grpc_status_code status, void *dest) {
  *(int *)dest = (status != GRPC_STATUS_OK);
}

static bool are_write_flags_valid(uint32_t flags) {
  /* check that only bits in GRPC_WRITE_(INTERNAL?)_USED_MASK are set */
  const uint32_t allowed_write_positions =
      (GRPC_WRITE_USED_MASK | GRPC_WRITE_INTERNAL_USED_MASK);
  const uint32_t invalid_positions = ~allowed_write_positions;
  return !(flags & invalid_positions);
}

static bool are_initial_metadata_flags_valid(uint32_t flags, bool is_client) {
  /* check that only bits in GRPC_WRITE_(INTERNAL?)_USED_MASK are set */
  uint32_t invalid_positions = ~GRPC_INITIAL_METADATA_USED_MASK;
  if (!is_client) {
    invalid_positions |= GRPC_INITIAL_METADATA_IDEMPOTENT_REQUEST;
  }
  return !(flags & invalid_positions);
}

static batch_control *allocate_batch_control(grpc_call *call) {
  size_t i;
  for (i = 0; i < MAX_CONCURRENT_BATCHES; i++) {
    if ((call->used_batches & (1 << i)) == 0) {
      call->used_batches = (uint8_t)(call->used_batches | (uint8_t)(1 << i));
      return &call->active_batches[i];
    }
  }
  return NULL;
}

static void finish_batch_completion(grpc_exec_ctx *exec_ctx, void *user_data,
                                    grpc_cq_completion *storage) {
  batch_control *bctl = user_data;
  grpc_call *call = bctl->call;
  gpr_mu_lock(&call->mu);
  call->used_batches = (uint8_t)(
      call->used_batches & ~(uint8_t)(1 << (bctl - call->active_batches)));
  gpr_mu_unlock(&call->mu);
  GRPC_CALL_INTERNAL_UNREF(exec_ctx, call, "completion");
}

static void post_batch_completion(grpc_exec_ctx *exec_ctx,
                                  batch_control *bctl) {
  grpc_call *call = bctl->call;
  if (bctl->is_notify_tag_closure) {
    /* unrefs bctl->error */
    grpc_exec_ctx_sched(exec_ctx, bctl->notify_tag, bctl->error, NULL);
    gpr_mu_lock(&call->mu);
    bctl->call->used_batches =
        (uint8_t)(bctl->call->used_batches &
                  ~(uint8_t)(1 << (bctl - bctl->call->active_batches)));
    gpr_mu_unlock(&call->mu);
    GRPC_CALL_INTERNAL_UNREF(exec_ctx, call, "completion");
  } else {
    /* unrefs bctl->error */
    grpc_cq_end_op(exec_ctx, bctl->call->cq, bctl->notify_tag, bctl->error,
                   finish_batch_completion, bctl, &bctl->cq_completion);
  }
}

static void continue_receiving_slices(grpc_exec_ctx *exec_ctx,
                                      batch_control *bctl) {
  grpc_call *call = bctl->call;
  for (;;) {
    size_t remaining = call->receiving_stream->length -
                       (*call->receiving_buffer)->data.raw.slice_buffer.length;
    if (remaining == 0) {
      call->receiving_message = 0;
      grpc_byte_stream_destroy(exec_ctx, call->receiving_stream);
      call->receiving_stream = NULL;
      if (gpr_unref(&bctl->steps_to_complete)) {
        post_batch_completion(exec_ctx, bctl);
      }
      return;
    }
    if (grpc_byte_stream_next(exec_ctx, call->receiving_stream,
                              &call->receiving_slice, remaining,
                              &call->receiving_slice_ready)) {
      gpr_slice_buffer_add(&(*call->receiving_buffer)->data.raw.slice_buffer,
                           call->receiving_slice);
    } else {
      return;
    }
  }
}

static void receiving_slice_ready(grpc_exec_ctx *exec_ctx, void *bctlp,
                                  grpc_error *error) {
  batch_control *bctl = bctlp;
  grpc_call *call = bctl->call;

  if (error == GRPC_ERROR_NONE) {
    gpr_slice_buffer_add(&(*call->receiving_buffer)->data.raw.slice_buffer,
                         call->receiving_slice);
    continue_receiving_slices(exec_ctx, bctl);
  } else {
    if (grpc_trace_operation_failures) {
      GRPC_LOG_IF_ERROR("receiving_slice_ready", GRPC_ERROR_REF(error));
    }
    grpc_byte_stream_destroy(exec_ctx, call->receiving_stream);
    call->receiving_stream = NULL;
    grpc_byte_buffer_destroy(*call->receiving_buffer);
    *call->receiving_buffer = NULL;
    if (gpr_unref(&bctl->steps_to_complete)) {
      post_batch_completion(exec_ctx, bctl);
    }
  }
}

static void process_data_after_md(grpc_exec_ctx *exec_ctx, batch_control *bctl,
                                  bool success) {
  grpc_call *call = bctl->call;
  if (call->receiving_stream == NULL) {
    *call->receiving_buffer = NULL;
    call->receiving_message = 0;
    if (gpr_unref(&bctl->steps_to_complete)) {
      post_batch_completion(exec_ctx, bctl);
    }
  } else if (call->receiving_stream->length >
             grpc_channel_get_max_message_length(call->channel)) {
    cancel_with_status(exec_ctx, call, GRPC_STATUS_INTERNAL,
                       "Max message size exceeded");
    grpc_byte_stream_destroy(exec_ctx, call->receiving_stream);
    call->receiving_stream = NULL;
    *call->receiving_buffer = NULL;
    call->receiving_message = 0;
    if (gpr_unref(&bctl->steps_to_complete)) {
      post_batch_completion(exec_ctx, bctl);
    }
  } else {
    call->test_only_last_message_flags = call->receiving_stream->flags;
    if ((call->receiving_stream->flags & GRPC_WRITE_INTERNAL_COMPRESS) &&
        (call->incoming_compression_algorithm > GRPC_COMPRESS_NONE)) {
      *call->receiving_buffer = grpc_raw_compressed_byte_buffer_create(
          NULL, 0, call->incoming_compression_algorithm);
    } else {
      *call->receiving_buffer = grpc_raw_byte_buffer_create(NULL, 0);
    }
    grpc_closure_init(&call->receiving_slice_ready, receiving_slice_ready,
                      bctl);
    continue_receiving_slices(exec_ctx, bctl);
    /* early out */
    return;
  }
}

static void receiving_stream_ready(grpc_exec_ctx *exec_ctx, void *bctlp,
                                   grpc_error *error) {
  batch_control *bctl = bctlp;
  grpc_call *call = bctl->call;

  gpr_mu_lock(&bctl->call->mu);
  if (bctl->call->has_initial_md_been_received || error != GRPC_ERROR_NONE ||
      call->receiving_stream == NULL) {
    gpr_mu_unlock(&bctl->call->mu);
    process_data_after_md(exec_ctx, bctlp, error);
  } else {
    call->saved_receiving_stream_ready_bctlp = bctlp;
    gpr_mu_unlock(&bctl->call->mu);
  }
}

static void validate_filtered_metadata(grpc_exec_ctx *exec_ctx,
                                       batch_control *bctl) {
  grpc_call *call = bctl->call;
  /* validate call->incoming_compression_algorithm */
  if (call->incoming_compression_algorithm != GRPC_COMPRESS_NONE) {
    const grpc_compression_algorithm algo =
        call->incoming_compression_algorithm;
    char *error_msg = NULL;
    const grpc_compression_options compression_options =
        grpc_channel_compression_options(call->channel);
    /* check if algorithm is known */
    if (algo >= GRPC_COMPRESS_ALGORITHMS_COUNT) {
      gpr_asprintf(&error_msg, "Invalid compression algorithm value '%d'.",
                   algo);
      gpr_log(GPR_ERROR, "%s", error_msg);
      close_with_status(exec_ctx, call, GRPC_STATUS_UNIMPLEMENTED, error_msg);
    } else if (grpc_compression_options_is_algorithm_enabled(
                   &compression_options, algo) == 0) {
      /* check if algorithm is supported by current channel config */
      char *algo_name = NULL;
      grpc_compression_algorithm_name(algo, &algo_name);
      gpr_asprintf(&error_msg, "Compression algorithm '%s' is disabled.",
                   algo_name);
      gpr_log(GPR_ERROR, "%s", error_msg);
      close_with_status(exec_ctx, call, GRPC_STATUS_UNIMPLEMENTED, error_msg);
    } else {
      call->incoming_compression_algorithm = algo;
    }
    gpr_free(error_msg);
  }

  /* make sure the received grpc-encoding is amongst the ones listed in
   * grpc-accept-encoding */
  GPR_ASSERT(call->encodings_accepted_by_peer != 0);
  if (!GPR_BITGET(call->encodings_accepted_by_peer,
                  call->incoming_compression_algorithm)) {
    extern int grpc_compression_trace;
    if (grpc_compression_trace) {
      char *algo_name = NULL;
      grpc_compression_algorithm_name(call->incoming_compression_algorithm,
                                      &algo_name);
      gpr_log(GPR_ERROR,
              "Compression algorithm (grpc-encoding = '%s') not present in "
              "the bitset of accepted encodings (grpc-accept-encodings: "
              "'0x%x')",
              algo_name, call->encodings_accepted_by_peer);
    }
  }
}

static void receiving_initial_metadata_ready(grpc_exec_ctx *exec_ctx,
                                             void *bctlp, grpc_error *error) {
  batch_control *bctl = bctlp;
  grpc_call *call = bctl->call;

  gpr_mu_lock(&call->mu);

  if (error != GRPC_ERROR_NONE) {
    bctl->error = GRPC_ERROR_REF(error);
  } else {
    grpc_metadata_batch *md =
        &call->metadata_batch[1 /* is_receiving */][0 /* is_trailing */];
    grpc_metadata_batch_filter(md, recv_initial_filter, call);

    GPR_TIMER_BEGIN("validate_filtered_metadata", 0);
    validate_filtered_metadata(exec_ctx, bctl);
    GPR_TIMER_END("validate_filtered_metadata", 0);
  }

  call->has_initial_md_been_received = true;
  if (call->saved_receiving_stream_ready_bctlp != NULL) {
    grpc_closure *saved_rsr_closure = grpc_closure_create(
        receiving_stream_ready, call->saved_receiving_stream_ready_bctlp);
    call->saved_receiving_stream_ready_bctlp = NULL;
    grpc_exec_ctx_sched(exec_ctx, saved_rsr_closure, error, NULL);
  }

  gpr_mu_unlock(&call->mu);

  if (gpr_unref(&bctl->steps_to_complete)) {
    post_batch_completion(exec_ctx, bctl);
  }
}

static void finish_batch(grpc_exec_ctx *exec_ctx, void *bctlp,
                         grpc_error *error) {
  batch_control *bctl = bctlp;
  grpc_call *call = bctl->call;
  grpc_call *child_call;
  grpc_call *next_child_call;

  GRPC_ERROR_REF(error);

  gpr_mu_lock(&call->mu);
  if (bctl->send_initial_metadata) {
    if (error != GRPC_ERROR_NONE) {
      set_status_from_error(call, STATUS_FROM_CORE, error);
    }
    grpc_metadata_batch_destroy(
        &call->metadata_batch[0 /* is_receiving */][0 /* is_trailing */]);
  }
  if (bctl->send_message) {
    call->sending_message = 0;
  }
  if (bctl->send_final_op) {
    grpc_metadata_batch_destroy(
        &call->metadata_batch[0 /* is_receiving */][1 /* is_trailing */]);
  }
  if (bctl->recv_final_op) {
    grpc_metadata_batch *md =
        &call->metadata_batch[1 /* is_receiving */][1 /* is_trailing */];
    grpc_metadata_batch_filter(md, recv_trailing_filter, call);

    call->received_final_op = true;
    /* propagate cancellation to any interested children */
    child_call = call->first_child;
    if (child_call != NULL) {
      do {
        next_child_call = child_call->sibling_next;
        if (child_call->cancellation_is_inherited) {
          GRPC_CALL_INTERNAL_REF(child_call, "propagate_cancel");
          grpc_call_cancel(child_call, NULL);
          GRPC_CALL_INTERNAL_UNREF(exec_ctx, child_call, "propagate_cancel");
        }
        child_call = next_child_call;
      } while (child_call != call->first_child);
    }

    if (call->is_client) {
      get_final_status(call, set_status_value_directly,
                       call->final_op.client.status);
      get_final_details(call, call->final_op.client.status_details,
                        call->final_op.client.status_details_capacity);
    } else {
      get_final_status(call, set_cancelled_value,
                       call->final_op.server.cancelled);
    }

    GRPC_ERROR_UNREF(error);
    error = GRPC_ERROR_NONE;
  }
  GRPC_ERROR_UNREF(bctl->error);
  bctl->error = GRPC_ERROR_REF(error);
  gpr_mu_unlock(&call->mu);
  if (gpr_unref(&bctl->steps_to_complete)) {
    post_batch_completion(exec_ctx, bctl);
  }

  GRPC_ERROR_UNREF(error);
}

static grpc_call_error call_start_batch(grpc_exec_ctx *exec_ctx,
                                        grpc_call *call, const grpc_op *ops,
                                        size_t nops, void *notify_tag,
                                        int is_notify_tag_closure) {
  size_t i;
  const grpc_op *op;
  batch_control *bctl;
  int num_completion_callbacks_needed = 1;
  grpc_call_error error = GRPC_CALL_OK;

  // sent_initial_metadata guards against variable reuse.
  grpc_metadata compression_md;

  GPR_TIMER_BEGIN("grpc_call_start_batch", 0);

  GRPC_CALL_LOG_BATCH(GPR_INFO, call, ops, nops, notify_tag);

  /* TODO(ctiller): this feels like it could be made lock-free */
  gpr_mu_lock(&call->mu);
  bctl = allocate_batch_control(call);
  memset(bctl, 0, sizeof(*bctl));
  bctl->call = call;
  bctl->notify_tag = notify_tag;
  bctl->is_notify_tag_closure = (uint8_t)(is_notify_tag_closure != 0);

  grpc_transport_stream_op *stream_op = &bctl->op;
  memset(stream_op, 0, sizeof(*stream_op));

  if (nops == 0) {
    GRPC_CALL_INTERNAL_REF(call, "completion");
    bctl->error = GRPC_ERROR_NONE;
    if (!is_notify_tag_closure) {
      grpc_cq_begin_op(call->cq, notify_tag);
    }
    gpr_mu_unlock(&call->mu);
    post_batch_completion(exec_ctx, bctl);
    error = GRPC_CALL_OK;
    goto done;
  }

  /* rewrite batch ops into a transport op */
  for (i = 0; i < nops; i++) {
    op = &ops[i];
    if (op->reserved != NULL) {
      error = GRPC_CALL_ERROR;
      goto done_with_error;
    }
    switch (op->op) {
      case GRPC_OP_SEND_INITIAL_METADATA:
        /* Flag validation: currently allow no flags */
        if (!are_initial_metadata_flags_valid(op->flags, call->is_client)) {
          error = GRPC_CALL_ERROR_INVALID_FLAGS;
          goto done_with_error;
        }
        if (call->sent_initial_metadata) {
          error = GRPC_CALL_ERROR_TOO_MANY_OPERATIONS;
          goto done_with_error;
        }
        /* process compression level */
        memset(&compression_md, 0, sizeof(compression_md));
        size_t additional_metadata_count = 0;
        grpc_compression_level effective_compression_level;
        bool level_set = false;
        if (op->data.send_initial_metadata.maybe_compression_level.is_set) {
          effective_compression_level =
              op->data.send_initial_metadata.maybe_compression_level.level;
          level_set = true;
        } else {
          const grpc_compression_options copts =
              grpc_channel_compression_options(call->channel);
          level_set = copts.default_level.is_set;
          if (level_set) {
            effective_compression_level = copts.default_level.level;
          }
        }
        if (level_set && !call->is_client) {
          const grpc_compression_algorithm calgo =
              compression_algorithm_for_level_locked(
                  call, effective_compression_level);
          char *calgo_name = NULL;
          grpc_compression_algorithm_name(calgo, &calgo_name);
          // the following will be picked up by the compress filter and used as
          // the call's compression algorithm.
          compression_md.key = GRPC_COMPRESSION_REQUEST_ALGORITHM_MD_KEY;
          compression_md.value = calgo_name;
          compression_md.value_length = strlen(calgo_name);
          additional_metadata_count++;
        }

        if (op->data.send_initial_metadata.count + additional_metadata_count >
            INT_MAX) {
          error = GRPC_CALL_ERROR_INVALID_METADATA;
          goto done_with_error;
        }
        bctl->send_initial_metadata = 1;
        call->sent_initial_metadata = 1;
        if (!prepare_application_metadata(
                call, (int)op->data.send_initial_metadata.count,
                op->data.send_initial_metadata.metadata, 0, call->is_client,
                &compression_md, (int)additional_metadata_count)) {
          error = GRPC_CALL_ERROR_INVALID_METADATA;
          goto done_with_error;
        }
        /* TODO(ctiller): just make these the same variable? */
        call->metadata_batch[0][0].deadline = call->send_deadline;
        stream_op->send_initial_metadata =
            &call->metadata_batch[0 /* is_receiving */][0 /* is_trailing */];
        stream_op->send_initial_metadata_flags = op->flags;
        break;
      case GRPC_OP_SEND_MESSAGE:
        if (!are_write_flags_valid(op->flags)) {
          error = GRPC_CALL_ERROR_INVALID_FLAGS;
          goto done_with_error;
        }
        if (op->data.send_message == NULL) {
          error = GRPC_CALL_ERROR_INVALID_MESSAGE;
          goto done_with_error;
        }
        if (call->sending_message) {
          error = GRPC_CALL_ERROR_TOO_MANY_OPERATIONS;
          goto done_with_error;
        }
        bctl->send_message = 1;
        call->sending_message = 1;
        grpc_slice_buffer_stream_init(
            &call->sending_stream,
            &op->data.send_message->data.raw.slice_buffer, op->flags);
        stream_op->send_message = &call->sending_stream.base;
        break;
      case GRPC_OP_SEND_CLOSE_FROM_CLIENT:
        /* Flag validation: currently allow no flags */
        if (op->flags != 0) {
          error = GRPC_CALL_ERROR_INVALID_FLAGS;
          goto done_with_error;
        }
        if (!call->is_client) {
          error = GRPC_CALL_ERROR_NOT_ON_SERVER;
          goto done_with_error;
        }
        if (call->sent_final_op) {
          error = GRPC_CALL_ERROR_TOO_MANY_OPERATIONS;
          goto done_with_error;
        }
        bctl->send_final_op = 1;
        call->sent_final_op = 1;
        stream_op->send_trailing_metadata =
            &call->metadata_batch[0 /* is_receiving */][1 /* is_trailing */];
        break;
      case GRPC_OP_SEND_STATUS_FROM_SERVER:
        /* Flag validation: currently allow no flags */
        if (op->flags != 0) {
          error = GRPC_CALL_ERROR_INVALID_FLAGS;
          goto done_with_error;
        }
        if (call->is_client) {
          error = GRPC_CALL_ERROR_NOT_ON_CLIENT;
          goto done_with_error;
        }
        if (call->sent_final_op) {
          error = GRPC_CALL_ERROR_TOO_MANY_OPERATIONS;
          goto done_with_error;
        }
        if (op->data.send_status_from_server.trailing_metadata_count >
            INT_MAX) {
          error = GRPC_CALL_ERROR_INVALID_METADATA;
          goto done_with_error;
        }
        bctl->send_final_op = 1;
        call->sent_final_op = 1;
        call->send_extra_metadata_count = 1;
        call->send_extra_metadata[0].md = grpc_channel_get_reffed_status_elem(
            call->channel, op->data.send_status_from_server.status);
        if (op->data.send_status_from_server.status_details != NULL) {
          call->send_extra_metadata[1].md = grpc_mdelem_from_metadata_strings(
              GRPC_MDSTR_GRPC_MESSAGE,
              grpc_mdstr_from_string(
                  op->data.send_status_from_server.status_details));
          call->send_extra_metadata_count++;
          set_status_details(
              call, STATUS_FROM_API_OVERRIDE,
              GRPC_MDSTR_REF(call->send_extra_metadata[1].md->value));
        }
        set_status_code(call, STATUS_FROM_API_OVERRIDE,
                        (uint32_t)op->data.send_status_from_server.status);
        if (!prepare_application_metadata(
                call,
                (int)op->data.send_status_from_server.trailing_metadata_count,
                op->data.send_status_from_server.trailing_metadata, 1, 1, NULL,
                0)) {
          error = GRPC_CALL_ERROR_INVALID_METADATA;
          goto done_with_error;
        }
        stream_op->send_trailing_metadata =
            &call->metadata_batch[0 /* is_receiving */][1 /* is_trailing */];
        break;
      case GRPC_OP_RECV_INITIAL_METADATA:
        /* Flag validation: currently allow no flags */
        if (op->flags != 0) {
          error = GRPC_CALL_ERROR_INVALID_FLAGS;
          goto done_with_error;
        }
        if (call->received_initial_metadata) {
          error = GRPC_CALL_ERROR_TOO_MANY_OPERATIONS;
          goto done_with_error;
        }
        call->received_initial_metadata = 1;
        call->buffered_metadata[0] = op->data.recv_initial_metadata;
        grpc_closure_init(&call->receiving_initial_metadata_ready,
                          receiving_initial_metadata_ready, bctl);
        bctl->recv_initial_metadata = 1;
        stream_op->recv_initial_metadata =
            &call->metadata_batch[1 /* is_receiving */][0 /* is_trailing */];
        stream_op->recv_initial_metadata_ready =
            &call->receiving_initial_metadata_ready;
        num_completion_callbacks_needed++;
        break;
      case GRPC_OP_RECV_MESSAGE:
        /* Flag validation: currently allow no flags */
        if (op->flags != 0) {
          error = GRPC_CALL_ERROR_INVALID_FLAGS;
          goto done_with_error;
        }
        if (call->receiving_message) {
          error = GRPC_CALL_ERROR_TOO_MANY_OPERATIONS;
          goto done_with_error;
        }
        call->receiving_message = 1;
        bctl->recv_message = 1;
        call->receiving_buffer = op->data.recv_message;
        stream_op->recv_message = &call->receiving_stream;
        grpc_closure_init(&call->receiving_stream_ready, receiving_stream_ready,
                          bctl);
        stream_op->recv_message_ready = &call->receiving_stream_ready;
        num_completion_callbacks_needed++;
        break;
      case GRPC_OP_RECV_STATUS_ON_CLIENT:
        /* Flag validation: currently allow no flags */
        if (op->flags != 0) {
          error = GRPC_CALL_ERROR_INVALID_FLAGS;
          goto done_with_error;
        }
        if (!call->is_client) {
          error = GRPC_CALL_ERROR_NOT_ON_SERVER;
          goto done_with_error;
        }
        if (call->requested_final_op) {
          error = GRPC_CALL_ERROR_TOO_MANY_OPERATIONS;
          goto done_with_error;
        }
        call->requested_final_op = 1;
        call->buffered_metadata[1] =
            op->data.recv_status_on_client.trailing_metadata;
        call->final_op.client.status = op->data.recv_status_on_client.status;
        call->final_op.client.status_details =
            op->data.recv_status_on_client.status_details;
        call->final_op.client.status_details_capacity =
            op->data.recv_status_on_client.status_details_capacity;
        bctl->recv_final_op = 1;
        stream_op->recv_trailing_metadata =
            &call->metadata_batch[1 /* is_receiving */][1 /* is_trailing */];
        stream_op->collect_stats =
            &call->final_info.stats.transport_stream_stats;
        break;
      case GRPC_OP_RECV_CLOSE_ON_SERVER:
        /* Flag validation: currently allow no flags */
        if (op->flags != 0) {
          error = GRPC_CALL_ERROR_INVALID_FLAGS;
          goto done_with_error;
        }
        if (call->is_client) {
          error = GRPC_CALL_ERROR_NOT_ON_CLIENT;
          goto done_with_error;
        }
        if (call->requested_final_op) {
          error = GRPC_CALL_ERROR_TOO_MANY_OPERATIONS;
          goto done_with_error;
        }
        call->requested_final_op = 1;
        call->final_op.server.cancelled =
            op->data.recv_close_on_server.cancelled;
        bctl->recv_final_op = 1;
        stream_op->recv_trailing_metadata =
            &call->metadata_batch[1 /* is_receiving */][1 /* is_trailing */];
        stream_op->collect_stats =
            &call->final_info.stats.transport_stream_stats;
        break;
    }
  }

  GRPC_CALL_INTERNAL_REF(call, "completion");
  if (!is_notify_tag_closure) {
    grpc_cq_begin_op(call->cq, notify_tag);
  }
  gpr_ref_init(&bctl->steps_to_complete, num_completion_callbacks_needed);

  stream_op->context = call->context;
  grpc_closure_init(&bctl->finish_batch, finish_batch, bctl);
  stream_op->on_complete = &bctl->finish_batch;
  gpr_mu_unlock(&call->mu);

  execute_op(exec_ctx, call, stream_op);

done:
  GPR_TIMER_END("grpc_call_start_batch", 0);
  return error;

done_with_error:
  /* reverse any mutations that occured */
  if (bctl->send_initial_metadata) {
    call->sent_initial_metadata = 0;
    grpc_metadata_batch_clear(&call->metadata_batch[0][0]);
  }
  if (bctl->send_message) {
    call->sending_message = 0;
    grpc_byte_stream_destroy(exec_ctx, &call->sending_stream.base);
  }
  if (bctl->send_final_op) {
    call->sent_final_op = 0;
    grpc_metadata_batch_clear(&call->metadata_batch[0][1]);
  }
  if (bctl->recv_initial_metadata) {
    call->received_initial_metadata = 0;
  }
  if (bctl->recv_message) {
    call->receiving_message = 0;
  }
  if (bctl->recv_final_op) {
    call->requested_final_op = 0;
  }
  gpr_mu_unlock(&call->mu);
  goto done;
}

grpc_call_error grpc_call_start_batch(grpc_call *call, const grpc_op *ops,
                                      size_t nops, void *tag, void *reserved) {
  grpc_exec_ctx exec_ctx = GRPC_EXEC_CTX_INIT;
  grpc_call_error err;

  GRPC_API_TRACE(
      "grpc_call_start_batch(call=%p, ops=%p, nops=%lu, tag=%p, "
      "reserved=%p)",
      5, (call, ops, (unsigned long)nops, tag, reserved));

  if (reserved != NULL) {
    err = GRPC_CALL_ERROR;
  } else {
    err = call_start_batch(&exec_ctx, call, ops, nops, tag, 0);
  }

  grpc_exec_ctx_finish(&exec_ctx);
  return err;
}

grpc_call_error grpc_call_start_batch_and_execute(grpc_exec_ctx *exec_ctx,
                                                  grpc_call *call,
                                                  const grpc_op *ops,
                                                  size_t nops,
                                                  grpc_closure *closure) {
  return call_start_batch(exec_ctx, call, ops, nops, closure, 1);
}

void grpc_call_context_set(grpc_call *call, grpc_context_index elem,
                           void *value, void (*destroy)(void *value)) {
  if (call->context[elem].destroy) {
    call->context[elem].destroy(call->context[elem].value);
  }
  call->context[elem].value = value;
  call->context[elem].destroy = destroy;
}

void *grpc_call_context_get(grpc_call *call, grpc_context_index elem) {
  return call->context[elem].value;
}

uint8_t grpc_call_is_client(grpc_call *call) { return call->is_client; }

grpc_compression_algorithm grpc_call_compression_for_level(
    grpc_call *call, grpc_compression_level level) {
  gpr_mu_lock(&call->mu);
  grpc_compression_algorithm algo =
      compression_algorithm_for_level_locked(call, level);
  gpr_mu_unlock(&call->mu);
  return algo;
}

const char *grpc_call_error_to_string(grpc_call_error error) {
  switch (error) {
    case GRPC_CALL_ERROR:
      return "GRPC_CALL_ERROR";
    case GRPC_CALL_ERROR_ALREADY_ACCEPTED:
      return "GRPC_CALL_ERROR_ALREADY_ACCEPTED";
    case GRPC_CALL_ERROR_ALREADY_FINISHED:
      return "GRPC_CALL_ERROR_ALREADY_FINISHED";
    case GRPC_CALL_ERROR_ALREADY_INVOKED:
      return "GRPC_CALL_ERROR_ALREADY_INVOKED";
    case GRPC_CALL_ERROR_BATCH_TOO_BIG:
      return "GRPC_CALL_ERROR_BATCH_TOO_BIG";
    case GRPC_CALL_ERROR_INVALID_FLAGS:
      return "GRPC_CALL_ERROR_INVALID_FLAGS";
    case GRPC_CALL_ERROR_INVALID_MESSAGE:
      return "GRPC_CALL_ERROR_INVALID_MESSAGE";
    case GRPC_CALL_ERROR_INVALID_METADATA:
      return "GRPC_CALL_ERROR_INVALID_METADATA";
    case GRPC_CALL_ERROR_NOT_INVOKED:
      return "GRPC_CALL_ERROR_NOT_INVOKED";
    case GRPC_CALL_ERROR_NOT_ON_CLIENT:
      return "GRPC_CALL_ERROR_NOT_ON_CLIENT";
    case GRPC_CALL_ERROR_NOT_ON_SERVER:
      return "GRPC_CALL_ERROR_NOT_ON_SERVER";
    case GRPC_CALL_ERROR_NOT_SERVER_COMPLETION_QUEUE:
      return "GRPC_CALL_ERROR_NOT_SERVER_COMPLETION_QUEUE";
    case GRPC_CALL_ERROR_PAYLOAD_TYPE_MISMATCH:
      return "GRPC_CALL_ERROR_PAYLOAD_TYPE_MISMATCH";
    case GRPC_CALL_ERROR_TOO_MANY_OPERATIONS:
      return "GRPC_CALL_ERROR_TOO_MANY_OPERATIONS";
    case GRPC_CALL_OK:
      return "GRPC_CALL_OK";
  }
  GPR_UNREACHABLE_CODE(return "GRPC_CALL_ERROR_UNKNOW");
}<|MERGE_RESOLUTION|>--- conflicted
+++ resolved
@@ -775,14 +775,8 @@
 
 static void send_cancel(grpc_exec_ctx *exec_ctx, void *tcp, grpc_error *error) {
   termination_closure *tc = tcp;
-<<<<<<< HEAD
-  grpc_transport_stream_op op;
-  memset(&op, 0, sizeof(op));
-  op.cancel_error = tc->error;
-=======
   memset(&tc->op, 0, sizeof(tc->op));
   tc->op.cancel_error = tc->error;
->>>>>>> 95489b55
   /* reuse closure to catch completion */
   grpc_closure_init(&tc->closure, done_termination, tc);
   tc->op.on_complete = &tc->closure;
@@ -791,23 +785,12 @@
 
 static void send_close(grpc_exec_ctx *exec_ctx, void *tcp, grpc_error *error) {
   termination_closure *tc = tcp;
-<<<<<<< HEAD
-  grpc_transport_stream_op op;
-  memset(&op, 0, sizeof(op));
-  op.close_error = tc->error;
-  /* reuse closure to catch completion */
-  grpc_closure_init(&tc->closure, done_termination, tc);
-  op.on_complete = &tc->closure;
-  execute_op(exec_ctx, tc->call, &op);
-=======
   memset(&tc->op, 0, sizeof(tc->op));
   tc->op.close_error = tc->error;
   /* reuse closure to catch completion */
   grpc_closure_init(&tc->closure, done_termination, tc);
-  tc->op_closure = tc->op.on_complete;
   tc->op.on_complete = &tc->closure;
   execute_op(exec_ctx, tc->call, &tc->op);
->>>>>>> 95489b55
 }
 
 static grpc_call_error terminate_with_status(grpc_exec_ctx *exec_ctx,
