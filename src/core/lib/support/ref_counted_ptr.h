/*
 *
 * Copyright 2017 gRPC authors.
 *
 * Licensed under the Apache License, Version 2.0 (the "License");
 * you may not use this file except in compliance with the License.
 * You may obtain a copy of the License at
 *
 *     http://www.apache.org/licenses/LICENSE-2.0
 *
 * Unless required by applicable law or agreed to in writing, software
 * distributed under the License is distributed on an "AS IS" BASIS,
 * WITHOUT WARRANTIES OR CONDITIONS OF ANY KIND, either express or implied.
 * See the License for the specific language governing permissions and
 * limitations under the License.
 *
 */

#ifndef GRPC_CORE_LIB_SUPPORT_REF_COUNTED_PTR_H
#define GRPC_CORE_LIB_SUPPORT_REF_COUNTED_PTR_H

#include <utility>

#include "src/core/lib/support/memory.h"

namespace grpc_core {

// A smart pointer class for objects that provide Ref() and Unref() methods,
// such as those provided by the RefCounted base class.
template <typename T>
class RefCountedPtr {
 public:
  RefCountedPtr() {}

  // If value is non-null, we take ownership of a ref to it.
  explicit RefCountedPtr(T* value) { value_ = value; }

  // Move support.
  RefCountedPtr(RefCountedPtr&& other) {
    value_ = other.value_;
    other.value_ = nullptr;
  }
  RefCountedPtr& operator=(RefCountedPtr&& other) {
    if (value_ != nullptr) value_->Unref();
    value_ = other.value_;
    other.value_ = nullptr;
    return *this;
  }

  // Copy support.
  RefCountedPtr(const RefCountedPtr& other) {
    if (other.value_ != nullptr) other.value_->Ref();
    value_ = other.value_;
  }
  RefCountedPtr& operator=(const RefCountedPtr& other) {
    // Note: Order of reffing and unreffing is important here in case value_
    // and other.value_ are the same object.
    if (other.value_ != nullptr) other.value_->Ref();
    if (value_ != nullptr) value_->Unref();
    value_ = other.value_;
    return *this;
  }

  ~RefCountedPtr() {
    if (value_ != nullptr) value_->Unref();
  }

  // If value is non-null, we take ownership of a ref to it.
  void reset(T* value = nullptr) {
    if (value_ != nullptr) value_->Unref();
    value_ = value;
  }

  T* get() const { return value_; }

  T& operator*() const { return *value_; }
  T* operator->() const { return value_; }

  bool operator==(const RefCountedPtr& other) const {
    return value_ == other.value_;
  }
<<<<<<< HEAD
  bool operator==(T* other) const { return value_ == other; }
  bool operator!=(const RefCountedPtr& other) const {
    return value_ != other.value_;
  }
  bool operator!=(T* other) const { return value_ != other; }
=======
  bool operator==(const T* other) const { return value_ == other; }
  bool operator!=(const RefCountedPtr& other) const {
    return value_ != other.value_;
  }
  bool operator!=(const T* other) const { return value_ != other; }
>>>>>>> d7bc16b1

 private:
  T* value_ = nullptr;
};

template <typename T, typename... Args>
inline RefCountedPtr<T> MakeRefCounted(Args&&... args) {
  return RefCountedPtr<T>(New<T>(std::forward<Args>(args)...));
}

}  // namespace grpc_core

#endif /* GRPC_CORE_LIB_SUPPORT_REF_COUNTED_PTR_H */<|MERGE_RESOLUTION|>--- conflicted
+++ resolved
@@ -79,19 +79,11 @@
   bool operator==(const RefCountedPtr& other) const {
     return value_ == other.value_;
   }
-<<<<<<< HEAD
-  bool operator==(T* other) const { return value_ == other; }
-  bool operator!=(const RefCountedPtr& other) const {
-    return value_ != other.value_;
-  }
-  bool operator!=(T* other) const { return value_ != other; }
-=======
   bool operator==(const T* other) const { return value_ == other; }
   bool operator!=(const RefCountedPtr& other) const {
     return value_ != other.value_;
   }
   bool operator!=(const T* other) const { return value_ != other; }
->>>>>>> d7bc16b1
 
  private:
   T* value_ = nullptr;
