/*
 *
 * Copyright 2015, Google Inc.
 * All rights reserved.
 *
 * Redistribution and use in source and binary forms, with or without
 * modification, are permitted provided that the following conditions are
 * met:
 *
 *     * Redistributions of source code must retain the above copyright
 * notice, this list of conditions and the following disclaimer.
 *     * Redistributions in binary form must reproduce the above
 * copyright notice, this list of conditions and the following disclaimer
 * in the documentation and/or other materials provided with the
 * distribution.
 *     * Neither the name of Google Inc. nor the names of its
 * contributors may be used to endorse or promote products derived from
 * this software without specific prior written permission.
 *
 * THIS SOFTWARE IS PROVIDED BY THE COPYRIGHT HOLDERS AND CONTRIBUTORS
 * "AS IS" AND ANY EXPRESS OR IMPLIED WARRANTIES, INCLUDING, BUT NOT
 * LIMITED TO, THE IMPLIED WARRANTIES OF MERCHANTABILITY AND FITNESS FOR
 * A PARTICULAR PURPOSE ARE DISCLAIMED. IN NO EVENT SHALL THE COPYRIGHT
 * OWNER OR CONTRIBUTORS BE LIABLE FOR ANY DIRECT, INDIRECT, INCIDENTAL,
 * SPECIAL, EXEMPLARY, OR CONSEQUENTIAL DAMAGES (INCLUDING, BUT NOT
 * LIMITED TO, PROCUREMENT OF SUBSTITUTE GOODS OR SERVICES; LOSS OF USE,
 * DATA, OR PROFITS; OR BUSINESS INTERRUPTION) HOWEVER CAUSED AND ON ANY
 * THEORY OF LIABILITY, WHETHER IN CONTRACT, STRICT LIABILITY, OR TORT
 * (INCLUDING NEGLIGENCE OR OTHERWISE) ARISING IN ANY WAY OUT OF THE USE
 * OF THIS SOFTWARE, EVEN IF ADVISED OF THE POSSIBILITY OF SUCH DAMAGE.
 *
 */

#include "src/core/ext/client_config/client_channel.h"

#include <stdio.h>
#include <string.h>

#include <grpc/support/alloc.h>
#include <grpc/support/log.h>
#include <grpc/support/sync.h>
#include <grpc/support/useful.h>

#include "src/core/ext/client_config/subchannel_call_holder.h"
#include "src/core/lib/channel/channel_args.h"
#include "src/core/lib/channel/connected_channel.h"
#include "src/core/lib/iomgr/iomgr.h"
#include "src/core/lib/profiling/timers.h"
#include "src/core/lib/support/string.h"
#include "src/core/lib/surface/channel.h"
#include "src/core/lib/transport/connectivity_state.h"

/* Client channel implementation */

typedef grpc_subchannel_call_holder call_data;

typedef struct client_channel_channel_data {
  /** resolver for this channel */
  grpc_resolver *resolver;
  /** have we started resolving this channel */
  int started_resolving;

  /** mutex protecting client configuration, including all
      variables below in this data structure */
  gpr_mu mu;
  /** currently active load balancer - guarded by mu */
  grpc_lb_policy *lb_policy;
  /** incoming resolver result - set by resolver.next(), guarded by mu */
  grpc_resolver_result *resolver_result;
  /** a list of closures that are all waiting for config to come in */
  grpc_closure_list waiting_for_config_closures;
  /** resolver callback */
  grpc_closure on_resolver_result_changed;
  /** connectivity state being tracked */
  grpc_connectivity_state_tracker state_tracker;
  /** when an lb_policy arrives, should we try to exit idle */
  int exit_idle_when_lb_policy_arrives;
  /** owning stack */
  grpc_channel_stack *owning_stack;
  /** interested parties (owned) */
  grpc_pollset_set *interested_parties;
} channel_data;

/** We create one watcher for each new lb_policy that is returned from a
   resolver,
    to watch for state changes from the lb_policy. When a state change is seen,
   we
    update the channel, and create a new watcher */
typedef struct {
  channel_data *chand;
  grpc_closure on_changed;
  grpc_connectivity_state state;
  grpc_lb_policy *lb_policy;
} lb_policy_connectivity_watcher;

typedef struct {
  grpc_closure closure;
  grpc_call_element *elem;
} waiting_call;

static char *cc_get_peer(grpc_exec_ctx *exec_ctx, grpc_call_element *elem) {
  return grpc_subchannel_call_holder_get_peer(exec_ctx, elem->call_data);
}

static void cc_start_transport_stream_op(grpc_exec_ctx *exec_ctx,
                                         grpc_call_element *elem,
                                         grpc_transport_stream_op *op) {
  GRPC_CALL_LOG_OP(GPR_INFO, elem, op);
  grpc_subchannel_call_holder_perform_op(exec_ctx, elem->call_data, op);
}

static void watch_lb_policy(grpc_exec_ctx *exec_ctx, channel_data *chand,
                            grpc_lb_policy *lb_policy,
                            grpc_connectivity_state current_state);

static void set_channel_connectivity_state_locked(grpc_exec_ctx *exec_ctx,
                                                  channel_data *chand,
                                                  grpc_connectivity_state state,
                                                  grpc_error *error,
                                                  const char *reason) {
  if ((state == GRPC_CHANNEL_TRANSIENT_FAILURE ||
       state == GRPC_CHANNEL_SHUTDOWN) &&
      chand->lb_policy != NULL) {
    /* cancel fail-fast picks */
    grpc_lb_policy_cancel_picks(
        exec_ctx, chand->lb_policy,
        /* mask= */ GRPC_INITIAL_METADATA_IGNORE_CONNECTIVITY,
        /* check= */ 0);
  }
  grpc_connectivity_state_set(exec_ctx, &chand->state_tracker, state, error,
                              reason);
}

static void on_lb_policy_state_changed_locked(grpc_exec_ctx *exec_ctx,
                                              lb_policy_connectivity_watcher *w,
                                              grpc_error *error) {
  grpc_connectivity_state publish_state = w->state;
  /* check if the notification is for a stale policy */
  if (w->lb_policy != w->chand->lb_policy) return;

  if (publish_state == GRPC_CHANNEL_SHUTDOWN && w->chand->resolver != NULL) {
    publish_state = GRPC_CHANNEL_TRANSIENT_FAILURE;
    grpc_resolver_channel_saw_error(exec_ctx, w->chand->resolver);
    GRPC_LB_POLICY_UNREF(exec_ctx, w->chand->lb_policy, "channel");
    w->chand->lb_policy = NULL;
  }
  set_channel_connectivity_state_locked(exec_ctx, w->chand, publish_state,
                                        GRPC_ERROR_REF(error), "lb_changed");
  if (w->state != GRPC_CHANNEL_SHUTDOWN) {
    watch_lb_policy(exec_ctx, w->chand, w->lb_policy, w->state);
  }
}

static void on_lb_policy_state_changed(grpc_exec_ctx *exec_ctx, void *arg,
                                       grpc_error *error) {
  lb_policy_connectivity_watcher *w = arg;

  gpr_mu_lock(&w->chand->mu);
  on_lb_policy_state_changed_locked(exec_ctx, w, error);
  gpr_mu_unlock(&w->chand->mu);

  GRPC_CHANNEL_STACK_UNREF(exec_ctx, w->chand->owning_stack, "watch_lb_policy");
  gpr_free(w);
}

static void watch_lb_policy(grpc_exec_ctx *exec_ctx, channel_data *chand,
                            grpc_lb_policy *lb_policy,
                            grpc_connectivity_state current_state) {
  lb_policy_connectivity_watcher *w = gpr_malloc(sizeof(*w));
  GRPC_CHANNEL_STACK_REF(chand->owning_stack, "watch_lb_policy");

  w->chand = chand;
  grpc_closure_init(&w->on_changed, on_lb_policy_state_changed, w);
  w->state = current_state;
  w->lb_policy = lb_policy;
  grpc_lb_policy_notify_on_state_change(exec_ctx, lb_policy, &w->state,
                                        &w->on_changed);
}

static void cc_on_resolver_result_changed(grpc_exec_ctx *exec_ctx, void *arg,
                                          grpc_error *error) {
  channel_data *chand = arg;
  grpc_lb_policy *lb_policy = NULL;
  grpc_lb_policy *old_lb_policy;
  grpc_connectivity_state state = GRPC_CHANNEL_TRANSIENT_FAILURE;
  int exit_idle = 0;
  grpc_error *state_error = GRPC_ERROR_CREATE("No load balancing policy");

  if (chand->resolver_result != NULL) {
    lb_policy = grpc_resolver_result_get_lb_policy(chand->resolver_result);
    if (lb_policy != NULL) {
      GRPC_LB_POLICY_REF(lb_policy, "channel");
      GRPC_LB_POLICY_REF(lb_policy, "config_change");
      GRPC_ERROR_UNREF(state_error);
      state =
          grpc_lb_policy_check_connectivity(exec_ctx, lb_policy, &state_error);
    }

    grpc_resolver_result_unref(exec_ctx, chand->resolver_result);
  }

  chand->resolver_result = NULL;

  if (lb_policy != NULL) {
    grpc_pollset_set_add_pollset_set(exec_ctx, lb_policy->interested_parties,
                                     chand->interested_parties);
  }

  gpr_mu_lock(&chand->mu);
  old_lb_policy = chand->lb_policy;
  chand->lb_policy = lb_policy;
  if (lb_policy != NULL) {
    grpc_exec_ctx_enqueue_list(exec_ctx, &chand->waiting_for_config_closures,
                               NULL);
  } else if (chand->resolver == NULL /* disconnected */) {
    grpc_closure_list_fail_all(
        &chand->waiting_for_config_closures,
        GRPC_ERROR_CREATE_REFERENCING("Channel disconnected", &error, 1));
    grpc_exec_ctx_enqueue_list(exec_ctx, &chand->waiting_for_config_closures,
                               NULL);
  }
  if (lb_policy != NULL && chand->exit_idle_when_lb_policy_arrives) {
    GRPC_LB_POLICY_REF(lb_policy, "exit_idle");
    exit_idle = 1;
    chand->exit_idle_when_lb_policy_arrives = 0;
  }

  if (error == GRPC_ERROR_NONE && chand->resolver) {
    set_channel_connectivity_state_locked(
        exec_ctx, chand, state, GRPC_ERROR_REF(state_error), "new_lb+resolver");
    if (lb_policy != NULL) {
      watch_lb_policy(exec_ctx, chand, lb_policy, state);
    }
    GRPC_CHANNEL_STACK_REF(chand->owning_stack, "resolver");
    grpc_resolver_next(exec_ctx, chand->resolver, &chand->resolver_result,
                       &chand->on_resolver_result_changed);
    gpr_mu_unlock(&chand->mu);
  } else {
    if (chand->resolver != NULL) {
      grpc_resolver_shutdown(exec_ctx, chand->resolver);
      GRPC_RESOLVER_UNREF(exec_ctx, chand->resolver, "channel");
      chand->resolver = NULL;
    }
    grpc_error *refs[] = {error, state_error};
    set_channel_connectivity_state_locked(
        exec_ctx, chand, GRPC_CHANNEL_SHUTDOWN,
        GRPC_ERROR_CREATE_REFERENCING("Got config after disconnection", refs,
                                      GPR_ARRAY_SIZE(refs)),
        "resolver_gone");
    gpr_mu_unlock(&chand->mu);
  }

  if (exit_idle) {
    grpc_lb_policy_exit_idle(exec_ctx, lb_policy);
    GRPC_LB_POLICY_UNREF(exec_ctx, lb_policy, "exit_idle");
  }

  if (old_lb_policy != NULL) {
    grpc_pollset_set_del_pollset_set(
        exec_ctx, old_lb_policy->interested_parties, chand->interested_parties);
    GRPC_LB_POLICY_UNREF(exec_ctx, old_lb_policy, "channel");
  }

  if (lb_policy != NULL) {
    GRPC_LB_POLICY_UNREF(exec_ctx, lb_policy, "config_change");
  }

  GRPC_CHANNEL_STACK_UNREF(exec_ctx, chand->owning_stack, "resolver");
  GRPC_ERROR_UNREF(state_error);
}

static void cc_start_transport_op(grpc_exec_ctx *exec_ctx,
                                  grpc_channel_element *elem,
                                  grpc_transport_op *op) {
  channel_data *chand = elem->channel_data;

  grpc_exec_ctx_sched(exec_ctx, op->on_consumed, GRPC_ERROR_NONE, NULL);

  GPR_ASSERT(op->set_accept_stream == false);
  if (op->bind_pollset != NULL) {
    grpc_pollset_set_add_pollset(exec_ctx, chand->interested_parties,
                                 op->bind_pollset);
  }

  gpr_mu_lock(&chand->mu);
  if (op->on_connectivity_state_change != NULL) {
    grpc_connectivity_state_notify_on_state_change(
        exec_ctx, &chand->state_tracker, op->connectivity_state,
        op->on_connectivity_state_change);
    op->on_connectivity_state_change = NULL;
    op->connectivity_state = NULL;
  }

  if (op->send_ping != NULL) {
    if (chand->lb_policy == NULL) {
      grpc_exec_ctx_sched(exec_ctx, op->send_ping,
                          GRPC_ERROR_CREATE("Ping with no load balancing"),
                          NULL);
    } else {
      grpc_lb_policy_ping_one(exec_ctx, chand->lb_policy, op->send_ping);
      op->bind_pollset = NULL;
    }
    op->send_ping = NULL;
  }

  if (op->disconnect_with_error != GRPC_ERROR_NONE) {
    if (chand->resolver != NULL) {
      set_channel_connectivity_state_locked(
          exec_ctx, chand, GRPC_CHANNEL_SHUTDOWN,
          GRPC_ERROR_REF(op->disconnect_with_error), "disconnect");
      grpc_resolver_shutdown(exec_ctx, chand->resolver);
      GRPC_RESOLVER_UNREF(exec_ctx, chand->resolver, "channel");
      chand->resolver = NULL;
      if (!chand->started_resolving) {
        grpc_closure_list_fail_all(&chand->waiting_for_config_closures,
                                   GRPC_ERROR_REF(op->disconnect_with_error));
        grpc_exec_ctx_enqueue_list(exec_ctx,
                                   &chand->waiting_for_config_closures, NULL);
      }
      if (chand->lb_policy != NULL) {
        grpc_pollset_set_del_pollset_set(exec_ctx,
                                         chand->lb_policy->interested_parties,
                                         chand->interested_parties);
        GRPC_LB_POLICY_UNREF(exec_ctx, chand->lb_policy, "channel");
        chand->lb_policy = NULL;
      }
    }
    GRPC_ERROR_UNREF(op->disconnect_with_error);
  }
  gpr_mu_unlock(&chand->mu);
}

typedef struct {
  grpc_metadata_batch *initial_metadata;
  uint32_t initial_metadata_flags;
  grpc_connected_subchannel **connected_subchannel;
  grpc_closure *on_ready;
  grpc_call_element *elem;
  grpc_closure closure;
} continue_picking_args;

static int cc_pick_subchannel(grpc_exec_ctx *exec_ctx, void *arg,
                              grpc_metadata_batch *initial_metadata,
                              uint32_t initial_metadata_flags,
                              grpc_connected_subchannel **connected_subchannel,
                              grpc_closure *on_ready);

static void continue_picking(grpc_exec_ctx *exec_ctx, void *arg,
                             grpc_error *error) {
  continue_picking_args *cpa = arg;
  if (cpa->connected_subchannel == NULL) {
    /* cancelled, do nothing */
  } else if (error != GRPC_ERROR_NONE) {
    grpc_exec_ctx_sched(exec_ctx, cpa->on_ready, GRPC_ERROR_REF(error), NULL);
  } else if (cc_pick_subchannel(exec_ctx, cpa->elem, cpa->initial_metadata,
                                cpa->initial_metadata_flags,
                                cpa->connected_subchannel, cpa->on_ready)) {
    grpc_exec_ctx_sched(exec_ctx, cpa->on_ready, GRPC_ERROR_NONE, NULL);
  }
  gpr_free(cpa);
}

static int cc_pick_subchannel(grpc_exec_ctx *exec_ctx, void *elemp,
                              grpc_metadata_batch *initial_metadata,
                              uint32_t initial_metadata_flags,
                              grpc_connected_subchannel **connected_subchannel,
                              grpc_closure *on_ready) {
  GPR_TIMER_BEGIN("cc_pick_subchannel", 0);

  grpc_call_element *elem = elemp;
  channel_data *chand = elem->channel_data;
  call_data *calld = elem->call_data;
  continue_picking_args *cpa;
  grpc_closure *closure;

  GPR_ASSERT(connected_subchannel);

  gpr_mu_lock(&chand->mu);
  if (initial_metadata == NULL) {
    if (chand->lb_policy != NULL) {
      grpc_lb_policy_cancel_pick(exec_ctx, chand->lb_policy,
                                 connected_subchannel);
    }
    for (closure = chand->waiting_for_config_closures.head; closure != NULL;
         closure = closure->next_data.next) {
      cpa = closure->cb_arg;
      if (cpa->connected_subchannel == connected_subchannel) {
        cpa->connected_subchannel = NULL;
        grpc_exec_ctx_sched(exec_ctx, cpa->on_ready,
                            GRPC_ERROR_CREATE("Pick cancelled"), NULL);
      }
    }
    gpr_mu_unlock(&chand->mu);
    GPR_TIMER_END("cc_pick_subchannel", 0);
    return 1;
  }
  if (chand->lb_policy != NULL) {
    grpc_lb_policy *lb_policy = chand->lb_policy;
    int r;
    GRPC_LB_POLICY_REF(lb_policy, "cc_pick_subchannel");
<<<<<<< HEAD
    gpr_mu_unlock(&chand->mu_config);
    const grpc_lb_policy_pick_args inputs = {calld->pollent, initial_metadata,
                                             initial_metadata_flags,
                                             &calld->lb_token_mdelem};
    r = grpc_lb_policy_pick(exec_ctx, lb_policy, &inputs, connected_subchannel,
                            on_ready);
=======
    gpr_mu_unlock(&chand->mu);
    r = grpc_lb_policy_pick(exec_ctx, lb_policy, calld->pollent,
                            initial_metadata, initial_metadata_flags,
                            connected_subchannel, on_ready);
>>>>>>> 88ead15f
    GRPC_LB_POLICY_UNREF(exec_ctx, lb_policy, "cc_pick_subchannel");
    GPR_TIMER_END("cc_pick_subchannel", 0);
    return r;
  }
  if (chand->resolver != NULL && !chand->started_resolving) {
    chand->started_resolving = 1;
    GRPC_CHANNEL_STACK_REF(chand->owning_stack, "resolver");
    grpc_resolver_next(exec_ctx, chand->resolver, &chand->resolver_result,
                       &chand->on_resolver_result_changed);
  }
  if (chand->resolver != NULL) {
    cpa = gpr_malloc(sizeof(*cpa));
    cpa->initial_metadata = initial_metadata;
    cpa->initial_metadata_flags = initial_metadata_flags;
    cpa->connected_subchannel = connected_subchannel;
    cpa->on_ready = on_ready;
    cpa->elem = elem;
    grpc_closure_init(&cpa->closure, continue_picking, cpa);
    grpc_closure_list_append(&chand->waiting_for_config_closures, &cpa->closure,
                             GRPC_ERROR_NONE);
  } else {
    grpc_exec_ctx_sched(exec_ctx, on_ready, GRPC_ERROR_CREATE("Disconnected"),
                        NULL);
  }
  gpr_mu_unlock(&chand->mu);

  GPR_TIMER_END("cc_pick_subchannel", 0);
  return 0;
}

/* Constructor for call_data */
static grpc_error *init_call_elem(grpc_exec_ctx *exec_ctx,
                                  grpc_call_element *elem,
                                  grpc_call_element_args *args) {
  grpc_subchannel_call_holder_init(elem->call_data, cc_pick_subchannel, elem,
                                   args->call_stack);
  return GRPC_ERROR_NONE;
}

/* Destructor for call_data */
static void destroy_call_elem(grpc_exec_ctx *exec_ctx, grpc_call_element *elem,
                              const grpc_call_final_info *final_info,
                              void *and_free_memory) {
  grpc_subchannel_call_holder_destroy(exec_ctx, elem->call_data);
  gpr_free(and_free_memory);
}

/* Constructor for channel_data */
static void init_channel_elem(grpc_exec_ctx *exec_ctx,
                              grpc_channel_element *elem,
                              grpc_channel_element_args *args) {
  channel_data *chand = elem->channel_data;

  memset(chand, 0, sizeof(*chand));

  GPR_ASSERT(args->is_last);
  GPR_ASSERT(elem->filter == &grpc_client_channel_filter);

  gpr_mu_init(&chand->mu);
  grpc_closure_init(&chand->on_resolver_result_changed,
                    cc_on_resolver_result_changed, chand);
  chand->owning_stack = args->channel_stack;

  grpc_connectivity_state_init(&chand->state_tracker, GRPC_CHANNEL_IDLE,
                               "client_channel");
  chand->interested_parties = grpc_pollset_set_create();
}

/* Destructor for channel_data */
static void destroy_channel_elem(grpc_exec_ctx *exec_ctx,
                                 grpc_channel_element *elem) {
  channel_data *chand = elem->channel_data;

  if (chand->resolver != NULL) {
    grpc_resolver_shutdown(exec_ctx, chand->resolver);
    GRPC_RESOLVER_UNREF(exec_ctx, chand->resolver, "channel");
  }
  if (chand->lb_policy != NULL) {
    grpc_pollset_set_del_pollset_set(exec_ctx,
                                     chand->lb_policy->interested_parties,
                                     chand->interested_parties);
    GRPC_LB_POLICY_UNREF(exec_ctx, chand->lb_policy, "channel");
  }
  grpc_connectivity_state_destroy(exec_ctx, &chand->state_tracker);
  grpc_pollset_set_destroy(chand->interested_parties);
  gpr_mu_destroy(&chand->mu);
}

static void cc_set_pollset_or_pollset_set(grpc_exec_ctx *exec_ctx,
                                          grpc_call_element *elem,
                                          grpc_polling_entity *pollent) {
  call_data *calld = elem->call_data;
  calld->pollent = pollent;
}

const grpc_channel_filter grpc_client_channel_filter = {
    cc_start_transport_stream_op,
    cc_start_transport_op,
    sizeof(call_data),
    init_call_elem,
    cc_set_pollset_or_pollset_set,
    destroy_call_elem,
    sizeof(channel_data),
    init_channel_elem,
    destroy_channel_elem,
    cc_get_peer,
    "client-channel",
};

void grpc_client_channel_set_resolver(grpc_exec_ctx *exec_ctx,
                                      grpc_channel_stack *channel_stack,
                                      grpc_resolver *resolver) {
  /* post construction initialization: set the transport setup pointer */
  grpc_channel_element *elem = grpc_channel_stack_last_element(channel_stack);
  channel_data *chand = elem->channel_data;
  gpr_mu_lock(&chand->mu);
  GPR_ASSERT(!chand->resolver);
  chand->resolver = resolver;
  GRPC_RESOLVER_REF(resolver, "channel");
  if (!grpc_closure_list_empty(chand->waiting_for_config_closures) ||
      chand->exit_idle_when_lb_policy_arrives) {
    chand->started_resolving = 1;
    GRPC_CHANNEL_STACK_REF(chand->owning_stack, "resolver");
    grpc_resolver_next(exec_ctx, resolver, &chand->resolver_result,
                       &chand->on_resolver_result_changed);
  }
  gpr_mu_unlock(&chand->mu);
}

grpc_connectivity_state grpc_client_channel_check_connectivity_state(
    grpc_exec_ctx *exec_ctx, grpc_channel_element *elem, int try_to_connect) {
  channel_data *chand = elem->channel_data;
  grpc_connectivity_state out;
  gpr_mu_lock(&chand->mu);
  out = grpc_connectivity_state_check(&chand->state_tracker, NULL);
  if (out == GRPC_CHANNEL_IDLE && try_to_connect) {
    if (chand->lb_policy != NULL) {
      grpc_lb_policy_exit_idle(exec_ctx, chand->lb_policy);
    } else {
      chand->exit_idle_when_lb_policy_arrives = 1;
      if (!chand->started_resolving && chand->resolver != NULL) {
        GRPC_CHANNEL_STACK_REF(chand->owning_stack, "resolver");
        chand->started_resolving = 1;
        grpc_resolver_next(exec_ctx, chand->resolver, &chand->resolver_result,
                           &chand->on_resolver_result_changed);
      }
    }
  }
  gpr_mu_unlock(&chand->mu);
  return out;
}

typedef struct {
  channel_data *chand;
  grpc_pollset *pollset;
  grpc_closure *on_complete;
  grpc_closure my_closure;
} external_connectivity_watcher;

static void on_external_watch_complete(grpc_exec_ctx *exec_ctx, void *arg,
                                       grpc_error *error) {
  external_connectivity_watcher *w = arg;
  grpc_closure *follow_up = w->on_complete;
  grpc_pollset_set_del_pollset(exec_ctx, w->chand->interested_parties,
                               w->pollset);
  GRPC_CHANNEL_STACK_UNREF(exec_ctx, w->chand->owning_stack,
                           "external_connectivity_watcher");
  gpr_free(w);
  follow_up->cb(exec_ctx, follow_up->cb_arg, error);
}

void grpc_client_channel_watch_connectivity_state(
    grpc_exec_ctx *exec_ctx, grpc_channel_element *elem, grpc_pollset *pollset,
    grpc_connectivity_state *state, grpc_closure *on_complete) {
  channel_data *chand = elem->channel_data;
  external_connectivity_watcher *w = gpr_malloc(sizeof(*w));
  w->chand = chand;
  w->pollset = pollset;
  w->on_complete = on_complete;
  grpc_pollset_set_add_pollset(exec_ctx, chand->interested_parties, pollset);
  grpc_closure_init(&w->my_closure, on_external_watch_complete, w);
  GRPC_CHANNEL_STACK_REF(w->chand->owning_stack,
                         "external_connectivity_watcher");
  gpr_mu_lock(&chand->mu);
  grpc_connectivity_state_notify_on_state_change(
      exec_ctx, &chand->state_tracker, state, &w->my_closure);
  gpr_mu_unlock(&chand->mu);
}<|MERGE_RESOLUTION|>--- conflicted
+++ resolved
@@ -398,19 +398,12 @@
     grpc_lb_policy *lb_policy = chand->lb_policy;
     int r;
     GRPC_LB_POLICY_REF(lb_policy, "cc_pick_subchannel");
-<<<<<<< HEAD
-    gpr_mu_unlock(&chand->mu_config);
+    gpr_mu_unlock(&chand->mu);
     const grpc_lb_policy_pick_args inputs = {calld->pollent, initial_metadata,
                                              initial_metadata_flags,
                                              &calld->lb_token_mdelem};
     r = grpc_lb_policy_pick(exec_ctx, lb_policy, &inputs, connected_subchannel,
                             on_ready);
-=======
-    gpr_mu_unlock(&chand->mu);
-    r = grpc_lb_policy_pick(exec_ctx, lb_policy, calld->pollent,
-                            initial_metadata, initial_metadata_flags,
-                            connected_subchannel, on_ready);
->>>>>>> 88ead15f
     GRPC_LB_POLICY_UNREF(exec_ctx, lb_policy, "cc_pick_subchannel");
     GPR_TIMER_END("cc_pick_subchannel", 0);
     return r;
