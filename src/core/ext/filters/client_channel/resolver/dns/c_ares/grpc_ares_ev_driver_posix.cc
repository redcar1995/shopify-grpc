/*
 *
 * Copyright 2016 gRPC authors.
 *
 * Licensed under the Apache License, Version 2.0 (the "License");
 * you may not use this file except in compliance with the License.
 * You may obtain a copy of the License at
 *
 *     http://www.apache.org/licenses/LICENSE-2.0
 *
 * Unless required by applicable law or agreed to in writing, software
 * distributed under the License is distributed on an "AS IS" BASIS,
 * WITHOUT WARRANTIES OR CONDITIONS OF ANY KIND, either express or implied.
 * See the License for the specific language governing permissions and
 * limitations under the License.
 *
 */
#include <grpc/support/port_platform.h>

#include "src/core/lib/iomgr/port.h"
#if GRPC_ARES == 1 && defined(GRPC_POSIX_SOCKET_ARES_EV_DRIVER)

#include <ares.h>
#include <string.h>
#include <sys/ioctl.h>

#include "src/core/ext/filters/client_channel/resolver/dns/c_ares/grpc_ares_ev_driver.h"

#include <grpc/support/alloc.h>
#include <grpc/support/log.h>
#include <grpc/support/string_util.h>
#include <grpc/support/time.h>
#include "src/core/ext/filters/client_channel/resolver/dns/c_ares/grpc_ares_wrapper.h"
#include "src/core/lib/gpr/string.h"
#include "src/core/lib/iomgr/ev_posix.h"
#include "src/core/lib/iomgr/iomgr_internal.h"
#include "src/core/lib/iomgr/sockaddr_utils.h"

namespace grpc_core {

class GrpcPolledFdPosix : public GrpcPolledFd {
 public:
  GrpcPolledFdPosix(ares_socket_t as, grpc_pollset_set* driver_pollset_set)
      : as_(as) {
    gpr_asprintf(&name_, "c-ares fd: %d", (int)as);
    fd_ = grpc_fd_create((int)as, name_, false);
    driver_pollset_set_ = driver_pollset_set;
    grpc_pollset_set_add_fd(driver_pollset_set_, fd_);
  }

  ~GrpcPolledFdPosix() {
    gpr_free(name_);
    grpc_pollset_set_del_fd(driver_pollset_set_, fd_);
    /* c-ares library will close the fd inside grpc_fd. This fd may be picked up
       immediately by another thread, and should not be closed by the following
       grpc_fd_orphan. */
    int dummy_release_fd;
    grpc_fd_orphan(fd_, nullptr, &dummy_release_fd, "c-ares query finished");
  }

  void RegisterForOnReadableLocked(grpc_closure* read_closure) override {
    grpc_fd_notify_on_read(fd_, read_closure);
  }

  void RegisterForOnWriteableLocked(grpc_closure* write_closure) override {
    grpc_fd_notify_on_write(fd_, write_closure);
  }

  bool IsFdStillReadableLocked() override {
    size_t bytes_available = 0;
    return ioctl(grpc_fd_wrapped_fd(fd_), FIONREAD, &bytes_available) == 0 &&
           bytes_available > 0;
  }

  void ShutdownLocked(grpc_error* error) override {
    grpc_fd_shutdown(fd_, error);
  }

  ares_socket_t GetWrappedAresSocketLocked() override { return as_; }

  const char* GetName() override { return name_; }

  char* name_;
  ares_socket_t as_;
  grpc_fd* fd_;
  grpc_pollset_set* driver_pollset_set_;
};

class GrpcPolledFdFactoryPosix : public GrpcPolledFdFactory {
 public:
  GrpcPolledFd* NewGrpcPolledFdLocked(
      ares_socket_t as, grpc_pollset_set* driver_pollset_set,
      std::shared_ptr<WorkSerializer> /*work_serializer*/) override {
    return new GrpcPolledFdPosix(as, driver_pollset_set);
  }

  void ConfigureAresChannelLocked(ares_channel /*channel*/) override {}
};

std::unique_ptr<GrpcPolledFdFactory> NewGrpcPolledFdFactory(
<<<<<<< HEAD
    std::shared_ptr<WorkSerializer> work_serializer) { /* NOLINT */
  return MakeUnique<GrpcPolledFdFactoryPosix>();
=======
    Combiner* /*combiner*/) {
  return absl::make_unique<GrpcPolledFdFactoryPosix>();
>>>>>>> 8287efd0
}

}  // namespace grpc_core

#endif /* GRPC_ARES == 1 && defined(GRPC_POSIX_SOCKET_ARES_EV_DRIVER) */<|MERGE_RESOLUTION|>--- conflicted
+++ resolved
@@ -98,13 +98,8 @@
 };
 
 std::unique_ptr<GrpcPolledFdFactory> NewGrpcPolledFdFactory(
-<<<<<<< HEAD
     std::shared_ptr<WorkSerializer> work_serializer) { /* NOLINT */
-  return MakeUnique<GrpcPolledFdFactoryPosix>();
-=======
-    Combiner* /*combiner*/) {
   return absl::make_unique<GrpcPolledFdFactoryPosix>();
->>>>>>> 8287efd0
 }
 
 }  // namespace grpc_core
