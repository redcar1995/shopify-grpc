--- conflicted
+++ resolved
@@ -168,13 +168,8 @@
 };
 
 std::unique_ptr<GrpcPolledFdFactory> NewGrpcPolledFdFactory(
-<<<<<<< HEAD
     std::shared_ptr<WorkSerializer> /*work_serializer*/) {
-  return MakeUnique<GrpcPolledFdFactoryLibuv>();
-=======
-    Combiner* combiner) {
   return absl::make_unique<GrpcPolledFdFactoryLibuv>();
->>>>>>> 8287efd0
 }
 
 }  // namespace grpc_core
