/*
 *
 * Copyright 2015 gRPC authors.
 *
 * Licensed under the Apache License, Version 2.0 (the "License");
 * you may not use this file except in compliance with the License.
 * You may obtain a copy of the License at
 *
 *     http://www.apache.org/licenses/LICENSE-2.0
 *
 * Unless required by applicable law or agreed to in writing, software
 * distributed under the License is distributed on an "AS IS" BASIS,
 * WITHOUT WARRANTIES OR CONDITIONS OF ANY KIND, either express or implied.
 * See the License for the specific language governing permissions and
 * limitations under the License.
 *
 */

#include <grpc/support/port_platform.h>

#include "src/core/ext/filters/client_channel/client_channel.h"

#include <inttypes.h>
#include <limits.h>
#include <stdbool.h>
#include <stdio.h>
#include <string.h>

#include <set>

#include <grpc/support/alloc.h>
#include <grpc/support/log.h>
#include <grpc/support/string_util.h>
#include <grpc/support/sync.h>

#include "src/core/ext/filters/client_channel/backend_metric.h"
#include "src/core/ext/filters/client_channel/backup_poller.h"
#include "src/core/ext/filters/client_channel/global_subchannel_pool.h"
#include "src/core/ext/filters/client_channel/http_connect_handshaker.h"
#include "src/core/ext/filters/client_channel/lb_policy_registry.h"
#include "src/core/ext/filters/client_channel/local_subchannel_pool.h"
#include "src/core/ext/filters/client_channel/proxy_mapper_registry.h"
#include "src/core/ext/filters/client_channel/resolver_registry.h"
#include "src/core/ext/filters/client_channel/resolver_result_parsing.h"
#include "src/core/ext/filters/client_channel/resolving_lb_policy.h"
#include "src/core/ext/filters/client_channel/retry_throttle.h"
#include "src/core/ext/filters/client_channel/service_config.h"
#include "src/core/ext/filters/client_channel/subchannel.h"
#include "src/core/ext/filters/deadline/deadline_filter.h"
#include "src/core/lib/backoff/backoff.h"
#include "src/core/lib/channel/channel_args.h"
#include "src/core/lib/channel/connected_channel.h"
#include "src/core/lib/channel/status_util.h"
#include "src/core/lib/gpr/string.h"
#include "src/core/lib/gprpp/inlined_vector.h"
#include "src/core/lib/gprpp/manual_constructor.h"
#include "src/core/lib/gprpp/map.h"
#include "src/core/lib/gprpp/sync.h"
#include "src/core/lib/iomgr/iomgr.h"
#include "src/core/lib/iomgr/polling_entity.h"
#include "src/core/lib/iomgr/work_serializer.h"
#include "src/core/lib/profiling/timers.h"
#include "src/core/lib/slice/slice_internal.h"
#include "src/core/lib/slice/slice_string_helpers.h"
#include "src/core/lib/surface/channel.h"
#include "src/core/lib/transport/connectivity_state.h"
#include "src/core/lib/transport/error_utils.h"
#include "src/core/lib/transport/metadata.h"
#include "src/core/lib/transport/metadata_batch.h"
#include "src/core/lib/transport/static_metadata.h"
#include "src/core/lib/transport/status_metadata.h"

using grpc_core::internal::ClientChannelMethodParsedConfig;
using grpc_core::internal::ServerRetryThrottleData;

//
// Client channel filter
//

// By default, we buffer 256 KiB per RPC for retries.
// TODO(roth): Do we have any data to suggest a better value?
#define DEFAULT_PER_RPC_RETRY_BUFFER_SIZE (256 << 10)

// This value was picked arbitrarily.  It can be changed if there is
// any even moderately compelling reason to do so.
#define RETRY_BACKOFF_JITTER 0.2

// Max number of batches that can be pending on a call at any given
// time.  This includes one batch for each of the following ops:
//   recv_initial_metadata
//   send_initial_metadata
//   recv_message
//   send_message
//   recv_trailing_metadata
//   send_trailing_metadata
#define MAX_PENDING_BATCHES 6

namespace grpc_core {

TraceFlag grpc_client_channel_call_trace(false, "client_channel_call");
TraceFlag grpc_client_channel_routing_trace(false, "client_channel_routing");

namespace {

//
// ChannelData definition
//

class ChannelData {
 public:
  struct QueuedPick {
    grpc_call_element* elem;
    QueuedPick* next = nullptr;
  };

  static grpc_error* Init(grpc_channel_element* elem,
                          grpc_channel_element_args* args);
  static void Destroy(grpc_channel_element* elem);
  static void StartTransportOp(grpc_channel_element* elem,
                               grpc_transport_op* op);
  static void GetChannelInfo(grpc_channel_element* elem,
                             const grpc_channel_info* info);

  bool deadline_checking_enabled() const { return deadline_checking_enabled_; }
  bool enable_retries() const { return enable_retries_; }
  size_t per_rpc_retry_buffer_size() const {
    return per_rpc_retry_buffer_size_;
  }
  grpc_channel_stack* owning_stack() const { return owning_stack_; }

  // Note: Does NOT return a new ref.
  grpc_error* disconnect_error() const {
    return disconnect_error_.Load(MemoryOrder::ACQUIRE);
  }

  Mutex* data_plane_mu() const { return &data_plane_mu_; }

  LoadBalancingPolicy::SubchannelPicker* picker() const {
    return picker_.get();
  }
  void AddQueuedPick(QueuedPick* pick, grpc_polling_entity* pollent);
  void RemoveQueuedPick(QueuedPick* to_remove, grpc_polling_entity* pollent);

  bool received_service_config_data() const {
    return received_service_config_data_;
  }
  RefCountedPtr<ServerRetryThrottleData> retry_throttle_data() const {
    return retry_throttle_data_;
  }
  RefCountedPtr<ServiceConfig> service_config() const {
    return service_config_;
  }
  WorkSerializer* work_serializer() const { return work_serializer_.get(); }

  RefCountedPtr<ConnectedSubchannel> GetConnectedSubchannelInDataPlane(
      SubchannelInterface* subchannel) const;

  grpc_connectivity_state CheckConnectivityState(bool try_to_connect);

  void AddExternalConnectivityWatcher(grpc_polling_entity pollent,
                                      grpc_connectivity_state* state,
                                      grpc_closure* on_complete,
                                      grpc_closure* watcher_timer_init) {
    auto* watcher = new ExternalConnectivityWatcher(
        this, pollent, state, on_complete, watcher_timer_init);
    {
      MutexLock lock(&external_watchers_mu_);
      // Will be deleted when the watch is complete.
      GPR_ASSERT(external_watchers_[on_complete] == nullptr);
      external_watchers_[on_complete] = watcher;
    }
    watcher->Start();
  }

  void RemoveExternalConnectivityWatcher(grpc_closure* on_complete,
                                         bool cancel) {
    MutexLock lock(&external_watchers_mu_);
    auto it = external_watchers_.find(on_complete);
    if (it != external_watchers_.end()) {
      if (cancel) it->second->Cancel();
      external_watchers_.erase(it);
    }
  }

  int NumExternalConnectivityWatchers() const {
    MutexLock lock(&external_watchers_mu_);
    return static_cast<int>(external_watchers_.size());
  }

  void AddConnectivityWatcher(
      grpc_connectivity_state initial_state,
      OrphanablePtr<AsyncConnectivityStateWatcherInterface> watcher);
  void RemoveConnectivityWatcher(
      AsyncConnectivityStateWatcherInterface* watcher);

 private:
  class SubchannelWrapper;
  class ClientChannelControlHelper;
  class ConnectivityWatcherAdder;
  class ConnectivityWatcherRemover;

  // Represents a pending connectivity callback from an external caller
  // via grpc_client_channel_watch_connectivity_state().
  class ExternalConnectivityWatcher : public ConnectivityStateWatcherInterface {
   public:
    ExternalConnectivityWatcher(ChannelData* chand, grpc_polling_entity pollent,
                                grpc_connectivity_state* state,
                                grpc_closure* on_complete,
                                grpc_closure* watcher_timer_init);

    ~ExternalConnectivityWatcher();

    void Start();

    void Notify(grpc_connectivity_state state) override;

    void Cancel();

   private:
    void AddWatcherLocked();
    void RemoveWatcherLocked();

    ChannelData* chand_;
    grpc_polling_entity pollent_;
    grpc_connectivity_state initial_state_;
    grpc_connectivity_state* state_;
    grpc_closure* on_complete_;
    grpc_closure* watcher_timer_init_;
    Atomic<bool> done_{false};
  };

  ChannelData(grpc_channel_element_args* args, grpc_error** error);
  ~ChannelData();

  void UpdateStateAndPickerLocked(
      grpc_connectivity_state state, const char* reason,
      std::unique_ptr<LoadBalancingPolicy::SubchannelPicker> picker);

  void UpdateServiceConfigLocked(
      RefCountedPtr<ServerRetryThrottleData> retry_throttle_data,
      RefCountedPtr<ServiceConfig> service_config);

  void CreateResolvingLoadBalancingPolicyLocked();

  void DestroyResolvingLoadBalancingPolicyLocked();

  static bool ProcessResolverResultLocked(
      void* arg, const Resolver::Result& result,
      RefCountedPtr<LoadBalancingPolicy::Config>* lb_policy_config,
      grpc_error** service_config_error, bool* no_valid_service_config);

  grpc_error* DoPingLocked(grpc_transport_op* op);

  static void StartTransportOpLocked(grpc_transport_op* op);

  void TryToConnectLocked();

  void ProcessLbPolicy(
      const Resolver::Result& resolver_result,
      const internal::ClientChannelGlobalParsedConfig* parsed_service_config,
      RefCountedPtr<LoadBalancingPolicy::Config>* lb_policy_config);

  //
  // Fields set at construction and never modified.
  //
  const bool deadline_checking_enabled_;
  const bool enable_retries_;
  const size_t per_rpc_retry_buffer_size_;
  grpc_channel_stack* owning_stack_;
  ClientChannelFactory* client_channel_factory_;
  const grpc_channel_args* channel_args_;
  RefCountedPtr<ServiceConfig> default_service_config_;
  grpc_core::UniquePtr<char> server_name_;
  grpc_core::UniquePtr<char> target_uri_;
  channelz::ChannelNode* channelz_node_;

  //
  // Fields used in the data plane.  Guarded by data_plane_mu.
  //
  mutable Mutex data_plane_mu_;
  std::unique_ptr<LoadBalancingPolicy::SubchannelPicker> picker_;
  QueuedPick* queued_picks_ = nullptr;  // Linked list of queued picks.
  // Data from service config.
  bool received_service_config_data_ = false;
  RefCountedPtr<ServerRetryThrottleData> retry_throttle_data_;
  RefCountedPtr<ServiceConfig> service_config_;

  //
  // Fields used in the control plane.  Guarded by work_serializer.
  //
  std::shared_ptr<WorkSerializer> work_serializer_;
  grpc_pollset_set* interested_parties_;
  RefCountedPtr<SubchannelPoolInterface> subchannel_pool_;
  OrphanablePtr<ResolvingLoadBalancingPolicy> resolving_lb_policy_;
  ConnectivityStateTracker state_tracker_;
  grpc_core::UniquePtr<char> health_check_service_name_;
  RefCountedPtr<ServiceConfig> saved_service_config_;
  bool received_first_resolver_result_ = false;
  // The number of SubchannelWrapper instances referencing a given Subchannel.
  std::map<Subchannel*, int> subchannel_refcount_map_;
  // The set of SubchannelWrappers that currently exist.
  // No need to hold a ref, since the map is updated in the control-plane
  // work_serializer when the SubchannelWrappers are created and destroyed.
  std::set<SubchannelWrapper*> subchannel_wrappers_;
  // Pending ConnectedSubchannel updates for each SubchannelWrapper.
  // Updates are queued here in the control plane work_serializer and then
  // applied in the data plane mutex when the picker is updated.
  std::map<RefCountedPtr<SubchannelWrapper>, RefCountedPtr<ConnectedSubchannel>,
           RefCountedPtrLess<SubchannelWrapper>>
      pending_subchannel_updates_;

  //
  // Fields accessed from both data plane mutex and control plane
  // work_serializer.
  //
  Atomic<grpc_error*> disconnect_error_;

  //
  // Fields guarded by a mutex, since they need to be accessed
  // synchronously via get_channel_info().
  //
  gpr_mu info_mu_;
  grpc_core::UniquePtr<char> info_lb_policy_name_;
  grpc_core::UniquePtr<char> info_service_config_json_;

  //
  // Fields guarded by a mutex, since they need to be accessed
  // synchronously via grpc_channel_num_external_connectivity_watchers().
  //
  mutable Mutex external_watchers_mu_;
  std::map<grpc_closure*, ExternalConnectivityWatcher*> external_watchers_;
};

//
// CallData definition
//

class CallData {
 public:
  static grpc_error* Init(grpc_call_element* elem,
                          const grpc_call_element_args* args);
  static void Destroy(grpc_call_element* elem,
                      const grpc_call_final_info* final_info,
                      grpc_closure* then_schedule_closure);
  static void StartTransportStreamOpBatch(
      grpc_call_element* elem, grpc_transport_stream_op_batch* batch);
  static void SetPollent(grpc_call_element* elem, grpc_polling_entity* pollent);

  RefCountedPtr<SubchannelCall> subchannel_call() { return subchannel_call_; }

  // Invoked by channel for queued picks once resolver results are available.
  void MaybeApplyServiceConfigToCallLocked(grpc_call_element* elem);

  // Invoked by channel for queued picks when the picker is updated.
  static void PickSubchannel(void* arg, grpc_error* error);

  // Helper function for performing a pick while holding the data plane
  // mutex.  Returns true if the pick is complete, in which case the caller
  // must invoke PickDone() or AsyncPickDone() with the returned error.
  bool PickSubchannelLocked(grpc_call_element* elem, grpc_error** error);

  // Schedules a callback to process the completed pick.  The callback
  // will not run until after this method returns.
  void AsyncPickDone(grpc_call_element* elem, grpc_error* error);

 private:
  class QueuedPickCanceller;

  class Metadata : public LoadBalancingPolicy::MetadataInterface {
   public:
    Metadata(CallData* calld, grpc_metadata_batch* batch)
        : calld_(calld), batch_(batch) {}

    void Add(StringView key, StringView value) override {
      grpc_linked_mdelem* linked_mdelem = static_cast<grpc_linked_mdelem*>(
          calld_->arena_->Alloc(sizeof(grpc_linked_mdelem)));
      linked_mdelem->md = grpc_mdelem_from_slices(
          grpc_core::ExternallyManagedSlice(key.data(), key.size()),
          grpc_core::ExternallyManagedSlice(value.data(), value.size()));
      GPR_ASSERT(grpc_metadata_batch_link_tail(batch_, linked_mdelem) ==
                 GRPC_ERROR_NONE);
    }

    iterator begin() const override {
      static_assert(sizeof(grpc_linked_mdelem*) <= sizeof(intptr_t),
                    "iterator size too large");
      return iterator(this, reinterpret_cast<intptr_t>(batch_->list.head));
    }
    iterator end() const override {
      static_assert(sizeof(grpc_linked_mdelem*) <= sizeof(intptr_t),
                    "iterator size too large");
      return iterator(this, 0);
    }

    iterator erase(iterator it) override {
      grpc_linked_mdelem* linked_mdelem =
          reinterpret_cast<grpc_linked_mdelem*>(GetIteratorHandle(it));
      intptr_t handle = reinterpret_cast<intptr_t>(linked_mdelem->next);
      grpc_metadata_batch_remove(batch_, linked_mdelem);
      return iterator(this, handle);
    }

   private:
    intptr_t IteratorHandleNext(intptr_t handle) const override {
      grpc_linked_mdelem* linked_mdelem =
          reinterpret_cast<grpc_linked_mdelem*>(handle);
      return reinterpret_cast<intptr_t>(linked_mdelem->next);
    }
    std::pair<StringView, StringView> IteratorHandleGet(
        intptr_t handle) const override {
      grpc_linked_mdelem* linked_mdelem =
          reinterpret_cast<grpc_linked_mdelem*>(handle);
      return std::make_pair(
          StringViewFromSlice(GRPC_MDKEY(linked_mdelem->md)),
          StringViewFromSlice(GRPC_MDVALUE(linked_mdelem->md)));
    }

    CallData* calld_;
    grpc_metadata_batch* batch_;
  };

  class LbCallState : public LoadBalancingPolicy::CallState {
   public:
    explicit LbCallState(CallData* calld) : calld_(calld) {}

    void* Alloc(size_t size) override { return calld_->arena_->Alloc(size); }

    const LoadBalancingPolicy::BackendMetricData* GetBackendMetricData()
        override {
      if (calld_->backend_metric_data_ == nullptr) {
        grpc_linked_mdelem* md = calld_->recv_trailing_metadata_->idx.named
                                     .x_endpoint_load_metrics_bin;
        if (md != nullptr) {
          calld_->backend_metric_data_ =
              ParseBackendMetricData(GRPC_MDVALUE(md->md), calld_->arena_);
        }
      }
      return calld_->backend_metric_data_;
    }

   private:
    CallData* calld_;
  };

  // State used for starting a retryable batch on a subchannel call.
  // This provides its own grpc_transport_stream_op_batch and other data
  // structures needed to populate the ops in the batch.
  // We allocate one struct on the arena for each attempt at starting a
  // batch on a given subchannel call.
  struct SubchannelCallBatchData {
    // Creates a SubchannelCallBatchData object on the call's arena with the
    // specified refcount.  If set_on_complete is true, the batch's
    // on_complete callback will be set to point to on_complete();
    // otherwise, the batch's on_complete callback will be null.
    static SubchannelCallBatchData* Create(grpc_call_element* elem,
                                           int refcount, bool set_on_complete);

    void Unref() {
      if (gpr_unref(&refs)) Destroy();
    }

    SubchannelCallBatchData(grpc_call_element* elem, CallData* calld,
                            int refcount, bool set_on_complete);
    // All dtor code must be added in `Destroy()`. This is because we may
    // call closures in `SubchannelCallBatchData` after they are unrefed by
    // `Unref()`, and msan would complain about accessing this class
    // after calling dtor. As a result we cannot call the `dtor` in `Unref()`.
    // TODO(soheil): We should try to call the dtor in `Unref()`.
    ~SubchannelCallBatchData() { Destroy(); }
    void Destroy();

    gpr_refcount refs;
    grpc_call_element* elem;
    RefCountedPtr<SubchannelCall> subchannel_call;
    // The batch to use in the subchannel call.
    // Its payload field points to SubchannelCallRetryState::batch_payload.
    grpc_transport_stream_op_batch batch;
    // For intercepting on_complete.
    grpc_closure on_complete;
  };

  // Retry state associated with a subchannel call.
  // Stored in the parent_data of the subchannel call object.
  struct SubchannelCallRetryState {
    explicit SubchannelCallRetryState(grpc_call_context_element* context)
        : batch_payload(context),
          started_send_initial_metadata(false),
          completed_send_initial_metadata(false),
          started_send_trailing_metadata(false),
          completed_send_trailing_metadata(false),
          started_recv_initial_metadata(false),
          completed_recv_initial_metadata(false),
          started_recv_trailing_metadata(false),
          completed_recv_trailing_metadata(false),
          retry_dispatched(false) {}

    // SubchannelCallBatchData.batch.payload points to this.
    grpc_transport_stream_op_batch_payload batch_payload;
    // For send_initial_metadata.
    // Note that we need to make a copy of the initial metadata for each
    // subchannel call instead of just referring to the copy in call_data,
    // because filters in the subchannel stack will probably add entries,
    // so we need to start in a pristine state for each attempt of the call.
    grpc_linked_mdelem* send_initial_metadata_storage;
    grpc_metadata_batch send_initial_metadata;
    // For send_message.
    // TODO(roth): Restructure this to eliminate use of ManualConstructor.
    ManualConstructor<ByteStreamCache::CachingByteStream> send_message;
    // For send_trailing_metadata.
    grpc_linked_mdelem* send_trailing_metadata_storage;
    grpc_metadata_batch send_trailing_metadata;
    // For intercepting recv_initial_metadata.
    grpc_metadata_batch recv_initial_metadata;
    grpc_closure recv_initial_metadata_ready;
    bool trailing_metadata_available = false;
    // For intercepting recv_message.
    grpc_closure recv_message_ready;
    OrphanablePtr<ByteStream> recv_message;
    // For intercepting recv_trailing_metadata.
    grpc_metadata_batch recv_trailing_metadata;
    grpc_transport_stream_stats collect_stats;
    grpc_closure recv_trailing_metadata_ready;
    // These fields indicate which ops have been started and completed on
    // this subchannel call.
    size_t started_send_message_count = 0;
    size_t completed_send_message_count = 0;
    size_t started_recv_message_count = 0;
    size_t completed_recv_message_count = 0;
    bool started_send_initial_metadata : 1;
    bool completed_send_initial_metadata : 1;
    bool started_send_trailing_metadata : 1;
    bool completed_send_trailing_metadata : 1;
    bool started_recv_initial_metadata : 1;
    bool completed_recv_initial_metadata : 1;
    bool started_recv_trailing_metadata : 1;
    bool completed_recv_trailing_metadata : 1;
    // State for callback processing.
    SubchannelCallBatchData* recv_initial_metadata_ready_deferred_batch =
        nullptr;
    grpc_error* recv_initial_metadata_error = GRPC_ERROR_NONE;
    SubchannelCallBatchData* recv_message_ready_deferred_batch = nullptr;
    grpc_error* recv_message_error = GRPC_ERROR_NONE;
    SubchannelCallBatchData* recv_trailing_metadata_internal_batch = nullptr;
    // NOTE: Do not move this next to the metadata bitfields above. That would
    //       save space but will also result in a data race because compiler
    //       will generate a 2 byte store which overwrites the meta-data
    //       fields upon setting this field.
    bool retry_dispatched : 1;
  };

  // Pending batches stored in call data.
  struct PendingBatch {
    // The pending batch.  If nullptr, this slot is empty.
    grpc_transport_stream_op_batch* batch;
    // Indicates whether payload for send ops has been cached in CallData.
    bool send_ops_cached;
  };

  CallData(grpc_call_element* elem, const ChannelData& chand,
           const grpc_call_element_args& args);
  ~CallData();

  // Caches data for send ops so that it can be retried later, if not
  // already cached.
  void MaybeCacheSendOpsForBatch(PendingBatch* pending);
  void FreeCachedSendInitialMetadata(ChannelData* chand);
  // Frees cached send_message at index idx.
  void FreeCachedSendMessage(ChannelData* chand, size_t idx);
  void FreeCachedSendTrailingMetadata(ChannelData* chand);
  // Frees cached send ops that have already been completed after
  // committing the call.
  void FreeCachedSendOpDataAfterCommit(grpc_call_element* elem,
                                       SubchannelCallRetryState* retry_state);
  // Frees cached send ops that were completed by the completed batch in
  // batch_data.  Used when batches are completed after the call is committed.
  void FreeCachedSendOpDataForCompletedBatch(
      grpc_call_element* elem, SubchannelCallBatchData* batch_data,
      SubchannelCallRetryState* retry_state);

  static void RecvTrailingMetadataReadyForLoadBalancingPolicy(
      void* arg, grpc_error* error);
  void MaybeInjectRecvTrailingMetadataReadyForLoadBalancingPolicy(
      grpc_transport_stream_op_batch* batch);

  // Returns the index into pending_batches_ to be used for batch.
  static size_t GetBatchIndex(grpc_transport_stream_op_batch* batch);
  void PendingBatchesAdd(grpc_call_element* elem,
                         grpc_transport_stream_op_batch* batch);
  void PendingBatchClear(PendingBatch* pending);
  void MaybeClearPendingBatch(grpc_call_element* elem, PendingBatch* pending);
  static void FailPendingBatchInCallCombiner(void* arg, grpc_error* error);
  // A predicate type and some useful implementations for PendingBatchesFail().
  typedef bool (*YieldCallCombinerPredicate)(
      const CallCombinerClosureList& closures);
  static bool YieldCallCombiner(const CallCombinerClosureList& /*closures*/) {
    return true;
  }
  static bool NoYieldCallCombiner(const CallCombinerClosureList& /*closures*/) {
    return false;
  }
  static bool YieldCallCombinerIfPendingBatchesFound(
      const CallCombinerClosureList& closures) {
    return closures.size() > 0;
  }
  // Fails all pending batches.
  // If yield_call_combiner_predicate returns true, assumes responsibility for
  // yielding the call combiner.
  void PendingBatchesFail(
      grpc_call_element* elem, grpc_error* error,
      YieldCallCombinerPredicate yield_call_combiner_predicate);
  static void ResumePendingBatchInCallCombiner(void* arg, grpc_error* ignored);
  // Resumes all pending batches on subchannel_call_.
  void PendingBatchesResume(grpc_call_element* elem);
  // Returns a pointer to the first pending batch for which predicate(batch)
  // returns true, or null if not found.
  template <typename Predicate>
  PendingBatch* PendingBatchFind(grpc_call_element* elem,
                                 const char* log_message, Predicate predicate);

  // Commits the call so that no further retry attempts will be performed.
  void RetryCommit(grpc_call_element* elem,
                   SubchannelCallRetryState* retry_state);
  // Starts a retry after appropriate back-off.
  void DoRetry(grpc_call_element* elem, SubchannelCallRetryState* retry_state,
               grpc_millis server_pushback_ms);
  // Returns true if the call is being retried.
  bool MaybeRetry(grpc_call_element* elem, SubchannelCallBatchData* batch_data,
                  grpc_status_code status, grpc_mdelem* server_pushback_md);

  // Invokes recv_initial_metadata_ready for a subchannel batch.
  static void InvokeRecvInitialMetadataCallback(void* arg, grpc_error* error);
  // Intercepts recv_initial_metadata_ready callback for retries.
  // Commits the call and returns the initial metadata up the stack.
  static void RecvInitialMetadataReady(void* arg, grpc_error* error);

  // Invokes recv_message_ready for a subchannel batch.
  static void InvokeRecvMessageCallback(void* arg, grpc_error* error);
  // Intercepts recv_message_ready callback for retries.
  // Commits the call and returns the message up the stack.
  static void RecvMessageReady(void* arg, grpc_error* error);

  // Sets *status and *server_pushback_md based on md_batch and error.
  // Only sets *server_pushback_md if server_pushback_md != nullptr.
  void GetCallStatus(grpc_metadata_batch* md_batch, grpc_error* error,
                     grpc_status_code* status,
                     grpc_mdelem** server_pushback_md);
  // Adds recv_trailing_metadata_ready closure to closures.
  void AddClosureForRecvTrailingMetadataReady(
      grpc_call_element* elem, SubchannelCallBatchData* batch_data,
      grpc_error* error, CallCombinerClosureList* closures);
  // Adds any necessary closures for deferred recv_initial_metadata and
  // recv_message callbacks to closures.
  static void AddClosuresForDeferredRecvCallbacks(
      SubchannelCallBatchData* batch_data,
      SubchannelCallRetryState* retry_state, CallCombinerClosureList* closures);
  // Returns true if any op in the batch was not yet started.
  // Only looks at send ops, since recv ops are always started immediately.
  bool PendingBatchIsUnstarted(PendingBatch* pending,
                               SubchannelCallRetryState* retry_state);
  // For any pending batch containing an op that has not yet been started,
  // adds the pending batch's completion closures to closures.
  void AddClosuresToFailUnstartedPendingBatches(
      grpc_call_element* elem, SubchannelCallRetryState* retry_state,
      grpc_error* error, CallCombinerClosureList* closures);
  // Runs necessary closures upon completion of a call attempt.
  void RunClosuresForCompletedCall(SubchannelCallBatchData* batch_data,
                                   grpc_error* error);
  // Intercepts recv_trailing_metadata_ready callback for retries.
  // Commits the call and returns the trailing metadata up the stack.
  static void RecvTrailingMetadataReady(void* arg, grpc_error* error);

  // Adds the on_complete closure for the pending batch completed in
  // batch_data to closures.
  void AddClosuresForCompletedPendingBatch(grpc_call_element* elem,
                                           SubchannelCallBatchData* batch_data,
                                           grpc_error* error,
                                           CallCombinerClosureList* closures);

  // If there are any cached ops to replay or pending ops to start on the
  // subchannel call, adds a closure to closures to invoke
  // StartRetriableSubchannelBatches().
  void AddClosuresForReplayOrPendingSendOps(
      grpc_call_element* elem, SubchannelCallBatchData* batch_data,
      SubchannelCallRetryState* retry_state, CallCombinerClosureList* closures);

  // Callback used to intercept on_complete from subchannel calls.
  // Called only when retries are enabled.
  static void OnComplete(void* arg, grpc_error* error);

  static void StartBatchInCallCombiner(void* arg, grpc_error* ignored);
  // Adds a closure to closures that will execute batch in the call combiner.
  void AddClosureForSubchannelBatch(grpc_call_element* elem,
                                    grpc_transport_stream_op_batch* batch,
                                    CallCombinerClosureList* closures);
  // Adds retriable send_initial_metadata op to batch_data.
  void AddRetriableSendInitialMetadataOp(SubchannelCallRetryState* retry_state,
                                         SubchannelCallBatchData* batch_data);
  // Adds retriable send_message op to batch_data.
  void AddRetriableSendMessageOp(grpc_call_element* elem,
                                 SubchannelCallRetryState* retry_state,
                                 SubchannelCallBatchData* batch_data);
  // Adds retriable send_trailing_metadata op to batch_data.
  void AddRetriableSendTrailingMetadataOp(SubchannelCallRetryState* retry_state,
                                          SubchannelCallBatchData* batch_data);
  // Adds retriable recv_initial_metadata op to batch_data.
  void AddRetriableRecvInitialMetadataOp(SubchannelCallRetryState* retry_state,
                                         SubchannelCallBatchData* batch_data);
  // Adds retriable recv_message op to batch_data.
  void AddRetriableRecvMessageOp(SubchannelCallRetryState* retry_state,
                                 SubchannelCallBatchData* batch_data);
  // Adds retriable recv_trailing_metadata op to batch_data.
  void AddRetriableRecvTrailingMetadataOp(SubchannelCallRetryState* retry_state,
                                          SubchannelCallBatchData* batch_data);
  // Helper function used to start a recv_trailing_metadata batch.  This
  // is used in the case where a recv_initial_metadata or recv_message
  // op fails in a way that we know the call is over but when the application
  // has not yet started its own recv_trailing_metadata op.
  void StartInternalRecvTrailingMetadata(grpc_call_element* elem);
  // If there are any cached send ops that need to be replayed on the
  // current subchannel call, creates and returns a new subchannel batch
  // to replay those ops.  Otherwise, returns nullptr.
  SubchannelCallBatchData* MaybeCreateSubchannelBatchForReplay(
      grpc_call_element* elem, SubchannelCallRetryState* retry_state);
  // Adds subchannel batches for pending batches to closures.
  void AddSubchannelBatchesForPendingBatches(
      grpc_call_element* elem, SubchannelCallRetryState* retry_state,
      CallCombinerClosureList* closures);
  // Constructs and starts whatever subchannel batches are needed on the
  // subchannel call.
  static void StartRetriableSubchannelBatches(void* arg, grpc_error* ignored);

  void CreateSubchannelCall(grpc_call_element* elem);
  // Invoked when a pick is completed, on both success or failure.
  static void PickDone(void* arg, grpc_error* error);
  // Removes the call from the channel's list of queued picks.
  void RemoveCallFromQueuedPicksLocked(grpc_call_element* elem);
  // Adds the call to the channel's list of queued picks.
  void AddCallToQueuedPicksLocked(grpc_call_element* elem);
  // Applies service config to the call.  Must be invoked once we know
  // that the resolver has returned results to the channel.
  void ApplyServiceConfigToCallLocked(grpc_call_element* elem);

  // State for handling deadlines.
  // The code in deadline_filter.c requires this to be the first field.
  // TODO(roth): This is slightly sub-optimal in that grpc_deadline_state
  // and this struct both independently store pointers to the call stack
  // and call combiner.  If/when we have time, find a way to avoid this
  // without breaking the grpc_deadline_state abstraction.
  grpc_deadline_state deadline_state_;

  grpc_slice path_;  // Request path.
  gpr_cycle_counter call_start_time_;
  grpc_millis deadline_;
  Arena* arena_;
  grpc_call_stack* owning_call_;
  CallCombiner* call_combiner_;
  grpc_call_context_element* call_context_;

  RefCountedPtr<ServerRetryThrottleData> retry_throttle_data_;
  ServiceConfig::CallData service_config_call_data_;
  const ClientChannelMethodParsedConfig* method_params_ = nullptr;

  RefCountedPtr<SubchannelCall> subchannel_call_;

  // Set when we get a cancel_stream op.
  grpc_error* cancel_error_ = GRPC_ERROR_NONE;

  ChannelData::QueuedPick pick_;
  bool pick_queued_ = false;
  bool service_config_applied_ = false;
  QueuedPickCanceller* pick_canceller_ = nullptr;
  LbCallState lb_call_state_;
  const LoadBalancingPolicy::BackendMetricData* backend_metric_data_ = nullptr;
  RefCountedPtr<ConnectedSubchannel> connected_subchannel_;
  std::function<void(grpc_error*, LoadBalancingPolicy::MetadataInterface*,
                     LoadBalancingPolicy::CallState*)>
      lb_recv_trailing_metadata_ready_;
  grpc_closure pick_closure_;

  // For intercepting recv_trailing_metadata_ready for the LB policy.
  grpc_metadata_batch* recv_trailing_metadata_ = nullptr;
  grpc_closure recv_trailing_metadata_ready_;
  grpc_closure* original_recv_trailing_metadata_ready_ = nullptr;

  grpc_polling_entity* pollent_ = nullptr;

  // Batches are added to this list when received from above.
  // They are removed when we are done handling the batch (i.e., when
  // either we have invoked all of the batch's callbacks or we have
  // passed the batch down to the subchannel call and are not
  // intercepting any of its callbacks).
  PendingBatch pending_batches_[MAX_PENDING_BATCHES] = {};
  bool pending_send_initial_metadata_ : 1;
  bool pending_send_message_ : 1;
  bool pending_send_trailing_metadata_ : 1;

  // Retry state.
  bool enable_retries_ : 1;
  bool retry_committed_ : 1;
  bool last_attempt_got_server_pushback_ : 1;
  int num_attempts_completed_ = 0;
  size_t bytes_buffered_for_retry_ = 0;
  // TODO(roth): Restructure this to eliminate use of ManualConstructor.
  ManualConstructor<BackOff> retry_backoff_;
  grpc_timer retry_timer_;

  // The number of pending retriable subchannel batches containing send ops.
  // We hold a ref to the call stack while this is non-zero, since replay
  // batches may not complete until after all callbacks have been returned
  // to the surface, and we need to make sure that the call is not destroyed
  // until all of these batches have completed.
  // Note that we actually only need to track replay batches, but it's
  // easier to track all batches with send ops.
  int num_pending_retriable_subchannel_send_batches_ = 0;

  // Cached data for retrying send ops.
  // send_initial_metadata
  bool seen_send_initial_metadata_ = false;
  grpc_linked_mdelem* send_initial_metadata_storage_ = nullptr;
  grpc_metadata_batch send_initial_metadata_;
  uint32_t send_initial_metadata_flags_;
  gpr_atm* peer_string_;
  // send_message
  // When we get a send_message op, we replace the original byte stream
  // with a CachingByteStream that caches the slices to a local buffer for
  // use in retries.
  // Note: We inline the cache for the first 3 send_message ops and use
  // dynamic allocation after that.  This number was essentially picked
  // at random; it could be changed in the future to tune performance.
  InlinedVector<ByteStreamCache*, 3> send_messages_;
  // send_trailing_metadata
  bool seen_send_trailing_metadata_ = false;
  grpc_linked_mdelem* send_trailing_metadata_storage_ = nullptr;
  grpc_metadata_batch send_trailing_metadata_;
};

//
// ChannelData::SubchannelWrapper
//

// This class is a wrapper for Subchannel that hides details of the
// channel's implementation (such as the health check service name and
// connected subchannel) from the LB policy API.
//
// Note that no synchronization is needed here, because even if the
// underlying subchannel is shared between channels, this wrapper will only
// be used within one channel, so it will always be synchronized by the
// control plane work_serializer.
class ChannelData::SubchannelWrapper : public SubchannelInterface {
 public:
  SubchannelWrapper(ChannelData* chand, Subchannel* subchannel,
                    grpc_core::UniquePtr<char> health_check_service_name)
      : SubchannelInterface(&grpc_client_channel_routing_trace),
        chand_(chand),
        subchannel_(subchannel),
        health_check_service_name_(std::move(health_check_service_name)) {
    if (GRPC_TRACE_FLAG_ENABLED(grpc_client_channel_routing_trace)) {
      gpr_log(GPR_INFO,
              "chand=%p: creating subchannel wrapper %p for subchannel %p",
              chand, this, subchannel_);
    }
    GRPC_CHANNEL_STACK_REF(chand_->owning_stack_, "SubchannelWrapper");
    auto* subchannel_node = subchannel_->channelz_node();
    if (subchannel_node != nullptr) {
      auto it = chand_->subchannel_refcount_map_.find(subchannel_);
      if (it == chand_->subchannel_refcount_map_.end()) {
        chand_->channelz_node_->AddChildSubchannel(subchannel_node->uuid());
        it = chand_->subchannel_refcount_map_.emplace(subchannel_, 0).first;
      }
      ++it->second;
    }
    chand_->subchannel_wrappers_.insert(this);
  }

  ~SubchannelWrapper() {
    if (GRPC_TRACE_FLAG_ENABLED(grpc_client_channel_routing_trace)) {
      gpr_log(GPR_INFO,
              "chand=%p: destroying subchannel wrapper %p for subchannel %p",
              chand_, this, subchannel_);
    }
    chand_->subchannel_wrappers_.erase(this);
    auto* subchannel_node = subchannel_->channelz_node();
    if (subchannel_node != nullptr) {
      auto it = chand_->subchannel_refcount_map_.find(subchannel_);
      GPR_ASSERT(it != chand_->subchannel_refcount_map_.end());
      --it->second;
      if (it->second == 0) {
        chand_->channelz_node_->RemoveChildSubchannel(subchannel_node->uuid());
        chand_->subchannel_refcount_map_.erase(it);
      }
    }
    GRPC_SUBCHANNEL_UNREF(subchannel_, "unref from LB");
    GRPC_CHANNEL_STACK_UNREF(chand_->owning_stack_, "SubchannelWrapper");
  }

  grpc_connectivity_state CheckConnectivityState() override {
    RefCountedPtr<ConnectedSubchannel> connected_subchannel;
    grpc_connectivity_state connectivity_state =
        subchannel_->CheckConnectivityState(health_check_service_name_.get(),
                                            &connected_subchannel);
    MaybeUpdateConnectedSubchannel(std::move(connected_subchannel));
    return connectivity_state;
  }

  void WatchConnectivityState(
      grpc_connectivity_state initial_state,
      std::unique_ptr<ConnectivityStateWatcherInterface> watcher) override {
    auto& watcher_wrapper = watcher_map_[watcher.get()];
    GPR_ASSERT(watcher_wrapper == nullptr);
    watcher_wrapper = new WatcherWrapper(std::move(watcher),
                                         Ref(DEBUG_LOCATION, "WatcherWrapper"),
                                         initial_state);
    subchannel_->WatchConnectivityState(
        initial_state,
        grpc_core::UniquePtr<char>(
            gpr_strdup(health_check_service_name_.get())),
        RefCountedPtr<Subchannel::ConnectivityStateWatcherInterface>(
            watcher_wrapper));
  }

  void CancelConnectivityStateWatch(
      ConnectivityStateWatcherInterface* watcher) override {
    auto it = watcher_map_.find(watcher);
    GPR_ASSERT(it != watcher_map_.end());
    subchannel_->CancelConnectivityStateWatch(health_check_service_name_.get(),
                                              it->second);
    watcher_map_.erase(it);
  }

  void AttemptToConnect() override { subchannel_->AttemptToConnect(); }

  void ResetBackoff() override { subchannel_->ResetBackoff(); }

  const grpc_channel_args* channel_args() override {
    return subchannel_->channel_args();
  }

  void UpdateHealthCheckServiceName(
      grpc_core::UniquePtr<char> health_check_service_name) {
    if (GRPC_TRACE_FLAG_ENABLED(grpc_client_channel_routing_trace)) {
      gpr_log(GPR_INFO,
              "chand=%p: subchannel wrapper %p: updating health check service "
              "name from \"%s\" to \"%s\"",
              chand_, this, health_check_service_name_.get(),
              health_check_service_name.get());
    }
    for (auto& p : watcher_map_) {
      WatcherWrapper*& watcher_wrapper = p.second;
      // Cancel the current watcher and create a new one using the new
      // health check service name.
      // TODO(roth): If there is not already an existing health watch
      // call for the new name, then the watcher will initially report
      // state CONNECTING.  If the LB policy is currently reporting
      // state READY, this may cause it to switch to CONNECTING before
      // switching back to READY.  This could cause a small delay for
      // RPCs being started on the channel.  If/when this becomes a
      // problem, we may be able to handle it by waiting for the new
      // watcher to report READY before we use it to replace the old one.
      WatcherWrapper* replacement = watcher_wrapper->MakeReplacement();
      subchannel_->CancelConnectivityStateWatch(
          health_check_service_name_.get(), watcher_wrapper);
      watcher_wrapper = replacement;
      subchannel_->WatchConnectivityState(
          replacement->last_seen_state(),
          grpc_core::UniquePtr<char>(
              gpr_strdup(health_check_service_name.get())),
          RefCountedPtr<Subchannel::ConnectivityStateWatcherInterface>(
              replacement));
    }
    // Save the new health check service name.
    health_check_service_name_ = std::move(health_check_service_name);
  }

  // Caller must be holding the control-plane work_serializer.
  ConnectedSubchannel* connected_subchannel() const {
    return connected_subchannel_.get();
  }

  // Caller must be holding the data-plane mutex.
  ConnectedSubchannel* connected_subchannel_in_data_plane() const {
    return connected_subchannel_in_data_plane_.get();
  }
  void set_connected_subchannel_in_data_plane(
      RefCountedPtr<ConnectedSubchannel> connected_subchannel) {
    connected_subchannel_in_data_plane_ = std::move(connected_subchannel);
  }

 private:
  // Subchannel and SubchannelInterface have different interfaces for
  // their respective ConnectivityStateWatcherInterface classes.
  // The one in Subchannel updates the ConnectedSubchannel along with
  // the state, whereas the one in SubchannelInterface does not expose
  // the ConnectedSubchannel.
  //
  // This wrapper provides a bridge between the two.  It implements
  // Subchannel::ConnectivityStateWatcherInterface and wraps
  // the instance of SubchannelInterface::ConnectivityStateWatcherInterface
  // that was passed in by the LB policy.  We pass an instance of this
  // class to the underlying Subchannel, and when we get updates from
  // the subchannel, we pass those on to the wrapped watcher to return
  // the update to the LB policy.  This allows us to set the connected
  // subchannel before passing the result back to the LB policy.
  class WatcherWrapper : public Subchannel::ConnectivityStateWatcherInterface {
   public:
    WatcherWrapper(
        std::unique_ptr<SubchannelInterface::ConnectivityStateWatcherInterface>
            watcher,
        RefCountedPtr<SubchannelWrapper> parent,
        grpc_connectivity_state initial_state)
        : watcher_(std::move(watcher)),
          parent_(std::move(parent)),
          last_seen_state_(initial_state) {}

    ~WatcherWrapper() {
      auto* parent = parent_.release(); /* ref owned by lambda */
      parent->chand_->work_serializer_->Run(
          [parent]() { parent->Unref(DEBUG_LOCATION, "WatcherWrapper"); },
          DEBUG_LOCATION);
    }

    void OnConnectivityStateChange() override {
      if (GRPC_TRACE_FLAG_ENABLED(grpc_client_channel_routing_trace)) {
        gpr_log(GPR_INFO,
                "chand=%p: connectivity change for subchannel wrapper %p "
<<<<<<< HEAD
                "subchannel %p (connected_subchannel=%p state=%s); "
                "hopping into work_serializer",
                parent_->chand_, parent_.get(), parent_->subchannel_,
                connected_subchannel.get(), ConnectivityStateName(new_state));
=======
                "subchannel %p; "
                "hopping into work_serializer",
                parent_->chand_, parent_.get(), parent_->subchannel_);
>>>>>>> 33146c01
      }
      // Will delete itself.
      new Updater(Ref());
    }

    grpc_pollset_set* interested_parties() override {
      SubchannelInterface::ConnectivityStateWatcherInterface* watcher =
          watcher_.get();
      if (watcher_ == nullptr) watcher = replacement_->watcher_.get();
      return watcher->interested_parties();
    }

    WatcherWrapper* MakeReplacement() {
      auto* replacement =
          new WatcherWrapper(std::move(watcher_), parent_, last_seen_state_);
      replacement_ = replacement;
      return replacement;
    }

    grpc_connectivity_state last_seen_state() const { return last_seen_state_; }

   private:
    class Updater {
     public:
<<<<<<< HEAD
      Updater(RefCountedPtr<WatcherWrapper> parent,
              grpc_connectivity_state new_state,
              RefCountedPtr<ConnectedSubchannel> connected_subchannel)
          : parent_(std::move(parent)),
            state_(new_state),
            connected_subchannel_(std::move(connected_subchannel)) {
=======
      Updater(RefCountedPtr<WatcherWrapper> parent)
          : parent_(std::move(parent)) {
>>>>>>> 33146c01
        parent_->parent_->chand_->work_serializer_->Run(
            [this]() { ApplyUpdateInControlPlaneWorkSerializer(); },
            DEBUG_LOCATION);
      }

     private:
      void ApplyUpdateInControlPlaneWorkSerializer() {
        if (GRPC_TRACE_FLAG_ENABLED(grpc_client_channel_routing_trace)) {
          gpr_log(GPR_INFO,
                  "chand=%p: processing connectivity change in work serializer "
                  "for subchannel wrapper %p subchannel %p "
<<<<<<< HEAD
                  "(connected_subchannel=%p state=%s): watcher=%p",
                  parent_->parent_->chand_, parent_->parent_.get(),
                  parent_->parent_->subchannel_, connected_subchannel_.get(),
                  ConnectivityStateName(state_), parent_->watcher_.get());
        }
        // Ignore update if the parent WatcherWrapper has been replaced
        // since this callback was scheduled.
        if (parent_->watcher_ == nullptr) return;
        parent_->last_seen_state_ = state_;
        parent_->parent_->MaybeUpdateConnectedSubchannel(
            std::move(connected_subchannel_));
        parent_->watcher_->OnConnectivityStateChange(state_);
=======
                  "watcher=%p",
                  parent_->parent_->chand_, parent_->parent_.get(),
                  parent_->parent_->subchannel_, parent_->watcher_.get());
        }
        while (true) {
          grpc_connectivity_state state;
          RefCountedPtr<ConnectedSubchannel> connected_subchannel;
          if (!parent_->PopConnectivityStateChange(&state,
                                                   &connected_subchannel)) {
            break;
          }
          // Ignore update if the parent WatcherWrapper has been replaced
          // since this callback was scheduled.
          if (parent_->watcher_ == nullptr) continue;
          parent_->last_seen_state_ = state;
          parent_->parent_->MaybeUpdateConnectedSubchannel(
              std::move(connected_subchannel));
          parent_->watcher_->OnConnectivityStateChange(state);
        }
>>>>>>> 33146c01
        delete this;
      }

      RefCountedPtr<WatcherWrapper> parent_;
<<<<<<< HEAD
      grpc_connectivity_state state_;
      RefCountedPtr<ConnectedSubchannel> connected_subchannel_;
=======
>>>>>>> 33146c01
    };

    std::unique_ptr<SubchannelInterface::ConnectivityStateWatcherInterface>
        watcher_;
    RefCountedPtr<SubchannelWrapper> parent_;
    grpc_connectivity_state last_seen_state_;
    WatcherWrapper* replacement_ = nullptr;
  };

  void MaybeUpdateConnectedSubchannel(
      RefCountedPtr<ConnectedSubchannel> connected_subchannel) {
    // Update the connected subchannel only if the channel is not shutting
    // down.  This is because once the channel is shutting down, we
    // ignore picker updates from the LB policy, which means that
    // UpdateStateAndPickerLocked() will never process the entries
    // in chand_->pending_subchannel_updates_.  So we don't want to add
    // entries there that will never be processed, since that would
    // leave dangling refs to the channel and prevent its destruction.
    grpc_error* disconnect_error = chand_->disconnect_error();
    if (disconnect_error != GRPC_ERROR_NONE) return;
    // Not shutting down, so do the update.
    if (connected_subchannel_ != connected_subchannel) {
      connected_subchannel_ = std::move(connected_subchannel);
      // Record the new connected subchannel so that it can be updated
      // in the data plane mutex the next time the picker is updated.
      chand_->pending_subchannel_updates_[Ref(
          DEBUG_LOCATION, "ConnectedSubchannelUpdate")] = connected_subchannel_;
    }
  }

  ChannelData* chand_;
  Subchannel* subchannel_;
  grpc_core::UniquePtr<char> health_check_service_name_;
  // Maps from the address of the watcher passed to us by the LB policy
  // to the address of the WrapperWatcher that we passed to the underlying
  // subchannel.  This is needed so that when the LB policy calls
  // CancelConnectivityStateWatch() with its watcher, we know the
  // corresponding WrapperWatcher to cancel on the underlying subchannel.
  std::map<ConnectivityStateWatcherInterface*, WatcherWrapper*> watcher_map_;
  // To be accessed only in the control plane work_serializer.
  RefCountedPtr<ConnectedSubchannel> connected_subchannel_;
  // To be accessed only in the data plane mutex.
  RefCountedPtr<ConnectedSubchannel> connected_subchannel_in_data_plane_;
};

//
// ChannelData::ExternalConnectivityWatcher
//

ChannelData::ExternalConnectivityWatcher::ExternalConnectivityWatcher(
    ChannelData* chand, grpc_polling_entity pollent,
    grpc_connectivity_state* state, grpc_closure* on_complete,
    grpc_closure* watcher_timer_init)
    : chand_(chand),
      pollent_(pollent),
      initial_state_(*state),
      state_(state),
      on_complete_(on_complete),
      watcher_timer_init_(watcher_timer_init) {
  grpc_polling_entity_add_to_pollset_set(&pollent_,
                                         chand_->interested_parties_);
  GRPC_CHANNEL_STACK_REF(chand_->owning_stack_, "ExternalConnectivityWatcher");
}

ChannelData::ExternalConnectivityWatcher::~ExternalConnectivityWatcher() {
  grpc_polling_entity_del_from_pollset_set(&pollent_,
                                           chand_->interested_parties_);
  GRPC_CHANNEL_STACK_UNREF(chand_->owning_stack_,
                           "ExternalConnectivityWatcher");
}

void ChannelData::ExternalConnectivityWatcher::Start() {
  chand_->work_serializer_->Run([this]() { AddWatcherLocked(); },
                                DEBUG_LOCATION);
}

void ChannelData::ExternalConnectivityWatcher::Notify(
    grpc_connectivity_state state) {
  bool done = false;
  if (!done_.CompareExchangeStrong(&done, true, MemoryOrder::RELAXED,
                                   MemoryOrder::RELAXED)) {
    return;  // Already done.
  }
  // Remove external watcher.
  chand_->RemoveExternalConnectivityWatcher(on_complete_, /*cancel=*/false);
  // Report new state to the user.
  *state_ = state;
  ExecCtx::Run(DEBUG_LOCATION, on_complete_, GRPC_ERROR_NONE);
  // Hop back into the work_serializer to clean up.
  // Not needed in state SHUTDOWN, because the tracker will
  // automatically remove all watchers in that case.
  if (state != GRPC_CHANNEL_SHUTDOWN) {
    chand_->work_serializer_->Run([this]() { RemoveWatcherLocked(); },
                                  DEBUG_LOCATION);
  }
}

void ChannelData::ExternalConnectivityWatcher::Cancel() {
  bool done = false;
  if (!done_.CompareExchangeStrong(&done, true, MemoryOrder::RELAXED,
                                   MemoryOrder::RELAXED)) {
    return;  // Already done.
  }
  ExecCtx::Run(DEBUG_LOCATION, on_complete_, GRPC_ERROR_CANCELLED);
  // Hop back into the work_serializer to clean up.
  chand_->work_serializer_->Run([this]() { RemoveWatcherLocked(); },
                                DEBUG_LOCATION);
}

void ChannelData::ExternalConnectivityWatcher::AddWatcherLocked() {
  Closure::Run(DEBUG_LOCATION, watcher_timer_init_, GRPC_ERROR_NONE);
  // Add new watcher.
  chand_->state_tracker_.AddWatcher(
      initial_state_, OrphanablePtr<ConnectivityStateWatcherInterface>(this));
}

void ChannelData::ExternalConnectivityWatcher::RemoveWatcherLocked() {
  chand_->state_tracker_.RemoveWatcher(this);
}

//
// ChannelData::ConnectivityWatcherAdder
//

class ChannelData::ConnectivityWatcherAdder {
 public:
  ConnectivityWatcherAdder(
      ChannelData* chand, grpc_connectivity_state initial_state,
      OrphanablePtr<AsyncConnectivityStateWatcherInterface> watcher)
      : chand_(chand),
        initial_state_(initial_state),
        watcher_(std::move(watcher)) {
    GRPC_CHANNEL_STACK_REF(chand_->owning_stack_, "ConnectivityWatcherAdder");
    chand_->work_serializer_->Run([this]() { AddWatcherLocked(); },
                                  DEBUG_LOCATION);
  }

 private:
  void AddWatcherLocked() {
    chand_->state_tracker_.AddWatcher(initial_state_, std::move(watcher_));
    GRPC_CHANNEL_STACK_UNREF(chand_->owning_stack_, "ConnectivityWatcherAdder");
    delete this;
  }

  ChannelData* chand_;
  grpc_connectivity_state initial_state_;
  OrphanablePtr<AsyncConnectivityStateWatcherInterface> watcher_;
};

//
// ChannelData::ConnectivityWatcherRemover
//

class ChannelData::ConnectivityWatcherRemover {
 public:
  ConnectivityWatcherRemover(ChannelData* chand,
                             AsyncConnectivityStateWatcherInterface* watcher)
      : chand_(chand), watcher_(watcher) {
    GRPC_CHANNEL_STACK_REF(chand_->owning_stack_, "ConnectivityWatcherRemover");
    chand_->work_serializer_->Run([this]() { RemoveWatcherLocked(); },
                                  DEBUG_LOCATION);
  }

 private:
  void RemoveWatcherLocked() {
    chand_->state_tracker_.RemoveWatcher(watcher_);
    GRPC_CHANNEL_STACK_UNREF(chand_->owning_stack_,
                             "ConnectivityWatcherRemover");
    delete this;
  }

  ChannelData* chand_;
  AsyncConnectivityStateWatcherInterface* watcher_;
};

//
// ChannelData::ClientChannelControlHelper
//

class ChannelData::ClientChannelControlHelper
    : public LoadBalancingPolicy::ChannelControlHelper {
 public:
  explicit ClientChannelControlHelper(ChannelData* chand) : chand_(chand) {
    GRPC_CHANNEL_STACK_REF(chand_->owning_stack_, "ClientChannelControlHelper");
  }

  ~ClientChannelControlHelper() override {
    GRPC_CHANNEL_STACK_UNREF(chand_->owning_stack_,
                             "ClientChannelControlHelper");
  }

  RefCountedPtr<SubchannelInterface> CreateSubchannel(
      const grpc_channel_args& args) override {
    bool inhibit_health_checking = grpc_channel_arg_get_bool(
        grpc_channel_args_find(&args, GRPC_ARG_INHIBIT_HEALTH_CHECKING), false);
    grpc_core::UniquePtr<char> health_check_service_name;
    if (!inhibit_health_checking) {
      health_check_service_name.reset(
          gpr_strdup(chand_->health_check_service_name_.get()));
    }
    static const char* args_to_remove[] = {
        GRPC_ARG_INHIBIT_HEALTH_CHECKING,
        GRPC_ARG_CHANNELZ_CHANNEL_NODE,
    };
    grpc_arg arg = SubchannelPoolInterface::CreateChannelArg(
        chand_->subchannel_pool_.get());
    grpc_channel_args* new_args = grpc_channel_args_copy_and_add_and_remove(
        &args, args_to_remove, GPR_ARRAY_SIZE(args_to_remove), &arg, 1);
    Subchannel* subchannel =
        chand_->client_channel_factory_->CreateSubchannel(new_args);
    grpc_channel_args_destroy(new_args);
    if (subchannel == nullptr) return nullptr;
    return MakeRefCounted<SubchannelWrapper>(
        chand_, subchannel, std::move(health_check_service_name));
  }

  void UpdateState(
      grpc_connectivity_state state,
      std::unique_ptr<LoadBalancingPolicy::SubchannelPicker> picker) override {
    grpc_error* disconnect_error = chand_->disconnect_error();
    if (GRPC_TRACE_FLAG_ENABLED(grpc_client_channel_routing_trace)) {
      const char* extra = disconnect_error == GRPC_ERROR_NONE
                              ? ""
                              : " (ignoring -- channel shutting down)";
      gpr_log(GPR_INFO, "chand=%p: update: state=%s picker=%p%s", chand_,
              ConnectivityStateName(state), picker.get(), extra);
    }
    // Do update only if not shutting down.
    if (disconnect_error == GRPC_ERROR_NONE) {
      chand_->UpdateStateAndPickerLocked(state, "helper", std::move(picker));
    }
  }

  // No-op -- we should never get this from ResolvingLoadBalancingPolicy.
  void RequestReresolution() override {}

  void AddTraceEvent(TraceSeverity severity, StringView message) override {
    if (chand_->channelz_node_ != nullptr) {
      chand_->channelz_node_->AddTraceEvent(
          ConvertSeverityEnum(severity),
          grpc_slice_from_copied_buffer(message.data(), message.size()));
    }
  }

 private:
  static channelz::ChannelTrace::Severity ConvertSeverityEnum(
      TraceSeverity severity) {
    if (severity == TRACE_INFO) return channelz::ChannelTrace::Info;
    if (severity == TRACE_WARNING) return channelz::ChannelTrace::Warning;
    return channelz::ChannelTrace::Error;
  }

  ChannelData* chand_;
};

//
// ChannelData implementation
//

grpc_error* ChannelData::Init(grpc_channel_element* elem,
                              grpc_channel_element_args* args) {
  GPR_ASSERT(args->is_last);
  GPR_ASSERT(elem->filter == &grpc_client_channel_filter);
  grpc_error* error = GRPC_ERROR_NONE;
  new (elem->channel_data) ChannelData(args, &error);
  return error;
}

void ChannelData::Destroy(grpc_channel_element* elem) {
  ChannelData* chand = static_cast<ChannelData*>(elem->channel_data);
  chand->~ChannelData();
}

bool GetEnableRetries(const grpc_channel_args* args) {
  return grpc_channel_arg_get_bool(
      grpc_channel_args_find(args, GRPC_ARG_ENABLE_RETRIES), true);
}

size_t GetMaxPerRpcRetryBufferSize(const grpc_channel_args* args) {
  return static_cast<size_t>(grpc_channel_arg_get_integer(
      grpc_channel_args_find(args, GRPC_ARG_PER_RPC_RETRY_BUFFER_SIZE),
      {DEFAULT_PER_RPC_RETRY_BUFFER_SIZE, 0, INT_MAX}));
}

RefCountedPtr<SubchannelPoolInterface> GetSubchannelPool(
    const grpc_channel_args* args) {
  const bool use_local_subchannel_pool = grpc_channel_arg_get_bool(
      grpc_channel_args_find(args, GRPC_ARG_USE_LOCAL_SUBCHANNEL_POOL), false);
  if (use_local_subchannel_pool) {
    return MakeRefCounted<LocalSubchannelPool>();
  }
  return GlobalSubchannelPool::instance();
}

channelz::ChannelNode* GetChannelzNode(const grpc_channel_args* args) {
  const grpc_arg* arg =
      grpc_channel_args_find(args, GRPC_ARG_CHANNELZ_CHANNEL_NODE);
  if (arg != nullptr && arg->type == GRPC_ARG_POINTER) {
    return static_cast<channelz::ChannelNode*>(arg->value.pointer.p);
  }
  return nullptr;
}

ChannelData::ChannelData(grpc_channel_element_args* args, grpc_error** error)
    : deadline_checking_enabled_(
          grpc_deadline_checking_enabled(args->channel_args)),
      enable_retries_(GetEnableRetries(args->channel_args)),
      per_rpc_retry_buffer_size_(
          GetMaxPerRpcRetryBufferSize(args->channel_args)),
      owning_stack_(args->channel_stack),
      client_channel_factory_(
          ClientChannelFactory::GetFromChannelArgs(args->channel_args)),
      channelz_node_(GetChannelzNode(args->channel_args)),
      work_serializer_(std::make_shared<WorkSerializer>()),
      interested_parties_(grpc_pollset_set_create()),
      subchannel_pool_(GetSubchannelPool(args->channel_args)),
      state_tracker_("client_channel", GRPC_CHANNEL_IDLE),
      disconnect_error_(GRPC_ERROR_NONE) {
  if (GRPC_TRACE_FLAG_ENABLED(grpc_client_channel_routing_trace)) {
    gpr_log(GPR_INFO, "chand=%p: creating client_channel for channel stack %p",
            this, owning_stack_);
  }
  // Initialize data members.
  gpr_mu_init(&info_mu_);
  // Start backup polling.
  grpc_client_channel_start_backup_polling(interested_parties_);
  // Check client channel factory.
  if (client_channel_factory_ == nullptr) {
    *error = GRPC_ERROR_CREATE_FROM_STATIC_STRING(
        "Missing client channel factory in args for client channel filter");
    return;
  }
  // Get server name to resolve, using proxy mapper if needed.
  const char* server_uri = grpc_channel_arg_get_string(
      grpc_channel_args_find(args->channel_args, GRPC_ARG_SERVER_URI));
  if (server_uri == nullptr) {
    *error = GRPC_ERROR_CREATE_FROM_STATIC_STRING(
        "server URI channel arg missing or wrong type in client channel "
        "filter");
    return;
  }
  // Get default service config
  const char* service_config_json = grpc_channel_arg_get_string(
      grpc_channel_args_find(args->channel_args, GRPC_ARG_SERVICE_CONFIG));
  if (service_config_json != nullptr) {
    *error = GRPC_ERROR_NONE;
    default_service_config_ = ServiceConfig::Create(service_config_json, error);
    if (*error != GRPC_ERROR_NONE) {
      default_service_config_.reset();
      return;
    }
  }
  grpc_uri* uri = grpc_uri_parse(server_uri, true);
  if (uri != nullptr && uri->path[0] != '\0') {
    server_name_.reset(
        gpr_strdup(uri->path[0] == '/' ? uri->path + 1 : uri->path));
  }
  grpc_uri_destroy(uri);
  char* proxy_name = nullptr;
  grpc_channel_args* new_args = nullptr;
  ProxyMapperRegistry::MapName(server_uri, args->channel_args, &proxy_name,
                               &new_args);
  target_uri_.reset(proxy_name != nullptr ? proxy_name
                                          : gpr_strdup(server_uri));
  channel_args_ = new_args != nullptr
                      ? new_args
                      : grpc_channel_args_copy(args->channel_args);
  if (!ResolverRegistry::IsValidTarget(target_uri_.get())) {
    *error =
        GRPC_ERROR_CREATE_FROM_STATIC_STRING("the target uri is not valid.");
    return;
  }
  *error = GRPC_ERROR_NONE;
}

ChannelData::~ChannelData() {
  if (GRPC_TRACE_FLAG_ENABLED(grpc_client_channel_routing_trace)) {
    gpr_log(GPR_INFO, "chand=%p: destroying channel", this);
  }
  DestroyResolvingLoadBalancingPolicyLocked();
  grpc_channel_args_destroy(channel_args_);
  // Stop backup polling.
  grpc_client_channel_stop_backup_polling(interested_parties_);
  grpc_pollset_set_destroy(interested_parties_);
  GRPC_ERROR_UNREF(disconnect_error_.Load(MemoryOrder::RELAXED));
  gpr_mu_destroy(&info_mu_);
}

void ChannelData::UpdateStateAndPickerLocked(
    grpc_connectivity_state state, const char* reason,
    std::unique_ptr<LoadBalancingPolicy::SubchannelPicker> picker) {
  // Clean the control plane when entering IDLE.
  if (picker_ == nullptr) {
    health_check_service_name_.reset();
    saved_service_config_.reset();
    received_first_resolver_result_ = false;
  }
  // Update connectivity state.
  state_tracker_.SetState(state, reason);
  if (channelz_node_ != nullptr) {
    channelz_node_->SetConnectivityState(state);
    channelz_node_->AddTraceEvent(
        channelz::ChannelTrace::Severity::Info,
        grpc_slice_from_static_string(
            channelz::ChannelNode::GetChannelConnectivityStateChangeString(
                state)));
  }
  // Grab data plane lock to do subchannel updates and update the picker.
  //
  // Note that we want to minimize the work done while holding the data
  // plane lock, to keep the critical section small.  So, for all of the
  // objects that we might wind up unreffing here, we actually hold onto
  // the refs until after we release the lock, and then unref them at
  // that point.  This includes the following:
  // - refs to subchannel wrappers in the keys of pending_subchannel_updates_
  // - ref stored in retry_throttle_data_
  // - ref stored in service_config_
  // - ownership of the existing picker in picker_
  RefCountedPtr<ServerRetryThrottleData> retry_throttle_data_to_unref;
  RefCountedPtr<ServiceConfig> service_config_to_unref;
  {
    MutexLock lock(&data_plane_mu_);
    // Handle subchannel updates.
    for (auto& p : pending_subchannel_updates_) {
      if (GRPC_TRACE_FLAG_ENABLED(grpc_client_channel_routing_trace)) {
        gpr_log(GPR_INFO,
                "chand=%p: updating subchannel wrapper %p data plane "
                "connected_subchannel to %p",
                this, p.first.get(), p.second.get());
      }
      // Note: We do not remove the entry from pending_subchannel_updates_
      // here, since this would unref the subchannel wrapper; instead,
      // we wait until we've released the lock to clear the map.
      p.first->set_connected_subchannel_in_data_plane(std::move(p.second));
    }
    // Swap out the picker.
    // Note: Original value will be destroyed after the lock is released.
    picker_.swap(picker);
    // Clean the data plane if the updated picker is nullptr.
    if (picker_ == nullptr) {
      received_service_config_data_ = false;
      // Note: We save the objects to unref until after the lock is released.
      retry_throttle_data_to_unref = std::move(retry_throttle_data_);
      service_config_to_unref = std::move(service_config_);
    }
    // Re-process queued picks.
    for (QueuedPick* pick = queued_picks_; pick != nullptr; pick = pick->next) {
      grpc_call_element* elem = pick->elem;
      CallData* calld = static_cast<CallData*>(elem->call_data);
      grpc_error* error = GRPC_ERROR_NONE;
      if (calld->PickSubchannelLocked(elem, &error)) {
        calld->AsyncPickDone(elem, error);
      }
    }
  }
  // Clear the pending update map after releasing the lock, to keep the
  // critical section small.
  pending_subchannel_updates_.clear();
}

void ChannelData::UpdateServiceConfigLocked(
    RefCountedPtr<ServerRetryThrottleData> retry_throttle_data,
    RefCountedPtr<ServiceConfig> service_config) {
  // Grab data plane lock to update service config.
  //
  // We defer unreffing the old values (and deallocating memory) until
  // after releasing the lock to keep the critical section small.
  {
    MutexLock lock(&data_plane_mu_);
    // Update service config.
    received_service_config_data_ = true;
    // Old values will be unreffed after lock is released.
    retry_throttle_data_.swap(retry_throttle_data);
    service_config_.swap(service_config);
    // Apply service config to queued picks.
    for (QueuedPick* pick = queued_picks_; pick != nullptr; pick = pick->next) {
      CallData* calld = static_cast<CallData*>(pick->elem->call_data);
      calld->MaybeApplyServiceConfigToCallLocked(pick->elem);
    }
  }
  // Old values will be unreffed after lock is released when they go out
  // of scope.
}

void ChannelData::CreateResolvingLoadBalancingPolicyLocked() {
  // Instantiate resolving LB policy.
  LoadBalancingPolicy::Args lb_args;
  lb_args.work_serializer = work_serializer_;
  lb_args.channel_control_helper =
      absl::make_unique<ClientChannelControlHelper>(this);
  lb_args.args = channel_args_;
  grpc_core::UniquePtr<char> target_uri(gpr_strdup(target_uri_.get()));
  resolving_lb_policy_.reset(new ResolvingLoadBalancingPolicy(
      std::move(lb_args), &grpc_client_channel_routing_trace,
      std::move(target_uri), ProcessResolverResultLocked, this));
  grpc_pollset_set_add_pollset_set(resolving_lb_policy_->interested_parties(),
                                   interested_parties_);
  if (GRPC_TRACE_FLAG_ENABLED(grpc_client_channel_routing_trace)) {
    gpr_log(GPR_INFO, "chand=%p: created resolving_lb_policy=%p", this,
            resolving_lb_policy_.get());
  }
}

void ChannelData::DestroyResolvingLoadBalancingPolicyLocked() {
  if (resolving_lb_policy_ != nullptr) {
    grpc_pollset_set_del_pollset_set(resolving_lb_policy_->interested_parties(),
                                     interested_parties_);
    resolving_lb_policy_.reset();
  }
}

void ChannelData::ProcessLbPolicy(
    const Resolver::Result& resolver_result,
    const internal::ClientChannelGlobalParsedConfig* parsed_service_config,
    RefCountedPtr<LoadBalancingPolicy::Config>* lb_policy_config) {
  // Prefer the LB policy config found in the service config.
  if (parsed_service_config != nullptr &&
      parsed_service_config->parsed_lb_config() != nullptr) {
    *lb_policy_config = parsed_service_config->parsed_lb_config();
    return;
  }
  // Try the deprecated LB policy name from the service config.
  // If not, try the setting from channel args.
  const char* policy_name = nullptr;
  if (parsed_service_config != nullptr &&
      parsed_service_config->parsed_deprecated_lb_policy() != nullptr) {
    policy_name = parsed_service_config->parsed_deprecated_lb_policy();
  } else {
    const grpc_arg* channel_arg =
        grpc_channel_args_find(resolver_result.args, GRPC_ARG_LB_POLICY_NAME);
    policy_name = grpc_channel_arg_get_string(channel_arg);
  }
  // Special case: If at least one balancer address is present, we use
  // the grpclb policy, regardless of what the resolver has returned.
  bool found_balancer_address = false;
  for (size_t i = 0; i < resolver_result.addresses.size(); ++i) {
    const ServerAddress& address = resolver_result.addresses[i];
    if (address.IsBalancer()) {
      found_balancer_address = true;
      break;
    }
  }
  if (found_balancer_address) {
    if (policy_name != nullptr && strcmp(policy_name, "grpclb") != 0) {
      gpr_log(GPR_INFO,
              "resolver requested LB policy %s but provided at least one "
              "balancer address -- forcing use of grpclb LB policy",
              policy_name);
    }
    policy_name = "grpclb";
  }
  // Use pick_first if nothing was specified and we didn't select grpclb
  // above.
  if (policy_name == nullptr) policy_name = "pick_first";
  // Now that we have the policy name, construct an empty config for it.
  Json config_json = Json::Array{Json::Object{
      {policy_name, Json::Object{}},
  }};
  grpc_error* parse_error = GRPC_ERROR_NONE;
  *lb_policy_config = LoadBalancingPolicyRegistry::ParseLoadBalancingConfig(
      config_json, &parse_error);
  // The policy name came from one of three places:
  // - The deprecated loadBalancingPolicy field in the service config,
  //   in which case the code in ClientChannelServiceConfigParser
  //   already verified that the policy does not require a config.
  // - One of the hard-coded values here, all of which are known to not
  //   require a config.
  // - A channel arg, in which case the application did something that
  //   is a misuse of our API.
  // In the first two cases, these assertions will always be true.  In
  // the last case, this is probably fine for now.
  // TODO(roth): If the last case becomes a problem, add better error
  // handling here.
  GPR_ASSERT(*lb_policy_config != nullptr);
  GPR_ASSERT(parse_error == GRPC_ERROR_NONE);
}

// Synchronous callback from ResolvingLoadBalancingPolicy to process a
// resolver result update.
bool ChannelData::ProcessResolverResultLocked(
    void* arg, const Resolver::Result& result,
    RefCountedPtr<LoadBalancingPolicy::Config>* lb_policy_config,
    grpc_error** service_config_error, bool* no_valid_service_config) {
  ChannelData* chand = static_cast<ChannelData*>(arg);
  RefCountedPtr<ServiceConfig> service_config;
  // If resolver did not return a service config or returned an invalid service
  // config, we need a fallback service config.
  if (result.service_config_error != GRPC_ERROR_NONE) {
    // If the service config was invalid, then fallback to the saved service
    // config. If there is no saved config either, use the default service
    // config.
    if (chand->saved_service_config_ != nullptr) {
      if (GRPC_TRACE_FLAG_ENABLED(grpc_client_channel_routing_trace)) {
        gpr_log(GPR_INFO,
                "chand=%p: resolver returned invalid service config. "
                "Continuing to use previous service config.",
                chand);
      }
      service_config = chand->saved_service_config_;
    } else if (chand->default_service_config_ != nullptr) {
      if (GRPC_TRACE_FLAG_ENABLED(grpc_client_channel_routing_trace)) {
        gpr_log(GPR_INFO,
                "chand=%p: resolver returned invalid service config. Using "
                "default service config provided by client API.",
                chand);
      }
      service_config = chand->default_service_config_;
    }
  } else if (result.service_config == nullptr) {
    if (chand->default_service_config_ != nullptr) {
      if (GRPC_TRACE_FLAG_ENABLED(grpc_client_channel_routing_trace)) {
        gpr_log(GPR_INFO,
                "chand=%p: resolver returned no service config. Using default "
                "service config provided by client API.",
                chand);
      }
      service_config = chand->default_service_config_;
    }
  } else {
    service_config = result.service_config;
  }
  *service_config_error = GRPC_ERROR_REF(result.service_config_error);
  if (service_config == nullptr &&
      result.service_config_error != GRPC_ERROR_NONE) {
    *no_valid_service_config = true;
    return false;
  }
  // Process service config.
  grpc_core::UniquePtr<char> service_config_json;
  const internal::ClientChannelGlobalParsedConfig* parsed_service_config =
      nullptr;
  if (service_config != nullptr) {
    parsed_service_config =
        static_cast<const internal::ClientChannelGlobalParsedConfig*>(
            service_config->GetGlobalParsedConfig(
                internal::ClientChannelServiceConfigParser::ParserIndex()));
  }
  // Check if the config has changed.
  const bool service_config_changed =
      ((service_config == nullptr) !=
       (chand->saved_service_config_ == nullptr)) ||
      (service_config != nullptr &&
       service_config->json_string() !=
           chand->saved_service_config_->json_string());
  if (service_config_changed) {
    service_config_json.reset(gpr_strdup(
        service_config != nullptr ? service_config->json_string().c_str()
                                  : ""));
    if (GRPC_TRACE_FLAG_ENABLED(grpc_client_channel_routing_trace)) {
      gpr_log(GPR_INFO,
              "chand=%p: resolver returned updated service config: \"%s\"",
              chand, service_config_json.get());
    }
    // Save health check service name.
    if (service_config != nullptr) {
      chand->health_check_service_name_.reset(
          gpr_strdup(parsed_service_config->health_check_service_name()));
    } else {
      chand->health_check_service_name_.reset();
    }
    // Update health check service name used by existing subchannel wrappers.
    for (auto* subchannel_wrapper : chand->subchannel_wrappers_) {
      subchannel_wrapper->UpdateHealthCheckServiceName(
          grpc_core::UniquePtr<char>(
              gpr_strdup(chand->health_check_service_name_.get())));
    }
    // Save service config.
    chand->saved_service_config_ = std::move(service_config);
  }
  // We want to set the service config at least once. This should not really be
  // needed, but we are doing it as a defensive approach. This can be removed,
  // if we feel it is unnecessary.
  if (service_config_changed || !chand->received_first_resolver_result_) {
    chand->received_first_resolver_result_ = true;
    RefCountedPtr<ServerRetryThrottleData> retry_throttle_data;
    if (parsed_service_config != nullptr) {
      Optional<internal::ClientChannelGlobalParsedConfig::RetryThrottling>
          retry_throttle_config = parsed_service_config->retry_throttling();
      if (retry_throttle_config.has_value()) {
        retry_throttle_data =
            internal::ServerRetryThrottleMap::GetDataForServer(
                chand->server_name_.get(),
                retry_throttle_config.value().max_milli_tokens,
                retry_throttle_config.value().milli_token_ratio);
      }
    }
    chand->UpdateServiceConfigLocked(std::move(retry_throttle_data),
                                     chand->saved_service_config_);
  }
  chand->ProcessLbPolicy(result, parsed_service_config, lb_policy_config);
  grpc_core::UniquePtr<char> lb_policy_name(
      gpr_strdup((*lb_policy_config)->name()));
  // Swap out the data used by GetChannelInfo().
  {
    MutexLock lock(&chand->info_mu_);
    chand->info_lb_policy_name_ = std::move(lb_policy_name);
    if (service_config_json != nullptr) {
      chand->info_service_config_json_ = std::move(service_config_json);
    }
  }
  // Return results.
  return service_config_changed;
}

grpc_error* ChannelData::DoPingLocked(grpc_transport_op* op) {
  if (state_tracker_.state() != GRPC_CHANNEL_READY) {
    return GRPC_ERROR_CREATE_FROM_STATIC_STRING("channel not connected");
  }
  LoadBalancingPolicy::PickResult result =
      picker_->Pick(LoadBalancingPolicy::PickArgs());
  ConnectedSubchannel* connected_subchannel = nullptr;
  if (result.subchannel != nullptr) {
    SubchannelWrapper* subchannel =
        static_cast<SubchannelWrapper*>(result.subchannel.get());
    connected_subchannel = subchannel->connected_subchannel();
  }
  if (connected_subchannel != nullptr) {
    connected_subchannel->Ping(op->send_ping.on_initiate, op->send_ping.on_ack);
  } else {
    if (result.error == GRPC_ERROR_NONE) {
      result.error = GRPC_ERROR_CREATE_FROM_STATIC_STRING(
          "LB policy dropped call on ping");
    }
  }
  return result.error;
}

void ChannelData::StartTransportOpLocked(grpc_transport_op* op) {
  grpc_channel_element* elem =
      static_cast<grpc_channel_element*>(op->handler_private.extra_arg);
  ChannelData* chand = static_cast<ChannelData*>(elem->channel_data);
  // Connectivity watch.
  if (op->start_connectivity_watch != nullptr) {
    chand->state_tracker_.AddWatcher(op->start_connectivity_watch_state,
                                     std::move(op->start_connectivity_watch));
  }
  if (op->stop_connectivity_watch != nullptr) {
    chand->state_tracker_.RemoveWatcher(op->stop_connectivity_watch);
  }
  // Ping.
  if (op->send_ping.on_initiate != nullptr || op->send_ping.on_ack != nullptr) {
    grpc_error* error = chand->DoPingLocked(op);
    if (error != GRPC_ERROR_NONE) {
      ExecCtx::Run(DEBUG_LOCATION, op->send_ping.on_initiate,
                   GRPC_ERROR_REF(error));
      ExecCtx::Run(DEBUG_LOCATION, op->send_ping.on_ack, error);
    }
    op->bind_pollset = nullptr;
    op->send_ping.on_initiate = nullptr;
    op->send_ping.on_ack = nullptr;
  }
  // Reset backoff.
  if (op->reset_connect_backoff) {
    if (chand->resolving_lb_policy_ != nullptr) {
      chand->resolving_lb_policy_->ResetBackoffLocked();
    }
  }
  // Disconnect or enter IDLE.
  if (op->disconnect_with_error != GRPC_ERROR_NONE) {
    if (GRPC_TRACE_FLAG_ENABLED(grpc_client_channel_call_trace)) {
      gpr_log(GPR_INFO, "chand=%p: disconnect_with_error: %s", chand,
              grpc_error_string(op->disconnect_with_error));
    }
    chand->DestroyResolvingLoadBalancingPolicyLocked();
    intptr_t value;
    if (grpc_error_get_int(op->disconnect_with_error,
                           GRPC_ERROR_INT_CHANNEL_CONNECTIVITY_STATE, &value) &&
        static_cast<grpc_connectivity_state>(value) == GRPC_CHANNEL_IDLE) {
      if (chand->disconnect_error() == GRPC_ERROR_NONE) {
        // Enter IDLE state.
        chand->UpdateStateAndPickerLocked(GRPC_CHANNEL_IDLE,
                                          "channel entering IDLE", nullptr);
      }
      GRPC_ERROR_UNREF(op->disconnect_with_error);
    } else {
      // Disconnect.
      GPR_ASSERT(chand->disconnect_error_.Load(MemoryOrder::RELAXED) ==
                 GRPC_ERROR_NONE);
      chand->disconnect_error_.Store(op->disconnect_with_error,
                                     MemoryOrder::RELEASE);
      chand->UpdateStateAndPickerLocked(
          GRPC_CHANNEL_SHUTDOWN, "shutdown from API",
          absl::make_unique<LoadBalancingPolicy::TransientFailurePicker>(
              GRPC_ERROR_REF(op->disconnect_with_error)));
    }
  }
  GRPC_CHANNEL_STACK_UNREF(chand->owning_stack_, "start_transport_op");
  ExecCtx::Run(DEBUG_LOCATION, op->on_consumed, GRPC_ERROR_NONE);
}

void ChannelData::StartTransportOp(grpc_channel_element* elem,
                                   grpc_transport_op* op) {
  ChannelData* chand = static_cast<ChannelData*>(elem->channel_data);
  GPR_ASSERT(op->set_accept_stream == false);
  // Handle bind_pollset.
  if (op->bind_pollset != nullptr) {
    grpc_pollset_set_add_pollset(chand->interested_parties_, op->bind_pollset);
  }
  // Pop into control plane work_serializer for remaining ops.
  op->handler_private.extra_arg = elem;
  GRPC_CHANNEL_STACK_REF(chand->owning_stack_, "start_transport_op");
  chand->work_serializer_->Run(
      [op]() { ChannelData::StartTransportOpLocked(op); }, DEBUG_LOCATION);
}

void ChannelData::GetChannelInfo(grpc_channel_element* elem,
                                 const grpc_channel_info* info) {
  ChannelData* chand = static_cast<ChannelData*>(elem->channel_data);
  MutexLock lock(&chand->info_mu_);
  if (info->lb_policy_name != nullptr) {
    *info->lb_policy_name = gpr_strdup(chand->info_lb_policy_name_.get());
  }
  if (info->service_config_json != nullptr) {
    *info->service_config_json =
        gpr_strdup(chand->info_service_config_json_.get());
  }
}

void ChannelData::AddQueuedPick(QueuedPick* pick,
                                grpc_polling_entity* pollent) {
  // Add call to queued picks list.
  pick->next = queued_picks_;
  queued_picks_ = pick;
  // Add call's pollent to channel's interested_parties, so that I/O
  // can be done under the call's CQ.
  grpc_polling_entity_add_to_pollset_set(pollent, interested_parties_);
}

void ChannelData::RemoveQueuedPick(QueuedPick* to_remove,
                                   grpc_polling_entity* pollent) {
  // Remove call's pollent from channel's interested_parties.
  grpc_polling_entity_del_from_pollset_set(pollent, interested_parties_);
  // Remove from queued picks list.
  for (QueuedPick** pick = &queued_picks_; *pick != nullptr;
       pick = &(*pick)->next) {
    if (*pick == to_remove) {
      *pick = to_remove->next;
      return;
    }
  }
}

RefCountedPtr<ConnectedSubchannel>
ChannelData::GetConnectedSubchannelInDataPlane(
    SubchannelInterface* subchannel) const {
  SubchannelWrapper* subchannel_wrapper =
      static_cast<SubchannelWrapper*>(subchannel);
  ConnectedSubchannel* connected_subchannel =
      subchannel_wrapper->connected_subchannel_in_data_plane();
  if (connected_subchannel == nullptr) return nullptr;
  return connected_subchannel->Ref();
}

void ChannelData::TryToConnectLocked() {
  if (resolving_lb_policy_ != nullptr) {
    resolving_lb_policy_->ExitIdleLocked();
  } else {
    CreateResolvingLoadBalancingPolicyLocked();
  }
  GRPC_CHANNEL_STACK_UNREF(owning_stack_, "TryToConnect");
}

grpc_connectivity_state ChannelData::CheckConnectivityState(
    bool try_to_connect) {
  grpc_connectivity_state out = state_tracker_.state();
  if (out == GRPC_CHANNEL_IDLE && try_to_connect) {
    GRPC_CHANNEL_STACK_REF(owning_stack_, "TryToConnect");
    work_serializer_->Run([this]() { TryToConnectLocked(); }, DEBUG_LOCATION);
  }
  return out;
}

void ChannelData::AddConnectivityWatcher(
    grpc_connectivity_state initial_state,
    OrphanablePtr<AsyncConnectivityStateWatcherInterface> watcher) {
  new ConnectivityWatcherAdder(this, initial_state, std::move(watcher));
}

void ChannelData::RemoveConnectivityWatcher(
    AsyncConnectivityStateWatcherInterface* watcher) {
  new ConnectivityWatcherRemover(this, watcher);
}

//
// CallData implementation
//

// Retry support:
//
// In order to support retries, we act as a proxy for stream op batches.
// When we get a batch from the surface, we add it to our list of pending
// batches, and we then use those batches to construct separate "child"
// batches to be started on the subchannel call.  When the child batches
// return, we then decide which pending batches have been completed and
// schedule their callbacks accordingly.  If a subchannel call fails and
// we want to retry it, we do a new pick and start again, constructing
// new "child" batches for the new subchannel call.
//
// Note that retries are committed when receiving data from the server
// (except for Trailers-Only responses).  However, there may be many
// send ops started before receiving any data, so we may have already
// completed some number of send ops (and returned the completions up to
// the surface) by the time we realize that we need to retry.  To deal
// with this, we cache data for send ops, so that we can replay them on a
// different subchannel call even after we have completed the original
// batches.
//
// There are two sets of data to maintain:
// - In call_data (in the parent channel), we maintain a list of pending
//   ops and cached data for send ops.
// - In the subchannel call, we maintain state to indicate what ops have
//   already been sent down to that call.
//
// When constructing the "child" batches, we compare those two sets of
// data to see which batches need to be sent to the subchannel call.

// TODO(roth): In subsequent PRs:
// - add support for transparent retries (including initial metadata)
// - figure out how to record stats in census for retries
//   (census filter is on top of this one)
// - add census stats for retries

CallData::CallData(grpc_call_element* elem, const ChannelData& chand,
                   const grpc_call_element_args& args)
    : deadline_state_(elem, args.call_stack, args.call_combiner,
                      GPR_LIKELY(chand.deadline_checking_enabled())
                          ? args.deadline
                          : GRPC_MILLIS_INF_FUTURE),
      path_(grpc_slice_ref_internal(args.path)),
      call_start_time_(args.start_time),
      deadline_(args.deadline),
      arena_(args.arena),
      owning_call_(args.call_stack),
      call_combiner_(args.call_combiner),
      call_context_(args.context),
      lb_call_state_(this),
      pending_send_initial_metadata_(false),
      pending_send_message_(false),
      pending_send_trailing_metadata_(false),
      enable_retries_(chand.enable_retries()),
      retry_committed_(false),
      last_attempt_got_server_pushback_(false) {}

CallData::~CallData() {
  grpc_slice_unref_internal(path_);
  GRPC_ERROR_UNREF(cancel_error_);
  if (backend_metric_data_ != nullptr) {
    backend_metric_data_
        ->LoadBalancingPolicy::BackendMetricData::~BackendMetricData();
  }
  // Make sure there are no remaining pending batches.
  for (size_t i = 0; i < GPR_ARRAY_SIZE(pending_batches_); ++i) {
    GPR_ASSERT(pending_batches_[i].batch == nullptr);
  }
}

grpc_error* CallData::Init(grpc_call_element* elem,
                           const grpc_call_element_args* args) {
  ChannelData* chand = static_cast<ChannelData*>(elem->channel_data);
  new (elem->call_data) CallData(elem, *chand, *args);
  return GRPC_ERROR_NONE;
}

void CallData::Destroy(grpc_call_element* elem,
                       const grpc_call_final_info* /*final_info*/,
                       grpc_closure* then_schedule_closure) {
  CallData* calld = static_cast<CallData*>(elem->call_data);
  if (GPR_LIKELY(calld->subchannel_call_ != nullptr)) {
    calld->subchannel_call_->SetAfterCallStackDestroy(then_schedule_closure);
    then_schedule_closure = nullptr;
  }
  calld->~CallData();
  // TODO(yashkt) : This can potentially be a Closure::Run
  ExecCtx::Run(DEBUG_LOCATION, then_schedule_closure, GRPC_ERROR_NONE);
}

void CallData::StartTransportStreamOpBatch(
    grpc_call_element* elem, grpc_transport_stream_op_batch* batch) {
  GPR_TIMER_SCOPE("cc_start_transport_stream_op_batch", 0);
  CallData* calld = static_cast<CallData*>(elem->call_data);
  ChannelData* chand = static_cast<ChannelData*>(elem->channel_data);
  if (GPR_LIKELY(chand->deadline_checking_enabled())) {
    grpc_deadline_state_client_start_transport_stream_op_batch(elem, batch);
  }
  // If we've previously been cancelled, immediately fail any new batches.
  if (GPR_UNLIKELY(calld->cancel_error_ != GRPC_ERROR_NONE)) {
    if (GRPC_TRACE_FLAG_ENABLED(grpc_client_channel_call_trace)) {
      gpr_log(GPR_INFO, "chand=%p calld=%p: failing batch with error: %s",
              chand, calld, grpc_error_string(calld->cancel_error_));
    }
    // Note: This will release the call combiner.
    grpc_transport_stream_op_batch_finish_with_failure(
        batch, GRPC_ERROR_REF(calld->cancel_error_), calld->call_combiner_);
    return;
  }
  // Handle cancellation.
  if (GPR_UNLIKELY(batch->cancel_stream)) {
    // Stash a copy of cancel_error in our call data, so that we can use
    // it for subsequent operations.  This ensures that if the call is
    // cancelled before any batches are passed down (e.g., if the deadline
    // is in the past when the call starts), we can return the right
    // error to the caller when the first batch does get passed down.
    GRPC_ERROR_UNREF(calld->cancel_error_);
    calld->cancel_error_ =
        GRPC_ERROR_REF(batch->payload->cancel_stream.cancel_error);
    if (GRPC_TRACE_FLAG_ENABLED(grpc_client_channel_call_trace)) {
      gpr_log(GPR_INFO, "chand=%p calld=%p: recording cancel_error=%s", chand,
              calld, grpc_error_string(calld->cancel_error_));
    }
    // If we do not have a subchannel call (i.e., a pick has not yet
    // been started), fail all pending batches.  Otherwise, send the
    // cancellation down to the subchannel call.
    if (calld->subchannel_call_ == nullptr) {
      // TODO(roth): If there is a pending retry callback, do we need to
      // cancel it here?
      calld->PendingBatchesFail(elem, GRPC_ERROR_REF(calld->cancel_error_),
                                NoYieldCallCombiner);
      // Note: This will release the call combiner.
      grpc_transport_stream_op_batch_finish_with_failure(
          batch, GRPC_ERROR_REF(calld->cancel_error_), calld->call_combiner_);
    } else {
      // Note: This will release the call combiner.
      calld->subchannel_call_->StartTransportStreamOpBatch(batch);
    }
    return;
  }
  // Add the batch to the pending list.
  calld->PendingBatchesAdd(elem, batch);
  // Check if we've already gotten a subchannel call.
  // Note that once we have picked a subchannel, we do not need to acquire
  // the channel's data plane mutex, which is more efficient (especially for
  // streaming calls).
  if (calld->subchannel_call_ != nullptr) {
    if (GRPC_TRACE_FLAG_ENABLED(grpc_client_channel_call_trace)) {
      gpr_log(GPR_INFO,
              "chand=%p calld=%p: starting batch on subchannel_call=%p", chand,
              calld, calld->subchannel_call_.get());
    }
    calld->PendingBatchesResume(elem);
    return;
  }
  // We do not yet have a subchannel call.
  // For batches containing a send_initial_metadata op, acquire the
  // channel's data plane mutex to pick a subchannel.
  if (GPR_LIKELY(batch->send_initial_metadata)) {
    if (GRPC_TRACE_FLAG_ENABLED(grpc_client_channel_call_trace)) {
      gpr_log(GPR_INFO,
              "chand=%p calld=%p: grabbing data plane mutex to perform pick",
              chand, calld);
    }
    PickSubchannel(elem, GRPC_ERROR_NONE);
  } else {
    // For all other batches, release the call combiner.
    if (GRPC_TRACE_FLAG_ENABLED(grpc_client_channel_call_trace)) {
      gpr_log(GPR_INFO,
              "chand=%p calld=%p: saved batch, yielding call combiner", chand,
              calld);
    }
    GRPC_CALL_COMBINER_STOP(calld->call_combiner_,
                            "batch does not include send_initial_metadata");
  }
}

void CallData::SetPollent(grpc_call_element* elem,
                          grpc_polling_entity* pollent) {
  CallData* calld = static_cast<CallData*>(elem->call_data);
  calld->pollent_ = pollent;
}

//
// send op data caching
//

void CallData::MaybeCacheSendOpsForBatch(PendingBatch* pending) {
  if (pending->send_ops_cached) return;
  pending->send_ops_cached = true;
  grpc_transport_stream_op_batch* batch = pending->batch;
  // Save a copy of metadata for send_initial_metadata ops.
  if (batch->send_initial_metadata) {
    seen_send_initial_metadata_ = true;
    GPR_ASSERT(send_initial_metadata_storage_ == nullptr);
    grpc_metadata_batch* send_initial_metadata =
        batch->payload->send_initial_metadata.send_initial_metadata;
    send_initial_metadata_storage_ = (grpc_linked_mdelem*)arena_->Alloc(
        sizeof(grpc_linked_mdelem) * send_initial_metadata->list.count);
    grpc_metadata_batch_copy(send_initial_metadata, &send_initial_metadata_,
                             send_initial_metadata_storage_);
    send_initial_metadata_flags_ =
        batch->payload->send_initial_metadata.send_initial_metadata_flags;
    peer_string_ = batch->payload->send_initial_metadata.peer_string;
  }
  // Set up cache for send_message ops.
  if (batch->send_message) {
    ByteStreamCache* cache = arena_->New<ByteStreamCache>(
        std::move(batch->payload->send_message.send_message));
    send_messages_.push_back(cache);
  }
  // Save metadata batch for send_trailing_metadata ops.
  if (batch->send_trailing_metadata) {
    seen_send_trailing_metadata_ = true;
    GPR_ASSERT(send_trailing_metadata_storage_ == nullptr);
    grpc_metadata_batch* send_trailing_metadata =
        batch->payload->send_trailing_metadata.send_trailing_metadata;
    send_trailing_metadata_storage_ = (grpc_linked_mdelem*)arena_->Alloc(
        sizeof(grpc_linked_mdelem) * send_trailing_metadata->list.count);
    grpc_metadata_batch_copy(send_trailing_metadata, &send_trailing_metadata_,
                             send_trailing_metadata_storage_);
  }
}

void CallData::FreeCachedSendInitialMetadata(ChannelData* chand) {
  if (GRPC_TRACE_FLAG_ENABLED(grpc_client_channel_call_trace)) {
    gpr_log(GPR_INFO,
            "chand=%p calld=%p: destroying calld->send_initial_metadata", chand,
            this);
  }
  grpc_metadata_batch_destroy(&send_initial_metadata_);
}

void CallData::FreeCachedSendMessage(ChannelData* chand, size_t idx) {
  if (GRPC_TRACE_FLAG_ENABLED(grpc_client_channel_call_trace)) {
    gpr_log(GPR_INFO,
            "chand=%p calld=%p: destroying calld->send_messages[%" PRIuPTR "]",
            chand, this, idx);
  }
  send_messages_[idx]->Destroy();
}

void CallData::FreeCachedSendTrailingMetadata(ChannelData* chand) {
  if (GRPC_TRACE_FLAG_ENABLED(grpc_client_channel_call_trace)) {
    gpr_log(GPR_INFO,
            "chand=%p calld=%p: destroying calld->send_trailing_metadata",
            chand, this);
  }
  grpc_metadata_batch_destroy(&send_trailing_metadata_);
}

void CallData::FreeCachedSendOpDataAfterCommit(
    grpc_call_element* elem, SubchannelCallRetryState* retry_state) {
  ChannelData* chand = static_cast<ChannelData*>(elem->channel_data);
  if (retry_state->completed_send_initial_metadata) {
    FreeCachedSendInitialMetadata(chand);
  }
  for (size_t i = 0; i < retry_state->completed_send_message_count; ++i) {
    FreeCachedSendMessage(chand, i);
  }
  if (retry_state->completed_send_trailing_metadata) {
    FreeCachedSendTrailingMetadata(chand);
  }
}

void CallData::FreeCachedSendOpDataForCompletedBatch(
    grpc_call_element* elem, SubchannelCallBatchData* batch_data,
    SubchannelCallRetryState* retry_state) {
  ChannelData* chand = static_cast<ChannelData*>(elem->channel_data);
  if (batch_data->batch.send_initial_metadata) {
    FreeCachedSendInitialMetadata(chand);
  }
  if (batch_data->batch.send_message) {
    FreeCachedSendMessage(chand, retry_state->completed_send_message_count - 1);
  }
  if (batch_data->batch.send_trailing_metadata) {
    FreeCachedSendTrailingMetadata(chand);
  }
}

//
// LB recv_trailing_metadata_ready handling
//

void CallData::RecvTrailingMetadataReadyForLoadBalancingPolicy(
    void* arg, grpc_error* error) {
  CallData* calld = static_cast<CallData*>(arg);
  // Invoke callback to LB policy.
  Metadata trailing_metadata(calld, calld->recv_trailing_metadata_);
  calld->lb_recv_trailing_metadata_ready_(error, &trailing_metadata,
                                          &calld->lb_call_state_);
  // Chain to original callback.
  Closure::Run(DEBUG_LOCATION, calld->original_recv_trailing_metadata_ready_,
               GRPC_ERROR_REF(error));
}

void CallData::MaybeInjectRecvTrailingMetadataReadyForLoadBalancingPolicy(
    grpc_transport_stream_op_batch* batch) {
  if (lb_recv_trailing_metadata_ready_ != nullptr) {
    recv_trailing_metadata_ =
        batch->payload->recv_trailing_metadata.recv_trailing_metadata;
    original_recv_trailing_metadata_ready_ =
        batch->payload->recv_trailing_metadata.recv_trailing_metadata_ready;
    GRPC_CLOSURE_INIT(&recv_trailing_metadata_ready_,
                      RecvTrailingMetadataReadyForLoadBalancingPolicy, this,
                      grpc_schedule_on_exec_ctx);
    batch->payload->recv_trailing_metadata.recv_trailing_metadata_ready =
        &recv_trailing_metadata_ready_;
  }
}

//
// pending_batches management
//

size_t CallData::GetBatchIndex(grpc_transport_stream_op_batch* batch) {
  // Note: It is important the send_initial_metadata be the first entry
  // here, since the code in pick_subchannel_locked() assumes it will be.
  if (batch->send_initial_metadata) return 0;
  if (batch->send_message) return 1;
  if (batch->send_trailing_metadata) return 2;
  if (batch->recv_initial_metadata) return 3;
  if (batch->recv_message) return 4;
  if (batch->recv_trailing_metadata) return 5;
  GPR_UNREACHABLE_CODE(return (size_t)-1);
}

// This is called via the call combiner, so access to calld is synchronized.
void CallData::PendingBatchesAdd(grpc_call_element* elem,
                                 grpc_transport_stream_op_batch* batch) {
  ChannelData* chand = static_cast<ChannelData*>(elem->channel_data);
  const size_t idx = GetBatchIndex(batch);
  if (GRPC_TRACE_FLAG_ENABLED(grpc_client_channel_call_trace)) {
    gpr_log(GPR_INFO,
            "chand=%p calld=%p: adding pending batch at index %" PRIuPTR, chand,
            this, idx);
  }
  PendingBatch* pending = &pending_batches_[idx];
  GPR_ASSERT(pending->batch == nullptr);
  pending->batch = batch;
  pending->send_ops_cached = false;
  if (enable_retries_) {
    // Update state in calld about pending batches.
    // Also check if the batch takes us over the retry buffer limit.
    // Note: We don't check the size of trailing metadata here, because
    // gRPC clients do not send trailing metadata.
    if (batch->send_initial_metadata) {
      pending_send_initial_metadata_ = true;
      bytes_buffered_for_retry_ += grpc_metadata_batch_size(
          batch->payload->send_initial_metadata.send_initial_metadata);
    }
    if (batch->send_message) {
      pending_send_message_ = true;
      bytes_buffered_for_retry_ +=
          batch->payload->send_message.send_message->length();
    }
    if (batch->send_trailing_metadata) {
      pending_send_trailing_metadata_ = true;
    }
    if (GPR_UNLIKELY(bytes_buffered_for_retry_ >
                     chand->per_rpc_retry_buffer_size())) {
      if (GRPC_TRACE_FLAG_ENABLED(grpc_client_channel_call_trace)) {
        gpr_log(GPR_INFO,
                "chand=%p calld=%p: exceeded retry buffer size, committing",
                chand, this);
      }
      SubchannelCallRetryState* retry_state =
          subchannel_call_ == nullptr ? nullptr
                                      : static_cast<SubchannelCallRetryState*>(
                                            subchannel_call_->GetParentData());
      RetryCommit(elem, retry_state);
      // If we are not going to retry and have not yet started, pretend
      // retries are disabled so that we don't bother with retry overhead.
      if (num_attempts_completed_ == 0) {
        if (GRPC_TRACE_FLAG_ENABLED(grpc_client_channel_call_trace)) {
          gpr_log(GPR_INFO,
                  "chand=%p calld=%p: disabling retries before first attempt",
                  chand, this);
        }
        enable_retries_ = false;
      }
    }
  }
}

void CallData::PendingBatchClear(PendingBatch* pending) {
  if (enable_retries_) {
    if (pending->batch->send_initial_metadata) {
      pending_send_initial_metadata_ = false;
    }
    if (pending->batch->send_message) {
      pending_send_message_ = false;
    }
    if (pending->batch->send_trailing_metadata) {
      pending_send_trailing_metadata_ = false;
    }
  }
  pending->batch = nullptr;
}

void CallData::MaybeClearPendingBatch(grpc_call_element* elem,
                                      PendingBatch* pending) {
  ChannelData* chand = static_cast<ChannelData*>(elem->channel_data);
  grpc_transport_stream_op_batch* batch = pending->batch;
  // We clear the pending batch if all of its callbacks have been
  // scheduled and reset to nullptr.
  if (batch->on_complete == nullptr &&
      (!batch->recv_initial_metadata ||
       batch->payload->recv_initial_metadata.recv_initial_metadata_ready ==
           nullptr) &&
      (!batch->recv_message ||
       batch->payload->recv_message.recv_message_ready == nullptr) &&
      (!batch->recv_trailing_metadata ||
       batch->payload->recv_trailing_metadata.recv_trailing_metadata_ready ==
           nullptr)) {
    if (GRPC_TRACE_FLAG_ENABLED(grpc_client_channel_call_trace)) {
      gpr_log(GPR_INFO, "chand=%p calld=%p: clearing pending batch", chand,
              this);
    }
    PendingBatchClear(pending);
  }
}

// This is called via the call combiner, so access to calld is synchronized.
void CallData::FailPendingBatchInCallCombiner(void* arg, grpc_error* error) {
  grpc_transport_stream_op_batch* batch =
      static_cast<grpc_transport_stream_op_batch*>(arg);
  CallData* calld = static_cast<CallData*>(batch->handler_private.extra_arg);
  // Note: This will release the call combiner.
  grpc_transport_stream_op_batch_finish_with_failure(
      batch, GRPC_ERROR_REF(error), calld->call_combiner_);
}

// This is called via the call combiner, so access to calld is synchronized.
void CallData::PendingBatchesFail(
    grpc_call_element* elem, grpc_error* error,
    YieldCallCombinerPredicate yield_call_combiner_predicate) {
  GPR_ASSERT(error != GRPC_ERROR_NONE);
  if (GRPC_TRACE_FLAG_ENABLED(grpc_client_channel_call_trace)) {
    size_t num_batches = 0;
    for (size_t i = 0; i < GPR_ARRAY_SIZE(pending_batches_); ++i) {
      if (pending_batches_[i].batch != nullptr) ++num_batches;
    }
    gpr_log(GPR_INFO,
            "chand=%p calld=%p: failing %" PRIuPTR " pending batches: %s",
            elem->channel_data, this, num_batches, grpc_error_string(error));
  }
  CallCombinerClosureList closures;
  for (size_t i = 0; i < GPR_ARRAY_SIZE(pending_batches_); ++i) {
    PendingBatch* pending = &pending_batches_[i];
    grpc_transport_stream_op_batch* batch = pending->batch;
    if (batch != nullptr) {
      if (batch->recv_trailing_metadata) {
        MaybeInjectRecvTrailingMetadataReadyForLoadBalancingPolicy(batch);
      }
      batch->handler_private.extra_arg = this;
      GRPC_CLOSURE_INIT(&batch->handler_private.closure,
                        FailPendingBatchInCallCombiner, batch,
                        grpc_schedule_on_exec_ctx);
      closures.Add(&batch->handler_private.closure, GRPC_ERROR_REF(error),
                   "PendingBatchesFail");
      PendingBatchClear(pending);
    }
  }
  if (yield_call_combiner_predicate(closures)) {
    closures.RunClosures(call_combiner_);
  } else {
    closures.RunClosuresWithoutYielding(call_combiner_);
  }
  GRPC_ERROR_UNREF(error);
}

// This is called via the call combiner, so access to calld is synchronized.
void CallData::ResumePendingBatchInCallCombiner(void* arg,
                                                grpc_error* /*ignored*/) {
  grpc_transport_stream_op_batch* batch =
      static_cast<grpc_transport_stream_op_batch*>(arg);
  SubchannelCall* subchannel_call =
      static_cast<SubchannelCall*>(batch->handler_private.extra_arg);
  // Note: This will release the call combiner.
  subchannel_call->StartTransportStreamOpBatch(batch);
}

// This is called via the call combiner, so access to calld is synchronized.
void CallData::PendingBatchesResume(grpc_call_element* elem) {
  ChannelData* chand = static_cast<ChannelData*>(elem->channel_data);
  if (enable_retries_) {
    StartRetriableSubchannelBatches(elem, GRPC_ERROR_NONE);
    return;
  }
  // Retries not enabled; send down batches as-is.
  if (GRPC_TRACE_FLAG_ENABLED(grpc_client_channel_call_trace)) {
    size_t num_batches = 0;
    for (size_t i = 0; i < GPR_ARRAY_SIZE(pending_batches_); ++i) {
      if (pending_batches_[i].batch != nullptr) ++num_batches;
    }
    gpr_log(GPR_INFO,
            "chand=%p calld=%p: starting %" PRIuPTR
            " pending batches on subchannel_call=%p",
            chand, this, num_batches, subchannel_call_.get());
  }
  CallCombinerClosureList closures;
  for (size_t i = 0; i < GPR_ARRAY_SIZE(pending_batches_); ++i) {
    PendingBatch* pending = &pending_batches_[i];
    grpc_transport_stream_op_batch* batch = pending->batch;
    if (batch != nullptr) {
      if (batch->recv_trailing_metadata) {
        MaybeInjectRecvTrailingMetadataReadyForLoadBalancingPolicy(batch);
      }
      batch->handler_private.extra_arg = subchannel_call_.get();
      GRPC_CLOSURE_INIT(&batch->handler_private.closure,
                        ResumePendingBatchInCallCombiner, batch,
                        grpc_schedule_on_exec_ctx);
      closures.Add(&batch->handler_private.closure, GRPC_ERROR_NONE,
                   "PendingBatchesResume");
      PendingBatchClear(pending);
    }
  }
  // Note: This will release the call combiner.
  closures.RunClosures(call_combiner_);
}

template <typename Predicate>
CallData::PendingBatch* CallData::PendingBatchFind(grpc_call_element* elem,
                                                   const char* log_message,
                                                   Predicate predicate) {
  ChannelData* chand = static_cast<ChannelData*>(elem->channel_data);
  for (size_t i = 0; i < GPR_ARRAY_SIZE(pending_batches_); ++i) {
    PendingBatch* pending = &pending_batches_[i];
    grpc_transport_stream_op_batch* batch = pending->batch;
    if (batch != nullptr && predicate(batch)) {
      if (GRPC_TRACE_FLAG_ENABLED(grpc_client_channel_call_trace)) {
        gpr_log(GPR_INFO,
                "chand=%p calld=%p: %s pending batch at index %" PRIuPTR, chand,
                this, log_message, i);
      }
      return pending;
    }
  }
  return nullptr;
}

//
// retry code
//

void CallData::RetryCommit(grpc_call_element* elem,
                           SubchannelCallRetryState* retry_state) {
  ChannelData* chand = static_cast<ChannelData*>(elem->channel_data);
  if (retry_committed_) return;
  retry_committed_ = true;
  if (GRPC_TRACE_FLAG_ENABLED(grpc_client_channel_call_trace)) {
    gpr_log(GPR_INFO, "chand=%p calld=%p: committing retries", chand, this);
  }
  if (retry_state != nullptr) {
    FreeCachedSendOpDataAfterCommit(elem, retry_state);
  }
}

void CallData::DoRetry(grpc_call_element* elem,
                       SubchannelCallRetryState* retry_state,
                       grpc_millis server_pushback_ms) {
  ChannelData* chand = static_cast<ChannelData*>(elem->channel_data);
  GPR_ASSERT(method_params_ != nullptr);
  const auto* retry_policy = method_params_->retry_policy();
  GPR_ASSERT(retry_policy != nullptr);
  // Reset subchannel call.
  subchannel_call_.reset();
  // Compute backoff delay.
  grpc_millis next_attempt_time;
  if (server_pushback_ms >= 0) {
    next_attempt_time = ExecCtx::Get()->Now() + server_pushback_ms;
    last_attempt_got_server_pushback_ = true;
  } else {
    if (num_attempts_completed_ == 1 || last_attempt_got_server_pushback_) {
      retry_backoff_.Init(
          BackOff::Options()
              .set_initial_backoff(retry_policy->initial_backoff)
              .set_multiplier(retry_policy->backoff_multiplier)
              .set_jitter(RETRY_BACKOFF_JITTER)
              .set_max_backoff(retry_policy->max_backoff));
      last_attempt_got_server_pushback_ = false;
    }
    next_attempt_time = retry_backoff_->NextAttemptTime();
  }
  if (GRPC_TRACE_FLAG_ENABLED(grpc_client_channel_call_trace)) {
    gpr_log(GPR_INFO,
            "chand=%p calld=%p: retrying failed call in %" PRId64 " ms", chand,
            this, next_attempt_time - ExecCtx::Get()->Now());
  }
  // Schedule retry after computed delay.
  GRPC_CLOSURE_INIT(&pick_closure_, PickSubchannel, elem,
                    grpc_schedule_on_exec_ctx);
  grpc_timer_init(&retry_timer_, next_attempt_time, &pick_closure_);
  // Update bookkeeping.
  if (retry_state != nullptr) retry_state->retry_dispatched = true;
}

bool CallData::MaybeRetry(grpc_call_element* elem,
                          SubchannelCallBatchData* batch_data,
                          grpc_status_code status,
                          grpc_mdelem* server_pushback_md) {
  ChannelData* chand = static_cast<ChannelData*>(elem->channel_data);
  // Get retry policy.
  if (method_params_ == nullptr) return false;
  const auto* retry_policy = method_params_->retry_policy();
  if (retry_policy == nullptr) return false;
  // If we've already dispatched a retry from this call, return true.
  // This catches the case where the batch has multiple callbacks
  // (i.e., it includes either recv_message or recv_initial_metadata).
  SubchannelCallRetryState* retry_state = nullptr;
  if (batch_data != nullptr) {
    retry_state = static_cast<SubchannelCallRetryState*>(
        batch_data->subchannel_call->GetParentData());
    if (retry_state->retry_dispatched) {
      if (GRPC_TRACE_FLAG_ENABLED(grpc_client_channel_call_trace)) {
        gpr_log(GPR_INFO, "chand=%p calld=%p: retry already dispatched", chand,
                this);
      }
      return true;
    }
  }
  // Check status.
  if (GPR_LIKELY(status == GRPC_STATUS_OK)) {
    if (retry_throttle_data_ != nullptr) {
      retry_throttle_data_->RecordSuccess();
    }
    if (GRPC_TRACE_FLAG_ENABLED(grpc_client_channel_call_trace)) {
      gpr_log(GPR_INFO, "chand=%p calld=%p: call succeeded", chand, this);
    }
    return false;
  }
  // Status is not OK.  Check whether the status is retryable.
  if (!retry_policy->retryable_status_codes.Contains(status)) {
    if (GRPC_TRACE_FLAG_ENABLED(grpc_client_channel_call_trace)) {
      gpr_log(GPR_INFO,
              "chand=%p calld=%p: status %s not configured as retryable", chand,
              this, grpc_status_code_to_string(status));
    }
    return false;
  }
  // Record the failure and check whether retries are throttled.
  // Note that it's important for this check to come after the status
  // code check above, since we should only record failures whose statuses
  // match the configured retryable status codes, so that we don't count
  // things like failures due to malformed requests (INVALID_ARGUMENT).
  // Conversely, it's important for this to come before the remaining
  // checks, so that we don't fail to record failures due to other factors.
  if (retry_throttle_data_ != nullptr &&
      !retry_throttle_data_->RecordFailure()) {
    if (GRPC_TRACE_FLAG_ENABLED(grpc_client_channel_call_trace)) {
      gpr_log(GPR_INFO, "chand=%p calld=%p: retries throttled", chand, this);
    }
    return false;
  }
  // Check whether the call is committed.
  if (retry_committed_) {
    if (GRPC_TRACE_FLAG_ENABLED(grpc_client_channel_call_trace)) {
      gpr_log(GPR_INFO, "chand=%p calld=%p: retries already committed", chand,
              this);
    }
    return false;
  }
  // Check whether we have retries remaining.
  ++num_attempts_completed_;
  if (num_attempts_completed_ >= retry_policy->max_attempts) {
    if (GRPC_TRACE_FLAG_ENABLED(grpc_client_channel_call_trace)) {
      gpr_log(GPR_INFO, "chand=%p calld=%p: exceeded %d retry attempts", chand,
              this, retry_policy->max_attempts);
    }
    return false;
  }
  // If the call was cancelled from the surface, don't retry.
  if (cancel_error_ != GRPC_ERROR_NONE) {
    if (GRPC_TRACE_FLAG_ENABLED(grpc_client_channel_call_trace)) {
      gpr_log(GPR_INFO,
              "chand=%p calld=%p: call cancelled from surface, not retrying",
              chand, this);
    }
    return false;
  }
  // Check server push-back.
  grpc_millis server_pushback_ms = -1;
  if (server_pushback_md != nullptr) {
    // If the value is "-1" or any other unparseable string, we do not retry.
    uint32_t ms;
    if (!grpc_parse_slice_to_uint32(GRPC_MDVALUE(*server_pushback_md), &ms)) {
      if (GRPC_TRACE_FLAG_ENABLED(grpc_client_channel_call_trace)) {
        gpr_log(GPR_INFO,
                "chand=%p calld=%p: not retrying due to server push-back",
                chand, this);
      }
      return false;
    } else {
      if (GRPC_TRACE_FLAG_ENABLED(grpc_client_channel_call_trace)) {
        gpr_log(GPR_INFO, "chand=%p calld=%p: server push-back: retry in %u ms",
                chand, this, ms);
      }
      server_pushback_ms = (grpc_millis)ms;
    }
  }
  DoRetry(elem, retry_state, server_pushback_ms);
  return true;
}

//
// CallData::SubchannelCallBatchData
//

CallData::SubchannelCallBatchData* CallData::SubchannelCallBatchData::Create(
    grpc_call_element* elem, int refcount, bool set_on_complete) {
  CallData* calld = static_cast<CallData*>(elem->call_data);
  return calld->arena_->New<SubchannelCallBatchData>(elem, calld, refcount,
                                                     set_on_complete);
}

CallData::SubchannelCallBatchData::SubchannelCallBatchData(
    grpc_call_element* elem, CallData* calld, int refcount,
    bool set_on_complete)
    : elem(elem), subchannel_call(calld->subchannel_call_) {
  SubchannelCallRetryState* retry_state =
      static_cast<SubchannelCallRetryState*>(
          calld->subchannel_call_->GetParentData());
  batch.payload = &retry_state->batch_payload;
  gpr_ref_init(&refs, refcount);
  if (set_on_complete) {
    GRPC_CLOSURE_INIT(&on_complete, CallData::OnComplete, this,
                      grpc_schedule_on_exec_ctx);
    batch.on_complete = &on_complete;
  }
  GRPC_CALL_STACK_REF(calld->owning_call_, "batch_data");
}

void CallData::SubchannelCallBatchData::Destroy() {
  SubchannelCallRetryState* retry_state =
      static_cast<SubchannelCallRetryState*>(subchannel_call->GetParentData());
  if (batch.send_initial_metadata) {
    grpc_metadata_batch_destroy(&retry_state->send_initial_metadata);
  }
  if (batch.send_trailing_metadata) {
    grpc_metadata_batch_destroy(&retry_state->send_trailing_metadata);
  }
  if (batch.recv_initial_metadata) {
    grpc_metadata_batch_destroy(&retry_state->recv_initial_metadata);
  }
  if (batch.recv_trailing_metadata) {
    grpc_metadata_batch_destroy(&retry_state->recv_trailing_metadata);
  }
  subchannel_call.reset();
  CallData* calld = static_cast<CallData*>(elem->call_data);
  GRPC_CALL_STACK_UNREF(calld->owning_call_, "batch_data");
}

//
// recv_initial_metadata callback handling
//

void CallData::InvokeRecvInitialMetadataCallback(void* arg, grpc_error* error) {
  SubchannelCallBatchData* batch_data =
      static_cast<SubchannelCallBatchData*>(arg);
  CallData* calld = static_cast<CallData*>(batch_data->elem->call_data);
  // Find pending batch.
  PendingBatch* pending = calld->PendingBatchFind(
      batch_data->elem, "invoking recv_initial_metadata_ready for",
      [](grpc_transport_stream_op_batch* batch) {
        return batch->recv_initial_metadata &&
               batch->payload->recv_initial_metadata
                       .recv_initial_metadata_ready != nullptr;
      });
  GPR_ASSERT(pending != nullptr);
  // Return metadata.
  SubchannelCallRetryState* retry_state =
      static_cast<SubchannelCallRetryState*>(
          batch_data->subchannel_call->GetParentData());
  grpc_metadata_batch_move(
      &retry_state->recv_initial_metadata,
      pending->batch->payload->recv_initial_metadata.recv_initial_metadata);
  // Update bookkeeping.
  // Note: Need to do this before invoking the callback, since invoking
  // the callback will result in yielding the call combiner.
  grpc_closure* recv_initial_metadata_ready =
      pending->batch->payload->recv_initial_metadata
          .recv_initial_metadata_ready;
  pending->batch->payload->recv_initial_metadata.recv_initial_metadata_ready =
      nullptr;
  calld->MaybeClearPendingBatch(batch_data->elem, pending);
  batch_data->Unref();
  // Invoke callback.
  Closure::Run(DEBUG_LOCATION, recv_initial_metadata_ready,
               GRPC_ERROR_REF(error));
}

void CallData::RecvInitialMetadataReady(void* arg, grpc_error* error) {
  SubchannelCallBatchData* batch_data =
      static_cast<SubchannelCallBatchData*>(arg);
  grpc_call_element* elem = batch_data->elem;
  ChannelData* chand = static_cast<ChannelData*>(elem->channel_data);
  CallData* calld = static_cast<CallData*>(elem->call_data);
  if (GRPC_TRACE_FLAG_ENABLED(grpc_client_channel_call_trace)) {
    gpr_log(GPR_INFO,
            "chand=%p calld=%p: got recv_initial_metadata_ready, error=%s",
            chand, calld, grpc_error_string(error));
  }
  SubchannelCallRetryState* retry_state =
      static_cast<SubchannelCallRetryState*>(
          batch_data->subchannel_call->GetParentData());
  retry_state->completed_recv_initial_metadata = true;
  // If a retry was already dispatched, then we're not going to use the
  // result of this recv_initial_metadata op, so do nothing.
  if (retry_state->retry_dispatched) {
    GRPC_CALL_COMBINER_STOP(
        calld->call_combiner_,
        "recv_initial_metadata_ready after retry dispatched");
    return;
  }
  // If we got an error or a Trailers-Only response and have not yet gotten
  // the recv_trailing_metadata_ready callback, then defer propagating this
  // callback back to the surface.  We can evaluate whether to retry when
  // recv_trailing_metadata comes back.
  if (GPR_UNLIKELY((retry_state->trailing_metadata_available ||
                    error != GRPC_ERROR_NONE) &&
                   !retry_state->completed_recv_trailing_metadata)) {
    if (GRPC_TRACE_FLAG_ENABLED(grpc_client_channel_call_trace)) {
      gpr_log(GPR_INFO,
              "chand=%p calld=%p: deferring recv_initial_metadata_ready "
              "(Trailers-Only)",
              chand, calld);
    }
    retry_state->recv_initial_metadata_ready_deferred_batch = batch_data;
    retry_state->recv_initial_metadata_error = GRPC_ERROR_REF(error);
    if (!retry_state->started_recv_trailing_metadata) {
      // recv_trailing_metadata not yet started by application; start it
      // ourselves to get status.
      calld->StartInternalRecvTrailingMetadata(elem);
    } else {
      GRPC_CALL_COMBINER_STOP(
          calld->call_combiner_,
          "recv_initial_metadata_ready trailers-only or error");
    }
    return;
  }
  // Received valid initial metadata, so commit the call.
  calld->RetryCommit(elem, retry_state);
  // Invoke the callback to return the result to the surface.
  // Manually invoking a callback function; it does not take ownership of error.
  calld->InvokeRecvInitialMetadataCallback(batch_data, error);
}

//
// recv_message callback handling
//

void CallData::InvokeRecvMessageCallback(void* arg, grpc_error* error) {
  SubchannelCallBatchData* batch_data =
      static_cast<SubchannelCallBatchData*>(arg);
  CallData* calld = static_cast<CallData*>(batch_data->elem->call_data);
  // Find pending op.
  PendingBatch* pending = calld->PendingBatchFind(
      batch_data->elem, "invoking recv_message_ready for",
      [](grpc_transport_stream_op_batch* batch) {
        return batch->recv_message &&
               batch->payload->recv_message.recv_message_ready != nullptr;
      });
  GPR_ASSERT(pending != nullptr);
  // Return payload.
  SubchannelCallRetryState* retry_state =
      static_cast<SubchannelCallRetryState*>(
          batch_data->subchannel_call->GetParentData());
  *pending->batch->payload->recv_message.recv_message =
      std::move(retry_state->recv_message);
  // Update bookkeeping.
  // Note: Need to do this before invoking the callback, since invoking
  // the callback will result in yielding the call combiner.
  grpc_closure* recv_message_ready =
      pending->batch->payload->recv_message.recv_message_ready;
  pending->batch->payload->recv_message.recv_message_ready = nullptr;
  calld->MaybeClearPendingBatch(batch_data->elem, pending);
  batch_data->Unref();
  // Invoke callback.
  Closure::Run(DEBUG_LOCATION, recv_message_ready, GRPC_ERROR_REF(error));
}

void CallData::RecvMessageReady(void* arg, grpc_error* error) {
  SubchannelCallBatchData* batch_data =
      static_cast<SubchannelCallBatchData*>(arg);
  grpc_call_element* elem = batch_data->elem;
  ChannelData* chand = static_cast<ChannelData*>(elem->channel_data);
  CallData* calld = static_cast<CallData*>(elem->call_data);
  if (GRPC_TRACE_FLAG_ENABLED(grpc_client_channel_call_trace)) {
    gpr_log(GPR_INFO, "chand=%p calld=%p: got recv_message_ready, error=%s",
            chand, calld, grpc_error_string(error));
  }
  SubchannelCallRetryState* retry_state =
      static_cast<SubchannelCallRetryState*>(
          batch_data->subchannel_call->GetParentData());
  ++retry_state->completed_recv_message_count;
  // If a retry was already dispatched, then we're not going to use the
  // result of this recv_message op, so do nothing.
  if (retry_state->retry_dispatched) {
    GRPC_CALL_COMBINER_STOP(calld->call_combiner_,
                            "recv_message_ready after retry dispatched");
    return;
  }
  // If we got an error or the payload was nullptr and we have not yet gotten
  // the recv_trailing_metadata_ready callback, then defer propagating this
  // callback back to the surface.  We can evaluate whether to retry when
  // recv_trailing_metadata comes back.
  if (GPR_UNLIKELY(
          (retry_state->recv_message == nullptr || error != GRPC_ERROR_NONE) &&
          !retry_state->completed_recv_trailing_metadata)) {
    if (GRPC_TRACE_FLAG_ENABLED(grpc_client_channel_call_trace)) {
      gpr_log(GPR_INFO,
              "chand=%p calld=%p: deferring recv_message_ready (nullptr "
              "message and recv_trailing_metadata pending)",
              chand, calld);
    }
    retry_state->recv_message_ready_deferred_batch = batch_data;
    retry_state->recv_message_error = GRPC_ERROR_REF(error);
    if (!retry_state->started_recv_trailing_metadata) {
      // recv_trailing_metadata not yet started by application; start it
      // ourselves to get status.
      calld->StartInternalRecvTrailingMetadata(elem);
    } else {
      GRPC_CALL_COMBINER_STOP(calld->call_combiner_, "recv_message_ready null");
    }
    return;
  }
  // Received a valid message, so commit the call.
  calld->RetryCommit(elem, retry_state);
  // Invoke the callback to return the result to the surface.
  // Manually invoking a callback function; it does not take ownership of error.
  calld->InvokeRecvMessageCallback(batch_data, error);
}

//
// recv_trailing_metadata handling
//

void CallData::GetCallStatus(grpc_metadata_batch* md_batch, grpc_error* error,
                             grpc_status_code* status,
                             grpc_mdelem** server_pushback_md) {
  if (error != GRPC_ERROR_NONE) {
    grpc_error_get_status(error, deadline_, status, nullptr, nullptr, nullptr);
  } else {
    GPR_ASSERT(md_batch->idx.named.grpc_status != nullptr);
    *status =
        grpc_get_status_code_from_metadata(md_batch->idx.named.grpc_status->md);
    if (server_pushback_md != nullptr &&
        md_batch->idx.named.grpc_retry_pushback_ms != nullptr) {
      *server_pushback_md = &md_batch->idx.named.grpc_retry_pushback_ms->md;
    }
  }
  GRPC_ERROR_UNREF(error);
}

void CallData::AddClosureForRecvTrailingMetadataReady(
    grpc_call_element* elem, SubchannelCallBatchData* batch_data,
    grpc_error* error, CallCombinerClosureList* closures) {
  // Find pending batch.
  PendingBatch* pending = PendingBatchFind(
      elem, "invoking recv_trailing_metadata for",
      [](grpc_transport_stream_op_batch* batch) {
        return batch->recv_trailing_metadata &&
               batch->payload->recv_trailing_metadata
                       .recv_trailing_metadata_ready != nullptr;
      });
  // If we generated the recv_trailing_metadata op internally via
  // StartInternalRecvTrailingMetadata(), then there will be no pending batch.
  if (pending == nullptr) {
    GRPC_ERROR_UNREF(error);
    return;
  }
  // Return metadata.
  SubchannelCallRetryState* retry_state =
      static_cast<SubchannelCallRetryState*>(
          batch_data->subchannel_call->GetParentData());
  grpc_metadata_batch_move(
      &retry_state->recv_trailing_metadata,
      pending->batch->payload->recv_trailing_metadata.recv_trailing_metadata);
  // Add closure.
  closures->Add(pending->batch->payload->recv_trailing_metadata
                    .recv_trailing_metadata_ready,
                error, "recv_trailing_metadata_ready for pending batch");
  // Update bookkeeping.
  pending->batch->payload->recv_trailing_metadata.recv_trailing_metadata_ready =
      nullptr;
  MaybeClearPendingBatch(elem, pending);
}

void CallData::AddClosuresForDeferredRecvCallbacks(
    SubchannelCallBatchData* batch_data, SubchannelCallRetryState* retry_state,
    CallCombinerClosureList* closures) {
  if (batch_data->batch.recv_trailing_metadata) {
    // Add closure for deferred recv_initial_metadata_ready.
    if (GPR_UNLIKELY(retry_state->recv_initial_metadata_ready_deferred_batch !=
                     nullptr)) {
      GRPC_CLOSURE_INIT(&retry_state->recv_initial_metadata_ready,
                        InvokeRecvInitialMetadataCallback,
                        retry_state->recv_initial_metadata_ready_deferred_batch,
                        grpc_schedule_on_exec_ctx);
      closures->Add(&retry_state->recv_initial_metadata_ready,
                    retry_state->recv_initial_metadata_error,
                    "resuming recv_initial_metadata_ready");
      retry_state->recv_initial_metadata_ready_deferred_batch = nullptr;
    }
    // Add closure for deferred recv_message_ready.
    if (GPR_UNLIKELY(retry_state->recv_message_ready_deferred_batch !=
                     nullptr)) {
      GRPC_CLOSURE_INIT(&retry_state->recv_message_ready,
                        InvokeRecvMessageCallback,
                        retry_state->recv_message_ready_deferred_batch,
                        grpc_schedule_on_exec_ctx);
      closures->Add(&retry_state->recv_message_ready,
                    retry_state->recv_message_error,
                    "resuming recv_message_ready");
      retry_state->recv_message_ready_deferred_batch = nullptr;
    }
  }
}

bool CallData::PendingBatchIsUnstarted(PendingBatch* pending,
                                       SubchannelCallRetryState* retry_state) {
  if (pending->batch == nullptr || pending->batch->on_complete == nullptr) {
    return false;
  }
  if (pending->batch->send_initial_metadata &&
      !retry_state->started_send_initial_metadata) {
    return true;
  }
  if (pending->batch->send_message &&
      retry_state->started_send_message_count < send_messages_.size()) {
    return true;
  }
  if (pending->batch->send_trailing_metadata &&
      !retry_state->started_send_trailing_metadata) {
    return true;
  }
  return false;
}

void CallData::AddClosuresToFailUnstartedPendingBatches(
    grpc_call_element* elem, SubchannelCallRetryState* retry_state,
    grpc_error* error, CallCombinerClosureList* closures) {
  ChannelData* chand = static_cast<ChannelData*>(elem->channel_data);
  for (size_t i = 0; i < GPR_ARRAY_SIZE(pending_batches_); ++i) {
    PendingBatch* pending = &pending_batches_[i];
    if (PendingBatchIsUnstarted(pending, retry_state)) {
      if (GRPC_TRACE_FLAG_ENABLED(grpc_client_channel_call_trace)) {
        gpr_log(GPR_INFO,
                "chand=%p calld=%p: failing unstarted pending batch at index "
                "%" PRIuPTR,
                chand, this, i);
      }
      closures->Add(pending->batch->on_complete, GRPC_ERROR_REF(error),
                    "failing on_complete for pending batch");
      pending->batch->on_complete = nullptr;
      MaybeClearPendingBatch(elem, pending);
    }
  }
  GRPC_ERROR_UNREF(error);
}

void CallData::RunClosuresForCompletedCall(SubchannelCallBatchData* batch_data,
                                           grpc_error* error) {
  grpc_call_element* elem = batch_data->elem;
  SubchannelCallRetryState* retry_state =
      static_cast<SubchannelCallRetryState*>(
          batch_data->subchannel_call->GetParentData());
  // Construct list of closures to execute.
  CallCombinerClosureList closures;
  // First, add closure for recv_trailing_metadata_ready.
  AddClosureForRecvTrailingMetadataReady(elem, batch_data,
                                         GRPC_ERROR_REF(error), &closures);
  // If there are deferred recv_initial_metadata_ready or recv_message_ready
  // callbacks, add them to closures.
  AddClosuresForDeferredRecvCallbacks(batch_data, retry_state, &closures);
  // Add closures to fail any pending batches that have not yet been started.
  AddClosuresToFailUnstartedPendingBatches(elem, retry_state,
                                           GRPC_ERROR_REF(error), &closures);
  // Don't need batch_data anymore.
  batch_data->Unref();
  // Schedule all of the closures identified above.
  // Note: This will release the call combiner.
  closures.RunClosures(call_combiner_);
  GRPC_ERROR_UNREF(error);
}

void CallData::RecvTrailingMetadataReady(void* arg, grpc_error* error) {
  SubchannelCallBatchData* batch_data =
      static_cast<SubchannelCallBatchData*>(arg);
  grpc_call_element* elem = batch_data->elem;
  ChannelData* chand = static_cast<ChannelData*>(elem->channel_data);
  CallData* calld = static_cast<CallData*>(elem->call_data);
  if (GRPC_TRACE_FLAG_ENABLED(grpc_client_channel_call_trace)) {
    gpr_log(GPR_INFO,
            "chand=%p calld=%p: got recv_trailing_metadata_ready, error=%s",
            chand, calld, grpc_error_string(error));
  }
  SubchannelCallRetryState* retry_state =
      static_cast<SubchannelCallRetryState*>(
          batch_data->subchannel_call->GetParentData());
  retry_state->completed_recv_trailing_metadata = true;
  // Get the call's status and check for server pushback metadata.
  grpc_status_code status = GRPC_STATUS_OK;
  grpc_mdelem* server_pushback_md = nullptr;
  grpc_metadata_batch* md_batch =
      batch_data->batch.payload->recv_trailing_metadata.recv_trailing_metadata;
  calld->GetCallStatus(md_batch, GRPC_ERROR_REF(error), &status,
                       &server_pushback_md);
  if (GRPC_TRACE_FLAG_ENABLED(grpc_client_channel_call_trace)) {
    gpr_log(GPR_INFO, "chand=%p calld=%p: call finished, status=%s", chand,
            calld, grpc_status_code_to_string(status));
  }
  // Check if we should retry.
  if (calld->MaybeRetry(elem, batch_data, status, server_pushback_md)) {
    // Unref batch_data for deferred recv_initial_metadata_ready or
    // recv_message_ready callbacks, if any.
    if (retry_state->recv_initial_metadata_ready_deferred_batch != nullptr) {
      batch_data->Unref();
      GRPC_ERROR_UNREF(retry_state->recv_initial_metadata_error);
    }
    if (retry_state->recv_message_ready_deferred_batch != nullptr) {
      batch_data->Unref();
      GRPC_ERROR_UNREF(retry_state->recv_message_error);
    }
    batch_data->Unref();
    return;
  }
  // Not retrying, so commit the call.
  calld->RetryCommit(elem, retry_state);
  // Run any necessary closures.
  calld->RunClosuresForCompletedCall(batch_data, GRPC_ERROR_REF(error));
}

//
// on_complete callback handling
//

void CallData::AddClosuresForCompletedPendingBatch(
    grpc_call_element* elem, SubchannelCallBatchData* batch_data,
    grpc_error* error, CallCombinerClosureList* closures) {
  PendingBatch* pending = PendingBatchFind(
      elem, "completed", [batch_data](grpc_transport_stream_op_batch* batch) {
        // Match the pending batch with the same set of send ops as the
        // subchannel batch we've just completed.
        return batch->on_complete != nullptr &&
               batch_data->batch.send_initial_metadata ==
                   batch->send_initial_metadata &&
               batch_data->batch.send_message == batch->send_message &&
               batch_data->batch.send_trailing_metadata ==
                   batch->send_trailing_metadata;
      });
  // If batch_data is a replay batch, then there will be no pending
  // batch to complete.
  if (pending == nullptr) {
    GRPC_ERROR_UNREF(error);
    return;
  }
  // Add closure.
  closures->Add(pending->batch->on_complete, error,
                "on_complete for pending batch");
  pending->batch->on_complete = nullptr;
  MaybeClearPendingBatch(elem, pending);
}

void CallData::AddClosuresForReplayOrPendingSendOps(
    grpc_call_element* elem, SubchannelCallBatchData* batch_data,
    SubchannelCallRetryState* retry_state, CallCombinerClosureList* closures) {
  ChannelData* chand = static_cast<ChannelData*>(elem->channel_data);
  bool have_pending_send_message_ops =
      retry_state->started_send_message_count < send_messages_.size();
  bool have_pending_send_trailing_metadata_op =
      seen_send_trailing_metadata_ &&
      !retry_state->started_send_trailing_metadata;
  if (!have_pending_send_message_ops &&
      !have_pending_send_trailing_metadata_op) {
    for (size_t i = 0; i < GPR_ARRAY_SIZE(pending_batches_); ++i) {
      PendingBatch* pending = &pending_batches_[i];
      grpc_transport_stream_op_batch* batch = pending->batch;
      if (batch == nullptr || pending->send_ops_cached) continue;
      if (batch->send_message) have_pending_send_message_ops = true;
      if (batch->send_trailing_metadata) {
        have_pending_send_trailing_metadata_op = true;
      }
    }
  }
  if (have_pending_send_message_ops || have_pending_send_trailing_metadata_op) {
    if (GRPC_TRACE_FLAG_ENABLED(grpc_client_channel_call_trace)) {
      gpr_log(GPR_INFO,
              "chand=%p calld=%p: starting next batch for pending send op(s)",
              chand, this);
    }
    GRPC_CLOSURE_INIT(&batch_data->batch.handler_private.closure,
                      StartRetriableSubchannelBatches, elem,
                      grpc_schedule_on_exec_ctx);
    closures->Add(&batch_data->batch.handler_private.closure, GRPC_ERROR_NONE,
                  "starting next batch for send_* op(s)");
  }
}

void CallData::OnComplete(void* arg, grpc_error* error) {
  SubchannelCallBatchData* batch_data =
      static_cast<SubchannelCallBatchData*>(arg);
  grpc_call_element* elem = batch_data->elem;
  ChannelData* chand = static_cast<ChannelData*>(elem->channel_data);
  CallData* calld = static_cast<CallData*>(elem->call_data);
  if (GRPC_TRACE_FLAG_ENABLED(grpc_client_channel_call_trace)) {
    char* batch_str = grpc_transport_stream_op_batch_string(&batch_data->batch);
    gpr_log(GPR_INFO, "chand=%p calld=%p: got on_complete, error=%s, batch=%s",
            chand, calld, grpc_error_string(error), batch_str);
    gpr_free(batch_str);
  }
  SubchannelCallRetryState* retry_state =
      static_cast<SubchannelCallRetryState*>(
          batch_data->subchannel_call->GetParentData());
  // Update bookkeeping in retry_state.
  if (batch_data->batch.send_initial_metadata) {
    retry_state->completed_send_initial_metadata = true;
  }
  if (batch_data->batch.send_message) {
    ++retry_state->completed_send_message_count;
  }
  if (batch_data->batch.send_trailing_metadata) {
    retry_state->completed_send_trailing_metadata = true;
  }
  // If the call is committed, free cached data for send ops that we've just
  // completed.
  if (calld->retry_committed_) {
    calld->FreeCachedSendOpDataForCompletedBatch(elem, batch_data, retry_state);
  }
  // Construct list of closures to execute.
  CallCombinerClosureList closures;
  // If a retry was already dispatched, that means we saw
  // recv_trailing_metadata before this, so we do nothing here.
  // Otherwise, invoke the callback to return the result to the surface.
  if (!retry_state->retry_dispatched) {
    // Add closure for the completed pending batch, if any.
    calld->AddClosuresForCompletedPendingBatch(
        elem, batch_data, GRPC_ERROR_REF(error), &closures);
    // If needed, add a callback to start any replay or pending send ops on
    // the subchannel call.
    if (!retry_state->completed_recv_trailing_metadata) {
      calld->AddClosuresForReplayOrPendingSendOps(elem, batch_data, retry_state,
                                                  &closures);
    }
  }
  // Track number of pending subchannel send batches and determine if this
  // was the last one.
  --calld->num_pending_retriable_subchannel_send_batches_;
  const bool last_send_batch_complete =
      calld->num_pending_retriable_subchannel_send_batches_ == 0;
  // Don't need batch_data anymore.
  batch_data->Unref();
  // Schedule all of the closures identified above.
  // Note: This yeilds the call combiner.
  closures.RunClosures(calld->call_combiner_);
  // If this was the last subchannel send batch, unref the call stack.
  if (last_send_batch_complete) {
    GRPC_CALL_STACK_UNREF(calld->owning_call_, "subchannel_send_batches");
  }
}

//
// subchannel batch construction
//

void CallData::StartBatchInCallCombiner(void* arg, grpc_error* /*ignored*/) {
  grpc_transport_stream_op_batch* batch =
      static_cast<grpc_transport_stream_op_batch*>(arg);
  SubchannelCall* subchannel_call =
      static_cast<SubchannelCall*>(batch->handler_private.extra_arg);
  // Note: This will release the call combiner.
  subchannel_call->StartTransportStreamOpBatch(batch);
}

void CallData::AddClosureForSubchannelBatch(
    grpc_call_element* elem, grpc_transport_stream_op_batch* batch,
    CallCombinerClosureList* closures) {
  ChannelData* chand = static_cast<ChannelData*>(elem->channel_data);
  batch->handler_private.extra_arg = subchannel_call_.get();
  GRPC_CLOSURE_INIT(&batch->handler_private.closure, StartBatchInCallCombiner,
                    batch, grpc_schedule_on_exec_ctx);
  if (GRPC_TRACE_FLAG_ENABLED(grpc_client_channel_call_trace)) {
    char* batch_str = grpc_transport_stream_op_batch_string(batch);
    gpr_log(GPR_INFO, "chand=%p calld=%p: starting subchannel batch: %s", chand,
            this, batch_str);
    gpr_free(batch_str);
  }
  closures->Add(&batch->handler_private.closure, GRPC_ERROR_NONE,
                "start_subchannel_batch");
}

void CallData::AddRetriableSendInitialMetadataOp(
    SubchannelCallRetryState* retry_state,
    SubchannelCallBatchData* batch_data) {
  // Maps the number of retries to the corresponding metadata value slice.
  const grpc_slice* retry_count_strings[] = {&GRPC_MDSTR_1, &GRPC_MDSTR_2,
                                             &GRPC_MDSTR_3, &GRPC_MDSTR_4};
  // We need to make a copy of the metadata batch for each attempt, since
  // the filters in the subchannel stack may modify this batch, and we don't
  // want those modifications to be passed forward to subsequent attempts.
  //
  // If we've already completed one or more attempts, add the
  // grpc-retry-attempts header.
  retry_state->send_initial_metadata_storage =
      static_cast<grpc_linked_mdelem*>(arena_->Alloc(
          sizeof(grpc_linked_mdelem) *
          (send_initial_metadata_.list.count + (num_attempts_completed_ > 0))));
  grpc_metadata_batch_copy(&send_initial_metadata_,
                           &retry_state->send_initial_metadata,
                           retry_state->send_initial_metadata_storage);
  if (GPR_UNLIKELY(retry_state->send_initial_metadata.idx.named
                       .grpc_previous_rpc_attempts != nullptr)) {
    grpc_metadata_batch_remove(&retry_state->send_initial_metadata,
                               GRPC_BATCH_GRPC_PREVIOUS_RPC_ATTEMPTS);
  }
  if (GPR_UNLIKELY(num_attempts_completed_ > 0)) {
    grpc_mdelem retry_md = grpc_mdelem_create(
        GRPC_MDSTR_GRPC_PREVIOUS_RPC_ATTEMPTS,
        *retry_count_strings[num_attempts_completed_ - 1], nullptr);
    grpc_error* error = grpc_metadata_batch_add_tail(
        &retry_state->send_initial_metadata,
        &retry_state
             ->send_initial_metadata_storage[send_initial_metadata_.list.count],
        retry_md, GRPC_BATCH_GRPC_PREVIOUS_RPC_ATTEMPTS);
    if (GPR_UNLIKELY(error != GRPC_ERROR_NONE)) {
      gpr_log(GPR_ERROR, "error adding retry metadata: %s",
              grpc_error_string(error));
      GPR_ASSERT(false);
    }
  }
  retry_state->started_send_initial_metadata = true;
  batch_data->batch.send_initial_metadata = true;
  batch_data->batch.payload->send_initial_metadata.send_initial_metadata =
      &retry_state->send_initial_metadata;
  batch_data->batch.payload->send_initial_metadata.send_initial_metadata_flags =
      send_initial_metadata_flags_;
  batch_data->batch.payload->send_initial_metadata.peer_string = peer_string_;
}

void CallData::AddRetriableSendMessageOp(grpc_call_element* elem,
                                         SubchannelCallRetryState* retry_state,
                                         SubchannelCallBatchData* batch_data) {
  ChannelData* chand = static_cast<ChannelData*>(elem->channel_data);
  if (GRPC_TRACE_FLAG_ENABLED(grpc_client_channel_call_trace)) {
    gpr_log(GPR_INFO,
            "chand=%p calld=%p: starting calld->send_messages[%" PRIuPTR "]",
            chand, this, retry_state->started_send_message_count);
  }
  ByteStreamCache* cache =
      send_messages_[retry_state->started_send_message_count];
  ++retry_state->started_send_message_count;
  retry_state->send_message.Init(cache);
  batch_data->batch.send_message = true;
  batch_data->batch.payload->send_message.send_message.reset(
      retry_state->send_message.get());
}

void CallData::AddRetriableSendTrailingMetadataOp(
    SubchannelCallRetryState* retry_state,
    SubchannelCallBatchData* batch_data) {
  // We need to make a copy of the metadata batch for each attempt, since
  // the filters in the subchannel stack may modify this batch, and we don't
  // want those modifications to be passed forward to subsequent attempts.
  retry_state->send_trailing_metadata_storage =
      static_cast<grpc_linked_mdelem*>(arena_->Alloc(
          sizeof(grpc_linked_mdelem) * send_trailing_metadata_.list.count));
  grpc_metadata_batch_copy(&send_trailing_metadata_,
                           &retry_state->send_trailing_metadata,
                           retry_state->send_trailing_metadata_storage);
  retry_state->started_send_trailing_metadata = true;
  batch_data->batch.send_trailing_metadata = true;
  batch_data->batch.payload->send_trailing_metadata.send_trailing_metadata =
      &retry_state->send_trailing_metadata;
}

void CallData::AddRetriableRecvInitialMetadataOp(
    SubchannelCallRetryState* retry_state,
    SubchannelCallBatchData* batch_data) {
  retry_state->started_recv_initial_metadata = true;
  batch_data->batch.recv_initial_metadata = true;
  grpc_metadata_batch_init(&retry_state->recv_initial_metadata);
  batch_data->batch.payload->recv_initial_metadata.recv_initial_metadata =
      &retry_state->recv_initial_metadata;
  batch_data->batch.payload->recv_initial_metadata.trailing_metadata_available =
      &retry_state->trailing_metadata_available;
  GRPC_CLOSURE_INIT(&retry_state->recv_initial_metadata_ready,
                    RecvInitialMetadataReady, batch_data,
                    grpc_schedule_on_exec_ctx);
  batch_data->batch.payload->recv_initial_metadata.recv_initial_metadata_ready =
      &retry_state->recv_initial_metadata_ready;
}

void CallData::AddRetriableRecvMessageOp(SubchannelCallRetryState* retry_state,
                                         SubchannelCallBatchData* batch_data) {
  ++retry_state->started_recv_message_count;
  batch_data->batch.recv_message = true;
  batch_data->batch.payload->recv_message.recv_message =
      &retry_state->recv_message;
  GRPC_CLOSURE_INIT(&retry_state->recv_message_ready, RecvMessageReady,
                    batch_data, grpc_schedule_on_exec_ctx);
  batch_data->batch.payload->recv_message.recv_message_ready =
      &retry_state->recv_message_ready;
}

void CallData::AddRetriableRecvTrailingMetadataOp(
    SubchannelCallRetryState* retry_state,
    SubchannelCallBatchData* batch_data) {
  retry_state->started_recv_trailing_metadata = true;
  batch_data->batch.recv_trailing_metadata = true;
  grpc_metadata_batch_init(&retry_state->recv_trailing_metadata);
  batch_data->batch.payload->recv_trailing_metadata.recv_trailing_metadata =
      &retry_state->recv_trailing_metadata;
  batch_data->batch.payload->recv_trailing_metadata.collect_stats =
      &retry_state->collect_stats;
  GRPC_CLOSURE_INIT(&retry_state->recv_trailing_metadata_ready,
                    RecvTrailingMetadataReady, batch_data,
                    grpc_schedule_on_exec_ctx);
  batch_data->batch.payload->recv_trailing_metadata
      .recv_trailing_metadata_ready =
      &retry_state->recv_trailing_metadata_ready;
  MaybeInjectRecvTrailingMetadataReadyForLoadBalancingPolicy(
      &batch_data->batch);
}

void CallData::StartInternalRecvTrailingMetadata(grpc_call_element* elem) {
  ChannelData* chand = static_cast<ChannelData*>(elem->channel_data);
  if (GRPC_TRACE_FLAG_ENABLED(grpc_client_channel_call_trace)) {
    gpr_log(GPR_INFO,
            "chand=%p calld=%p: call failed but recv_trailing_metadata not "
            "started; starting it internally",
            chand, this);
  }
  SubchannelCallRetryState* retry_state =
      static_cast<SubchannelCallRetryState*>(subchannel_call_->GetParentData());
  // Create batch_data with 2 refs, since this batch will be unreffed twice:
  // once for the recv_trailing_metadata_ready callback when the subchannel
  // batch returns, and again when we actually get a recv_trailing_metadata
  // op from the surface.
  SubchannelCallBatchData* batch_data =
      SubchannelCallBatchData::Create(elem, 2, false /* set_on_complete */);
  AddRetriableRecvTrailingMetadataOp(retry_state, batch_data);
  retry_state->recv_trailing_metadata_internal_batch = batch_data;
  // Note: This will release the call combiner.
  subchannel_call_->StartTransportStreamOpBatch(&batch_data->batch);
}

// If there are any cached send ops that need to be replayed on the
// current subchannel call, creates and returns a new subchannel batch
// to replay those ops.  Otherwise, returns nullptr.
CallData::SubchannelCallBatchData*
CallData::MaybeCreateSubchannelBatchForReplay(
    grpc_call_element* elem, SubchannelCallRetryState* retry_state) {
  ChannelData* chand = static_cast<ChannelData*>(elem->channel_data);
  SubchannelCallBatchData* replay_batch_data = nullptr;
  // send_initial_metadata.
  if (seen_send_initial_metadata_ &&
      !retry_state->started_send_initial_metadata &&
      !pending_send_initial_metadata_) {
    if (GRPC_TRACE_FLAG_ENABLED(grpc_client_channel_call_trace)) {
      gpr_log(GPR_INFO,
              "chand=%p calld=%p: replaying previously completed "
              "send_initial_metadata op",
              chand, this);
    }
    replay_batch_data =
        SubchannelCallBatchData::Create(elem, 1, true /* set_on_complete */);
    AddRetriableSendInitialMetadataOp(retry_state, replay_batch_data);
  }
  // send_message.
  // Note that we can only have one send_message op in flight at a time.
  if (retry_state->started_send_message_count < send_messages_.size() &&
      retry_state->started_send_message_count ==
          retry_state->completed_send_message_count &&
      !pending_send_message_) {
    if (GRPC_TRACE_FLAG_ENABLED(grpc_client_channel_call_trace)) {
      gpr_log(GPR_INFO,
              "chand=%p calld=%p: replaying previously completed "
              "send_message op",
              chand, this);
    }
    if (replay_batch_data == nullptr) {
      replay_batch_data =
          SubchannelCallBatchData::Create(elem, 1, true /* set_on_complete */);
    }
    AddRetriableSendMessageOp(elem, retry_state, replay_batch_data);
  }
  // send_trailing_metadata.
  // Note that we only add this op if we have no more send_message ops
  // to start, since we can't send down any more send_message ops after
  // send_trailing_metadata.
  if (seen_send_trailing_metadata_ &&
      retry_state->started_send_message_count == send_messages_.size() &&
      !retry_state->started_send_trailing_metadata &&
      !pending_send_trailing_metadata_) {
    if (GRPC_TRACE_FLAG_ENABLED(grpc_client_channel_call_trace)) {
      gpr_log(GPR_INFO,
              "chand=%p calld=%p: replaying previously completed "
              "send_trailing_metadata op",
              chand, this);
    }
    if (replay_batch_data == nullptr) {
      replay_batch_data =
          SubchannelCallBatchData::Create(elem, 1, true /* set_on_complete */);
    }
    AddRetriableSendTrailingMetadataOp(retry_state, replay_batch_data);
  }
  return replay_batch_data;
}

void CallData::AddSubchannelBatchesForPendingBatches(
    grpc_call_element* elem, SubchannelCallRetryState* retry_state,
    CallCombinerClosureList* closures) {
  for (size_t i = 0; i < GPR_ARRAY_SIZE(pending_batches_); ++i) {
    PendingBatch* pending = &pending_batches_[i];
    grpc_transport_stream_op_batch* batch = pending->batch;
    if (batch == nullptr) continue;
    // Skip any batch that either (a) has already been started on this
    // subchannel call or (b) we can't start yet because we're still
    // replaying send ops that need to be completed first.
    // TODO(roth): Note that if any one op in the batch can't be sent
    // yet due to ops that we're replaying, we don't start any of the ops
    // in the batch.  This is probably okay, but it could conceivably
    // lead to increased latency in some cases -- e.g., we could delay
    // starting a recv op due to it being in the same batch with a send
    // op.  If/when we revamp the callback protocol in
    // transport_stream_op_batch, we may be able to fix this.
    if (batch->send_initial_metadata &&
        retry_state->started_send_initial_metadata) {
      continue;
    }
    if (batch->send_message && retry_state->completed_send_message_count <
                                   retry_state->started_send_message_count) {
      continue;
    }
    // Note that we only start send_trailing_metadata if we have no more
    // send_message ops to start, since we can't send down any more
    // send_message ops after send_trailing_metadata.
    if (batch->send_trailing_metadata &&
        (retry_state->started_send_message_count + batch->send_message <
             send_messages_.size() ||
         retry_state->started_send_trailing_metadata)) {
      continue;
    }
    if (batch->recv_initial_metadata &&
        retry_state->started_recv_initial_metadata) {
      continue;
    }
    if (batch->recv_message && retry_state->completed_recv_message_count <
                                   retry_state->started_recv_message_count) {
      continue;
    }
    if (batch->recv_trailing_metadata &&
        retry_state->started_recv_trailing_metadata) {
      // If we previously completed a recv_trailing_metadata op
      // initiated by StartInternalRecvTrailingMetadata(), use the
      // result of that instead of trying to re-start this op.
      if (GPR_UNLIKELY((retry_state->recv_trailing_metadata_internal_batch !=
                        nullptr))) {
        // If the batch completed, then trigger the completion callback
        // directly, so that we return the previously returned results to
        // the application.  Otherwise, just unref the internally
        // started subchannel batch, since we'll propagate the
        // completion when it completes.
        if (retry_state->completed_recv_trailing_metadata) {
          // Batches containing recv_trailing_metadata always succeed.
          closures->Add(
              &retry_state->recv_trailing_metadata_ready, GRPC_ERROR_NONE,
              "re-executing recv_trailing_metadata_ready to propagate "
              "internally triggered result");
        } else {
          retry_state->recv_trailing_metadata_internal_batch->Unref();
        }
        retry_state->recv_trailing_metadata_internal_batch = nullptr;
      }
      continue;
    }
    // If we're not retrying, just send the batch as-is.
    if (method_params_ == nullptr ||
        method_params_->retry_policy() == nullptr || retry_committed_) {
      // TODO(roth) : We should probably call
      // MaybeInjectRecvTrailingMetadataReadyForLoadBalancingPolicy here.
      AddClosureForSubchannelBatch(elem, batch, closures);
      PendingBatchClear(pending);
      continue;
    }
    // Create batch with the right number of callbacks.
    const bool has_send_ops = batch->send_initial_metadata ||
                              batch->send_message ||
                              batch->send_trailing_metadata;
    const int num_callbacks = has_send_ops + batch->recv_initial_metadata +
                              batch->recv_message +
                              batch->recv_trailing_metadata;
    SubchannelCallBatchData* batch_data = SubchannelCallBatchData::Create(
        elem, num_callbacks, has_send_ops /* set_on_complete */);
    // Cache send ops if needed.
    MaybeCacheSendOpsForBatch(pending);
    // send_initial_metadata.
    if (batch->send_initial_metadata) {
      AddRetriableSendInitialMetadataOp(retry_state, batch_data);
    }
    // send_message.
    if (batch->send_message) {
      AddRetriableSendMessageOp(elem, retry_state, batch_data);
    }
    // send_trailing_metadata.
    if (batch->send_trailing_metadata) {
      AddRetriableSendTrailingMetadataOp(retry_state, batch_data);
    }
    // recv_initial_metadata.
    if (batch->recv_initial_metadata) {
      // recv_flags is only used on the server side.
      GPR_ASSERT(batch->payload->recv_initial_metadata.recv_flags == nullptr);
      AddRetriableRecvInitialMetadataOp(retry_state, batch_data);
    }
    // recv_message.
    if (batch->recv_message) {
      AddRetriableRecvMessageOp(retry_state, batch_data);
    }
    // recv_trailing_metadata.
    if (batch->recv_trailing_metadata) {
      AddRetriableRecvTrailingMetadataOp(retry_state, batch_data);
    }
    AddClosureForSubchannelBatch(elem, &batch_data->batch, closures);
    // Track number of pending subchannel send batches.
    // If this is the first one, take a ref to the call stack.
    if (batch->send_initial_metadata || batch->send_message ||
        batch->send_trailing_metadata) {
      if (num_pending_retriable_subchannel_send_batches_ == 0) {
        GRPC_CALL_STACK_REF(owning_call_, "subchannel_send_batches");
      }
      ++num_pending_retriable_subchannel_send_batches_;
    }
  }
}

void CallData::StartRetriableSubchannelBatches(void* arg,
                                               grpc_error* /*ignored*/) {
  grpc_call_element* elem = static_cast<grpc_call_element*>(arg);
  ChannelData* chand = static_cast<ChannelData*>(elem->channel_data);
  CallData* calld = static_cast<CallData*>(elem->call_data);
  if (GRPC_TRACE_FLAG_ENABLED(grpc_client_channel_call_trace)) {
    gpr_log(GPR_INFO, "chand=%p calld=%p: constructing retriable batches",
            chand, calld);
  }
  SubchannelCallRetryState* retry_state =
      static_cast<SubchannelCallRetryState*>(
          calld->subchannel_call_->GetParentData());
  // Construct list of closures to execute, one for each pending batch.
  CallCombinerClosureList closures;
  // Replay previously-returned send_* ops if needed.
  SubchannelCallBatchData* replay_batch_data =
      calld->MaybeCreateSubchannelBatchForReplay(elem, retry_state);
  if (replay_batch_data != nullptr) {
    calld->AddClosureForSubchannelBatch(elem, &replay_batch_data->batch,
                                        &closures);
    // Track number of pending subchannel send batches.
    // If this is the first one, take a ref to the call stack.
    if (calld->num_pending_retriable_subchannel_send_batches_ == 0) {
      GRPC_CALL_STACK_REF(calld->owning_call_, "subchannel_send_batches");
    }
    ++calld->num_pending_retriable_subchannel_send_batches_;
  }
  // Now add pending batches.
  calld->AddSubchannelBatchesForPendingBatches(elem, retry_state, &closures);
  // Start batches on subchannel call.
  if (GRPC_TRACE_FLAG_ENABLED(grpc_client_channel_call_trace)) {
    gpr_log(GPR_INFO,
            "chand=%p calld=%p: starting %" PRIuPTR
            " retriable batches on subchannel_call=%p",
            chand, calld, closures.size(), calld->subchannel_call_.get());
  }
  // Note: This will yield the call combiner.
  closures.RunClosures(calld->call_combiner_);
}

//
// LB pick
//

void CallData::CreateSubchannelCall(grpc_call_element* elem) {
  ChannelData* chand = static_cast<ChannelData*>(elem->channel_data);
  const size_t parent_data_size =
      enable_retries_ ? sizeof(SubchannelCallRetryState) : 0;
  SubchannelCall::Args call_args = {
      std::move(connected_subchannel_), pollent_, path_, call_start_time_,
      deadline_, arena_,
      // TODO(roth): When we implement hedging support, we will probably
      // need to use a separate call context for each subchannel call.
      call_context_, call_combiner_, parent_data_size};
  grpc_error* error = GRPC_ERROR_NONE;
  subchannel_call_ = SubchannelCall::Create(std::move(call_args), &error);
  if (GRPC_TRACE_FLAG_ENABLED(grpc_client_channel_routing_trace)) {
    gpr_log(GPR_INFO, "chand=%p calld=%p: create subchannel_call=%p: error=%s",
            chand, this, subchannel_call_.get(), grpc_error_string(error));
  }
  if (GPR_UNLIKELY(error != GRPC_ERROR_NONE)) {
    PendingBatchesFail(elem, error, YieldCallCombiner);
  } else {
    if (parent_data_size > 0) {
      new (subchannel_call_->GetParentData())
          SubchannelCallRetryState(call_context_);
    }
    PendingBatchesResume(elem);
  }
}

void CallData::AsyncPickDone(grpc_call_element* elem, grpc_error* error) {
  GRPC_CLOSURE_INIT(&pick_closure_, PickDone, elem, grpc_schedule_on_exec_ctx);
  ExecCtx::Run(DEBUG_LOCATION, &pick_closure_, error);
}

void CallData::PickDone(void* arg, grpc_error* error) {
  grpc_call_element* elem = static_cast<grpc_call_element*>(arg);
  ChannelData* chand = static_cast<ChannelData*>(elem->channel_data);
  CallData* calld = static_cast<CallData*>(elem->call_data);
  if (error != GRPC_ERROR_NONE) {
    if (GRPC_TRACE_FLAG_ENABLED(grpc_client_channel_routing_trace)) {
      gpr_log(GPR_INFO,
              "chand=%p calld=%p: failed to pick subchannel: error=%s", chand,
              calld, grpc_error_string(error));
    }
    calld->PendingBatchesFail(elem, GRPC_ERROR_REF(error), YieldCallCombiner);
    return;
  }
  calld->CreateSubchannelCall(elem);
}

// A class to handle the call combiner cancellation callback for a
// queued pick.
class CallData::QueuedPickCanceller {
 public:
  explicit QueuedPickCanceller(grpc_call_element* elem) : elem_(elem) {
    auto* calld = static_cast<CallData*>(elem->call_data);
    GRPC_CALL_STACK_REF(calld->owning_call_, "QueuedPickCanceller");
    GRPC_CLOSURE_INIT(&closure_, &CancelLocked, this,
                      grpc_schedule_on_exec_ctx);
    calld->call_combiner_->SetNotifyOnCancel(&closure_);
  }

 private:
  static void CancelLocked(void* arg, grpc_error* error) {
    auto* self = static_cast<QueuedPickCanceller*>(arg);
    auto* chand = static_cast<ChannelData*>(self->elem_->channel_data);
    auto* calld = static_cast<CallData*>(self->elem_->call_data);
    MutexLock lock(chand->data_plane_mu());
    if (GRPC_TRACE_FLAG_ENABLED(grpc_client_channel_routing_trace)) {
      gpr_log(GPR_INFO,
              "chand=%p calld=%p: cancelling queued pick: "
              "error=%s self=%p calld->pick_canceller=%p",
              chand, calld, grpc_error_string(error), self,
              calld->pick_canceller_);
    }
    if (calld->pick_canceller_ == self && error != GRPC_ERROR_NONE) {
      // Remove pick from list of queued picks.
      calld->RemoveCallFromQueuedPicksLocked(self->elem_);
      // Fail pending batches on the call.
      calld->PendingBatchesFail(self->elem_, GRPC_ERROR_REF(error),
                                YieldCallCombinerIfPendingBatchesFound);
    }
    GRPC_CALL_STACK_UNREF(calld->owning_call_, "QueuedPickCanceller");
    delete self;
  }

  grpc_call_element* elem_;
  grpc_closure closure_;
};

void CallData::RemoveCallFromQueuedPicksLocked(grpc_call_element* elem) {
  auto* chand = static_cast<ChannelData*>(elem->channel_data);
  if (GRPC_TRACE_FLAG_ENABLED(grpc_client_channel_routing_trace)) {
    gpr_log(GPR_INFO, "chand=%p calld=%p: removing from queued picks list",
            chand, this);
  }
  chand->RemoveQueuedPick(&pick_, pollent_);
  pick_queued_ = false;
  // Lame the call combiner canceller.
  pick_canceller_ = nullptr;
}

void CallData::AddCallToQueuedPicksLocked(grpc_call_element* elem) {
  auto* chand = static_cast<ChannelData*>(elem->channel_data);
  if (GRPC_TRACE_FLAG_ENABLED(grpc_client_channel_routing_trace)) {
    gpr_log(GPR_INFO, "chand=%p calld=%p: adding to queued picks list", chand,
            this);
  }
  pick_queued_ = true;
  pick_.elem = elem;
  chand->AddQueuedPick(&pick_, pollent_);
  // Register call combiner cancellation callback.
  pick_canceller_ = new QueuedPickCanceller(elem);
}

void CallData::ApplyServiceConfigToCallLocked(grpc_call_element* elem) {
  ChannelData* chand = static_cast<ChannelData*>(elem->channel_data);
  if (GRPC_TRACE_FLAG_ENABLED(grpc_client_channel_routing_trace)) {
    gpr_log(GPR_INFO, "chand=%p calld=%p: applying service config to call",
            chand, this);
  }
  // Store a ref to the service_config in service_config_call_data_. Also, save
  // a pointer to this in the call_context so that all future filters can access
  // it.
  service_config_call_data_ =
      ServiceConfig::CallData(chand->service_config(), path_);
  if (service_config_call_data_.service_config() != nullptr) {
    call_context_[GRPC_CONTEXT_SERVICE_CONFIG_CALL_DATA].value =
        &service_config_call_data_;
    method_params_ = static_cast<ClientChannelMethodParsedConfig*>(
        service_config_call_data_.GetMethodParsedConfig(
            internal::ClientChannelServiceConfigParser::ParserIndex()));
  }
  retry_throttle_data_ = chand->retry_throttle_data();
  if (method_params_ != nullptr) {
    // If the deadline from the service config is shorter than the one
    // from the client API, reset the deadline timer.
    if (chand->deadline_checking_enabled() && method_params_->timeout() != 0) {
      const grpc_millis per_method_deadline =
          grpc_cycle_counter_to_millis_round_up(call_start_time_) +
          method_params_->timeout();
      if (per_method_deadline < deadline_) {
        deadline_ = per_method_deadline;
        grpc_deadline_state_reset(elem, deadline_);
      }
    }
    // If the service config set wait_for_ready and the application
    // did not explicitly set it, use the value from the service config.
    uint32_t* send_initial_metadata_flags =
        &pending_batches_[0]
             .batch->payload->send_initial_metadata.send_initial_metadata_flags;
    if (method_params_->wait_for_ready().has_value() &&
        !(*send_initial_metadata_flags &
          GRPC_INITIAL_METADATA_WAIT_FOR_READY_EXPLICITLY_SET)) {
      if (method_params_->wait_for_ready().value()) {
        *send_initial_metadata_flags |= GRPC_INITIAL_METADATA_WAIT_FOR_READY;
      } else {
        *send_initial_metadata_flags &= ~GRPC_INITIAL_METADATA_WAIT_FOR_READY;
      }
    }
  }
  // If no retry policy, disable retries.
  // TODO(roth): Remove this when adding support for transparent retries.
  if (method_params_ == nullptr || method_params_->retry_policy() == nullptr) {
    enable_retries_ = false;
  }
}

void CallData::MaybeApplyServiceConfigToCallLocked(grpc_call_element* elem) {
  ChannelData* chand = static_cast<ChannelData*>(elem->channel_data);
  // Apply service config data to the call only once, and only if the
  // channel has the data available.
  if (GPR_LIKELY(chand->received_service_config_data() &&
                 !service_config_applied_)) {
    service_config_applied_ = true;
    ApplyServiceConfigToCallLocked(elem);
  }
}

const char* PickResultTypeName(
    LoadBalancingPolicy::PickResult::ResultType type) {
  switch (type) {
    case LoadBalancingPolicy::PickResult::PICK_COMPLETE:
      return "COMPLETE";
    case LoadBalancingPolicy::PickResult::PICK_QUEUE:
      return "QUEUE";
    case LoadBalancingPolicy::PickResult::PICK_FAILED:
      return "FAILED";
  }
  GPR_UNREACHABLE_CODE(return "UNKNOWN");
}

void CallData::PickSubchannel(void* arg, grpc_error* error) {
  grpc_call_element* elem = static_cast<grpc_call_element*>(arg);
  CallData* calld = static_cast<CallData*>(elem->call_data);
  ChannelData* chand = static_cast<ChannelData*>(elem->channel_data);
  bool pick_complete;
  {
    MutexLock lock(chand->data_plane_mu());
    pick_complete = calld->PickSubchannelLocked(elem, &error);
  }
  if (pick_complete) {
    PickDone(elem, error);
    GRPC_ERROR_UNREF(error);
  }
}

bool CallData::PickSubchannelLocked(grpc_call_element* elem,
                                    grpc_error** error) {
  ChannelData* chand = static_cast<ChannelData*>(elem->channel_data);
  GPR_ASSERT(connected_subchannel_ == nullptr);
  GPR_ASSERT(subchannel_call_ == nullptr);
  // The picker being null means that the channel is currently in IDLE state.
  // The incoming call will make the channel exit IDLE.
  if (chand->picker() == nullptr) {
    GRPC_CHANNEL_STACK_REF(chand->owning_stack(), "PickSubchannelLocked");
    // Bounce into the control plane work serializer to exit IDLE.
    ExecCtx::Run(
        DEBUG_LOCATION,
        GRPC_CLOSURE_CREATE(
            [](void* arg, grpc_error* /*error*/) {
              auto* chand = static_cast<ChannelData*>(arg);
              chand->work_serializer()->Run(
                  [chand]() {
                    chand->CheckConnectivityState(/*try_to_connect=*/true);
                    GRPC_CHANNEL_STACK_UNREF(chand->owning_stack(),
                                             "PickSubchannelLocked");
                  },
                  DEBUG_LOCATION);
            },
            chand, nullptr),
        GRPC_ERROR_NONE);
    // Queue the pick, so that it will be attempted once the channel
    // becomes connected.
    AddCallToQueuedPicksLocked(elem);
    return false;
  }
  // Apply service config to call if needed.
  MaybeApplyServiceConfigToCallLocked(elem);
  // If this is a retry, use the send_initial_metadata payload that
  // we've cached; otherwise, use the pending batch.  The
  // send_initial_metadata batch will be the first pending batch in the
  // list, as set by GetBatchIndex() above.
  // TODO(roth): What if the LB policy needs to add something to the
  // call's initial metadata, and then there's a retry?  We don't want
  // the new metadata to be added twice.  We might need to somehow
  // allocate the subchannel batch earlier so that we can give the
  // subchannel's copy of the metadata batch (which is copied for each
  // attempt) to the LB policy instead the one from the parent channel.
  LoadBalancingPolicy::PickArgs pick_args;
  pick_args.call_state = &lb_call_state_;
  Metadata initial_metadata(
      this,
      seen_send_initial_metadata_
          ? &send_initial_metadata_
          : pending_batches_[0]
                .batch->payload->send_initial_metadata.send_initial_metadata);
  pick_args.initial_metadata = &initial_metadata;
  // Grab initial metadata flags so that we can check later if the call has
  // wait_for_ready enabled.
  const uint32_t send_initial_metadata_flags =
      seen_send_initial_metadata_ ? send_initial_metadata_flags_
                                  : pending_batches_[0]
                                        .batch->payload->send_initial_metadata
                                        .send_initial_metadata_flags;
  // Attempt pick.
  auto result = chand->picker()->Pick(pick_args);
  if (GRPC_TRACE_FLAG_ENABLED(grpc_client_channel_routing_trace)) {
    gpr_log(GPR_INFO,
            "chand=%p calld=%p: LB pick returned %s (subchannel=%p, error=%s)",
            chand, this, PickResultTypeName(result.type),
            result.subchannel.get(), grpc_error_string(result.error));
  }
  switch (result.type) {
    case LoadBalancingPolicy::PickResult::PICK_FAILED: {
      // If we're shutting down, fail all RPCs.
      grpc_error* disconnect_error = chand->disconnect_error();
      if (disconnect_error != GRPC_ERROR_NONE) {
        GRPC_ERROR_UNREF(result.error);
        if (pick_queued_) RemoveCallFromQueuedPicksLocked(elem);
        *error = GRPC_ERROR_REF(disconnect_error);
        return true;
      }
      // If wait_for_ready is false, then the error indicates the RPC
      // attempt's final status.
      if ((send_initial_metadata_flags &
           GRPC_INITIAL_METADATA_WAIT_FOR_READY) == 0) {
        // Retry if appropriate; otherwise, fail.
        grpc_status_code status = GRPC_STATUS_OK;
        grpc_error_get_status(result.error, deadline_, &status, nullptr,
                              nullptr, nullptr);
        const bool retried = enable_retries_ &&
                             MaybeRetry(elem, nullptr /* batch_data */, status,
                                        nullptr /* server_pushback_md */);
        if (!retried) {
          grpc_error* new_error =
              GRPC_ERROR_CREATE_REFERENCING_FROM_STATIC_STRING(
                  "Failed to pick subchannel", &result.error, 1);
          GRPC_ERROR_UNREF(result.error);
          *error = new_error;
        }
        if (pick_queued_) RemoveCallFromQueuedPicksLocked(elem);
        return !retried;
      }
      // If wait_for_ready is true, then queue to retry when we get a new
      // picker.
      GRPC_ERROR_UNREF(result.error);
    }
    // Fallthrough
    case LoadBalancingPolicy::PickResult::PICK_QUEUE:
      if (!pick_queued_) AddCallToQueuedPicksLocked(elem);
      return false;
    default:  // PICK_COMPLETE
      if (pick_queued_) RemoveCallFromQueuedPicksLocked(elem);
      // Handle drops.
      if (GPR_UNLIKELY(result.subchannel == nullptr)) {
        result.error = GRPC_ERROR_CREATE_FROM_STATIC_STRING(
            "Call dropped by load balancing policy");
      } else {
        // Grab a ref to the connected subchannel while we're still
        // holding the data plane mutex.
        connected_subchannel_ =
            chand->GetConnectedSubchannelInDataPlane(result.subchannel.get());
        GPR_ASSERT(connected_subchannel_ != nullptr);
      }
      lb_recv_trailing_metadata_ready_ = result.recv_trailing_metadata_ready;
      *error = result.error;
      return true;
  }
}

}  // namespace
}  // namespace grpc_core

/*************************************************************************
 * EXPORTED SYMBOLS
 */

using grpc_core::CallData;
using grpc_core::ChannelData;

const grpc_channel_filter grpc_client_channel_filter = {
    CallData::StartTransportStreamOpBatch,
    ChannelData::StartTransportOp,
    sizeof(CallData),
    CallData::Init,
    CallData::SetPollent,
    CallData::Destroy,
    sizeof(ChannelData),
    ChannelData::Init,
    ChannelData::Destroy,
    ChannelData::GetChannelInfo,
    "client-channel",
};

grpc_connectivity_state grpc_client_channel_check_connectivity_state(
    grpc_channel_element* elem, int try_to_connect) {
  auto* chand = static_cast<ChannelData*>(elem->channel_data);
  return chand->CheckConnectivityState(try_to_connect);
}

int grpc_client_channel_num_external_connectivity_watchers(
    grpc_channel_element* elem) {
  auto* chand = static_cast<ChannelData*>(elem->channel_data);
  return chand->NumExternalConnectivityWatchers();
}

void grpc_client_channel_watch_connectivity_state(
    grpc_channel_element* elem, grpc_polling_entity pollent,
    grpc_connectivity_state* state, grpc_closure* closure,
    grpc_closure* watcher_timer_init) {
  auto* chand = static_cast<ChannelData*>(elem->channel_data);
  if (state == nullptr) {
    // Handle cancellation.
    GPR_ASSERT(watcher_timer_init == nullptr);
    chand->RemoveExternalConnectivityWatcher(closure, /*cancel=*/true);
    return;
  }
  // Handle addition.
  return chand->AddExternalConnectivityWatcher(pollent, state, closure,
                                               watcher_timer_init);
}

void grpc_client_channel_start_connectivity_watch(
    grpc_channel_element* elem, grpc_connectivity_state initial_state,
    grpc_core::OrphanablePtr<grpc_core::AsyncConnectivityStateWatcherInterface>
        watcher) {
  auto* chand = static_cast<ChannelData*>(elem->channel_data);
  chand->AddConnectivityWatcher(initial_state, std::move(watcher));
}

void grpc_client_channel_stop_connectivity_watch(
    grpc_channel_element* elem,
    grpc_core::AsyncConnectivityStateWatcherInterface* watcher) {
  auto* chand = static_cast<ChannelData*>(elem->channel_data);
  chand->RemoveConnectivityWatcher(watcher);
}

grpc_core::RefCountedPtr<grpc_core::SubchannelCall>
grpc_client_channel_get_subchannel_call(grpc_call_element* elem) {
  auto* calld = static_cast<CallData*>(elem->call_data);
  return calld->subchannel_call();
}<|MERGE_RESOLUTION|>--- conflicted
+++ resolved
@@ -1022,16 +1022,9 @@
       if (GRPC_TRACE_FLAG_ENABLED(grpc_client_channel_routing_trace)) {
         gpr_log(GPR_INFO,
                 "chand=%p: connectivity change for subchannel wrapper %p "
-<<<<<<< HEAD
-                "subchannel %p (connected_subchannel=%p state=%s); "
-                "hopping into work_serializer",
-                parent_->chand_, parent_.get(), parent_->subchannel_,
-                connected_subchannel.get(), ConnectivityStateName(new_state));
-=======
                 "subchannel %p; "
                 "hopping into work_serializer",
                 parent_->chand_, parent_.get(), parent_->subchannel_);
->>>>>>> 33146c01
       }
       // Will delete itself.
       new Updater(Ref());
@@ -1056,17 +1049,8 @@
    private:
     class Updater {
      public:
-<<<<<<< HEAD
-      Updater(RefCountedPtr<WatcherWrapper> parent,
-              grpc_connectivity_state new_state,
-              RefCountedPtr<ConnectedSubchannel> connected_subchannel)
-          : parent_(std::move(parent)),
-            state_(new_state),
-            connected_subchannel_(std::move(connected_subchannel)) {
-=======
       Updater(RefCountedPtr<WatcherWrapper> parent)
           : parent_(std::move(parent)) {
->>>>>>> 33146c01
         parent_->parent_->chand_->work_serializer_->Run(
             [this]() { ApplyUpdateInControlPlaneWorkSerializer(); },
             DEBUG_LOCATION);
@@ -1078,20 +1062,6 @@
           gpr_log(GPR_INFO,
                   "chand=%p: processing connectivity change in work serializer "
                   "for subchannel wrapper %p subchannel %p "
-<<<<<<< HEAD
-                  "(connected_subchannel=%p state=%s): watcher=%p",
-                  parent_->parent_->chand_, parent_->parent_.get(),
-                  parent_->parent_->subchannel_, connected_subchannel_.get(),
-                  ConnectivityStateName(state_), parent_->watcher_.get());
-        }
-        // Ignore update if the parent WatcherWrapper has been replaced
-        // since this callback was scheduled.
-        if (parent_->watcher_ == nullptr) return;
-        parent_->last_seen_state_ = state_;
-        parent_->parent_->MaybeUpdateConnectedSubchannel(
-            std::move(connected_subchannel_));
-        parent_->watcher_->OnConnectivityStateChange(state_);
-=======
                   "watcher=%p",
                   parent_->parent_->chand_, parent_->parent_.get(),
                   parent_->parent_->subchannel_, parent_->watcher_.get());
@@ -1111,16 +1081,10 @@
               std::move(connected_subchannel));
           parent_->watcher_->OnConnectivityStateChange(state);
         }
->>>>>>> 33146c01
         delete this;
       }
 
       RefCountedPtr<WatcherWrapper> parent_;
-<<<<<<< HEAD
-      grpc_connectivity_state state_;
-      RefCountedPtr<ConnectedSubchannel> connected_subchannel_;
-=======
->>>>>>> 33146c01
     };
 
     std::unique_ptr<SubchannelInterface::ConnectivityStateWatcherInterface>
