/*
 *
 * Copyright 2015, Google Inc.
 * All rights reserved.
 *
 * Redistribution and use in source and binary forms, with or without
 * modification, are permitted provided that the following conditions are
 * met:
 *
 *     * Redistributions of source code must retain the above copyright
 * notice, this list of conditions and the following disclaimer.
 *     * Redistributions in binary form must reproduce the above
 * copyright notice, this list of conditions and the following disclaimer
 * in the documentation and/or other materials provided with the
 * distribution.
 *     * Neither the name of Google Inc. nor the names of its
 * contributors may be used to endorse or promote products derived from
 * this software without specific prior written permission.
 *
 * THIS SOFTWARE IS PROVIDED BY THE COPYRIGHT HOLDERS AND CONTRIBUTORS
 * "AS IS" AND ANY EXPRESS OR IMPLIED WARRANTIES, INCLUDING, BUT NOT
 * LIMITED TO, THE IMPLIED WARRANTIES OF MERCHANTABILITY AND FITNESS FOR
 * A PARTICULAR PURPOSE ARE DISCLAIMED. IN NO EVENT SHALL THE COPYRIGHT
 * OWNER OR CONTRIBUTORS BE LIABLE FOR ANY DIRECT, INDIRECT, INCIDENTAL,
 * SPECIAL, EXEMPLARY, OR CONSEQUENTIAL DAMAGES (INCLUDING, BUT NOT
 * LIMITED TO, PROCUREMENT OF SUBSTITUTE GOODS OR SERVICES; LOSS OF USE,
 * DATA, OR PROFITS; OR BUSINESS INTERRUPTION) HOWEVER CAUSED AND ON ANY
 * THEORY OF LIABILITY, WHETHER IN CONTRACT, STRICT LIABILITY, OR TORT
 * (INCLUDING NEGLIGENCE OR OTHERWISE) ARISING IN ANY WAY OUT OF THE USE
 * OF THIS SOFTWARE, EVEN IF ADVISED OF THE POSSIBILITY OF SUCH DAMAGE.
 *
 */

/** Round Robin Policy.
 *
 * This policy keeps:
 * - A circular list of ready (connected) subchannels, the *readylist*. An empty
 *   readylist consists solely of its root (dummy) node.
 * - A pointer to the last element picked from the readylist, the *lastpick*.
 *   Initially set to point to the readylist's root.
 *
 * Behavior:
 * - When a subchannel connects, it's *prepended* to the readylist's root node.
 *   Ie, if readylist = A <-> B <-> ROOT <-> C
 *                      ^                    ^
 *                      |____________________|
 *   and subchannel D becomes connected, the addition of D to the readylist
 *   results in  readylist = A <-> B <-> D <-> ROOT <-> C
 *                           ^                          ^
 *                           |__________________________|
 * - When a subchannel disconnects, it's removed from the readylist. If the
 *   subchannel being removed was the most recently picked, the *lastpick*
 *   pointer moves to the removed node's previous element. Note that if the
 *   readylist only had one element, this is still legal, as the lastpick would
 *   point to the dummy root node, for an empty readylist.
 * - Upon picking, *lastpick* is updated to point to the returned (connected)
 *   subchannel. Note that it's possible that the selected subchannel becomes
 *   disconnected in the interim between the selection and the actual usage of
 *   the subchannel by the caller.
 */

#include <string.h>

#include <grpc/support/alloc.h>

#include "src/core/ext/filters/client_channel/lb_policy_registry.h"
#include "src/core/ext/filters/client_channel/subchannel.h"
#include "src/core/lib/channel/channel_args.h"
#include "src/core/lib/debug/trace.h"
#include "src/core/lib/iomgr/combiner.h"
#include "src/core/lib/iomgr/sockaddr_utils.h"
#include "src/core/lib/transport/connectivity_state.h"
#include "src/core/lib/transport/static_metadata.h"

typedef struct round_robin_lb_policy round_robin_lb_policy;

grpc_tracer_flag grpc_lb_round_robin_trace = GRPC_TRACER_INITIALIZER(false);

/** List of entities waiting for a pick.
 *
 * Once a pick is available, \a target is updated and \a on_complete called. */
typedef struct pending_pick {
  struct pending_pick *next;

  /* output argument where to store the pick()ed user_data. It'll be NULL if no
   * such data is present or there's an error (the definite test for errors is
   * \a target being NULL). */
  void **user_data;

  /* bitmask passed to pick() and used for selective cancelling. See
   * grpc_lb_policy_cancel_picks() */
  uint32_t initial_metadata_flags;

  /* output argument where to store the pick()ed connected subchannel, or NULL
   * upon error. */
  grpc_connected_subchannel **target;

  /* to be invoked once the pick() has completed (regardless of success) */
  grpc_closure *on_complete;
} pending_pick;

typedef struct {
  /** backpointer to owning policy */
  round_robin_lb_policy *policy;
  /** subchannel itself */
  grpc_subchannel *subchannel;
  /** notification that connectivity has changed on subchannel */
  grpc_closure connectivity_changed_closure;
  /** last observed connectivity. Not updated by
   * \a grpc_subchannel_notify_on_state_change. Used to determine the previous
   * state while processing the new state in \a rr_connectivity_changed */
  grpc_connectivity_state prev_connectivity_state;
  /** current connectivity state. Updated by \a
   * grpc_subchannel_notify_on_state_change */
  grpc_connectivity_state curr_connectivity_state;
  /** connectivity state to be updated by the watcher, not guarded by
   * the combiner.  Will be moved to curr_connectivity_state inside of
   * the combiner by rr_connectivity_changed_locked(). */
  grpc_connectivity_state pending_connectivity_state_unsafe;
  /** the subchannel's target user data */
  void *user_data;
  /** vtable to operate over \a user_data */
  const grpc_lb_user_data_vtable *user_data_vtable;
} subchannel_data;

struct round_robin_lb_policy {
  /** base policy: must be first */
  grpc_lb_policy base;

  /** total number of addresses received at creation time */
  size_t num_addresses;

  /** all our subchannels */
  size_t num_subchannels;
  subchannel_data *subchannels;

  /** how many subchannels are in state READY */
  size_t num_ready;
  /** how many subchannels are in state TRANSIENT_FAILURE */
  size_t num_transient_failures;
  /** how many subchannels are in state IDLE */
  size_t num_idle;

  /** have we started picking? */
  bool started_picking;
  /** are we shutting down? */
  bool shutdown;
  /** List of picks that are waiting on connectivity */
  pending_pick *pending_picks;

  /** our connectivity state tracker */
  grpc_connectivity_state_tracker state_tracker;

  // Index into subchannels for last pick.
  size_t last_ready_subchannel_index;
};

/** Returns the index into p->subchannels of the next subchannel in
 * READY state, or p->num_subchannels if no subchannel is READY.
 *
 * Note that this function does *not* update p->last_ready_subchannel_index.
 * The caller must do that if it returns a pick. */
static size_t get_next_ready_subchannel_index_locked(
    const round_robin_lb_policy *p) {
  if (GRPC_TRACER_ON(grpc_lb_round_robin_trace)) {
    gpr_log(GPR_INFO,
            "[RR: %p] getting next ready subchannel, "
            "last_ready_subchannel_index=%lu",
            p, (unsigned long)p->last_ready_subchannel_index);
  }
  for (size_t i = 0; i < p->num_subchannels; ++i) {
    const size_t index =
        (i + p->last_ready_subchannel_index + 1) % p->num_subchannels;
    if (GRPC_TRACER_ON(grpc_lb_round_robin_trace)) {
      gpr_log(GPR_DEBUG, "[RR %p] checking index %lu: state=%d", p,
              (unsigned long)index,
              p->subchannels[index].curr_connectivity_state);
    }
    if (p->subchannels[index].curr_connectivity_state == GRPC_CHANNEL_READY) {
      if (GRPC_TRACER_ON(grpc_lb_round_robin_trace)) {
        gpr_log(GPR_DEBUG, "[RR %p] found next ready subchannel at index %lu",
                p, (unsigned long)index);
      }
      return index;
    }
  }
  if (GRPC_TRACER_ON(grpc_lb_round_robin_trace)) {
    gpr_log(GPR_DEBUG, "[RR %p] no subchannels in ready state", p);
  }
  return p->num_subchannels;
}

// Sets p->last_ready_subchannel_index to last_ready_index.
static void update_last_ready_subchannel_index_locked(round_robin_lb_policy *p,
                                                      size_t last_ready_index) {
  GPR_ASSERT(last_ready_index < p->num_subchannels);
  p->last_ready_subchannel_index = last_ready_index;
  if (GRPC_TRACER_ON(grpc_lb_round_robin_trace)) {
    gpr_log(GPR_DEBUG,
            "[RR: %p] setting last_ready_subchannel_index=%lu (SC %p, CSC %p)",
            (void *)p, (unsigned long)last_ready_index,
            (void *)p->subchannels[last_ready_index].subchannel,
            (void *)grpc_subchannel_get_connected_subchannel(
                p->subchannels[last_ready_index].subchannel));
  }
}

static void rr_destroy(grpc_exec_ctx *exec_ctx, grpc_lb_policy *pol) {
  round_robin_lb_policy *p = (round_robin_lb_policy *)pol;
  if (GRPC_TRACER_ON(grpc_lb_round_robin_trace)) {
    gpr_log(GPR_DEBUG, "Destroying Round Robin policy at %p", (void *)pol);
  }
  for (size_t i = 0; i < p->num_subchannels; i++) {
    subchannel_data *sd = &p->subchannels[i];
    if (sd->subchannel != NULL) {
      GRPC_SUBCHANNEL_UNREF(exec_ctx, sd->subchannel, "rr_destroy");
      if (sd->user_data != NULL) {
        GPR_ASSERT(sd->user_data_vtable != NULL);
        sd->user_data_vtable->destroy(exec_ctx, sd->user_data);
      }
    }
  }
  grpc_connectivity_state_destroy(exec_ctx, &p->state_tracker);
  gpr_free(p->subchannels);
  gpr_free(p);
}

static void rr_shutdown_locked(grpc_exec_ctx *exec_ctx, grpc_lb_policy *pol) {
  round_robin_lb_policy *p = (round_robin_lb_policy *)pol;
  if (GRPC_TRACER_ON(grpc_lb_round_robin_trace)) {
    gpr_log(GPR_DEBUG, "Shutting down Round Robin policy at %p", (void *)pol);
  }
  p->shutdown = true;
  pending_pick *pp;
  while ((pp = p->pending_picks)) {
    p->pending_picks = pp->next;
    *pp->target = NULL;
    grpc_closure_sched(
        exec_ctx, pp->on_complete,
        GRPC_ERROR_CREATE_FROM_STATIC_STRING("Channel Shutdown"));
    gpr_free(pp);
  }
  grpc_connectivity_state_set(
      exec_ctx, &p->state_tracker, GRPC_CHANNEL_SHUTDOWN,
      GRPC_ERROR_CREATE_FROM_STATIC_STRING("Channel Shutdown"), "rr_shutdown");
  for (size_t i = 0; i < p->num_subchannels; i++) {
    subchannel_data *sd = &p->subchannels[i];
    if (sd->subchannel != NULL) {
      grpc_subchannel_notify_on_state_change(exec_ctx, sd->subchannel, NULL,
                                             NULL,
                                             &sd->connectivity_changed_closure);
    }
  }
}

static void rr_cancel_pick_locked(grpc_exec_ctx *exec_ctx, grpc_lb_policy *pol,
                                  grpc_connected_subchannel **target,
                                  grpc_error *error) {
  round_robin_lb_policy *p = (round_robin_lb_policy *)pol;
  pending_pick *pp = p->pending_picks;
  p->pending_picks = NULL;
  while (pp != NULL) {
    pending_pick *next = pp->next;
    if (pp->target == target) {
      *target = NULL;
      grpc_closure_sched(exec_ctx, pp->on_complete,
                         GRPC_ERROR_CREATE_REFERENCING_FROM_STATIC_STRING(
                             "Pick cancelled", &error, 1));
      gpr_free(pp);
    } else {
      pp->next = p->pending_picks;
      p->pending_picks = pp;
    }
    pp = next;
  }
  GRPC_ERROR_UNREF(error);
}

static void rr_cancel_picks_locked(grpc_exec_ctx *exec_ctx, grpc_lb_policy *pol,
                                   uint32_t initial_metadata_flags_mask,
                                   uint32_t initial_metadata_flags_eq,
                                   grpc_error *error) {
  round_robin_lb_policy *p = (round_robin_lb_policy *)pol;
  pending_pick *pp = p->pending_picks;
  p->pending_picks = NULL;
  while (pp != NULL) {
    pending_pick *next = pp->next;
    if ((pp->initial_metadata_flags & initial_metadata_flags_mask) ==
        initial_metadata_flags_eq) {
      *pp->target = NULL;
      grpc_closure_sched(exec_ctx, pp->on_complete,
                         GRPC_ERROR_CREATE_REFERENCING_FROM_STATIC_STRING(
                             "Pick cancelled", &error, 1));
      gpr_free(pp);
    } else {
      pp->next = p->pending_picks;
      p->pending_picks = pp;
    }
    pp = next;
  }
  GRPC_ERROR_UNREF(error);
}

static void start_picking_locked(grpc_exec_ctx *exec_ctx,
                                 round_robin_lb_policy *p) {
  p->started_picking = true;
  for (size_t i = 0; i < p->num_subchannels; i++) {
    subchannel_data *sd = &p->subchannels[i];
    if (sd->subchannel != NULL) {
      GRPC_LB_POLICY_WEAK_REF(&p->base, "rr_connectivity");
      grpc_subchannel_notify_on_state_change(
          exec_ctx, sd->subchannel, p->base.interested_parties,
          &sd->pending_connectivity_state_unsafe,
          &sd->connectivity_changed_closure);
    }
  }
}

static void rr_exit_idle_locked(grpc_exec_ctx *exec_ctx, grpc_lb_policy *pol) {
  round_robin_lb_policy *p = (round_robin_lb_policy *)pol;
  if (!p->started_picking) {
    start_picking_locked(exec_ctx, p);
  }
}

static int rr_pick_locked(grpc_exec_ctx *exec_ctx, grpc_lb_policy *pol,
                          const grpc_lb_policy_pick_args *pick_args,
                          grpc_connected_subchannel **target,
                          grpc_call_context_element *context, void **user_data,
                          grpc_closure *on_complete) {
  round_robin_lb_policy *p = (round_robin_lb_policy *)pol;
  if (GRPC_TRACER_ON(grpc_lb_round_robin_trace)) {
    gpr_log(GPR_INFO, "Round Robin %p trying to pick", (void *)pol);
  }
  const size_t next_ready_index = get_next_ready_subchannel_index_locked(p);
  if (next_ready_index < p->num_subchannels) {
    /* readily available, report right away */
    subchannel_data *sd = &p->subchannels[next_ready_index];
    *target = GRPC_CONNECTED_SUBCHANNEL_REF(
        grpc_subchannel_get_connected_subchannel(sd->subchannel), "rr_picked");
    if (user_data != NULL) {
      *user_data = sd->user_data;
    }
    if (GRPC_TRACER_ON(grpc_lb_round_robin_trace)) {
      gpr_log(GPR_DEBUG,
              "[RR PICK] TARGET <-- CONNECTED SUBCHANNEL %p (INDEX %lu)",
              (void *)*target, (unsigned long)next_ready_index);
    }
    /* only advance the last picked pointer if the selection was used */
    update_last_ready_subchannel_index_locked(p, next_ready_index);
    return 1;
  } else {
    /* no pick currently available. Save for later in list of pending picks */
    if (!p->started_picking) {
      start_picking_locked(exec_ctx, p);
    }
    pending_pick *pp = gpr_malloc(sizeof(*pp));
    pp->next = p->pending_picks;
    pp->target = target;
    pp->on_complete = on_complete;
    pp->initial_metadata_flags = pick_args->initial_metadata_flags;
    pp->user_data = user_data;
    p->pending_picks = pp;
    return 0;
  }
}

static void update_state_counters_locked(subchannel_data *sd) {
  round_robin_lb_policy *p = sd->policy;
  if (sd->prev_connectivity_state == GRPC_CHANNEL_READY) {
    GPR_ASSERT(p->num_ready > 0);
    --p->num_ready;
  } else if (sd->prev_connectivity_state == GRPC_CHANNEL_TRANSIENT_FAILURE) {
    GPR_ASSERT(p->num_transient_failures > 0);
    --p->num_transient_failures;
  } else if (sd->prev_connectivity_state == GRPC_CHANNEL_IDLE) {
    GPR_ASSERT(p->num_idle > 0);
    --p->num_idle;
  }
  if (sd->curr_connectivity_state == GRPC_CHANNEL_READY) {
    ++p->num_ready;
  } else if (sd->curr_connectivity_state == GRPC_CHANNEL_TRANSIENT_FAILURE) {
    ++p->num_transient_failures;
  } else if (sd->curr_connectivity_state == GRPC_CHANNEL_IDLE) {
    ++p->num_idle;
  }
}

/* sd is the subchannel_data associted with the updated subchannel.
 * shutdown_error will only be used upon policy transition to TRANSIENT_FAILURE
 * or SHUTDOWN */
static grpc_connectivity_state update_lb_connectivity_status_locked(
    grpc_exec_ctx *exec_ctx, subchannel_data *sd, grpc_error *error) {
  /* In priority order. The first rule to match terminates the search (ie, if we
   * are on rule n, all previous rules were unfulfilled).
   *
   * 1) RULE: ANY subchannel is READY => policy is READY.
   *    CHECK: At least one subchannel is ready iff p->ready_list is NOT empty.
   *
   * 2) RULE: ANY subchannel is CONNECTING => policy is CONNECTING.
   *    CHECK: sd->curr_connectivity_state == CONNECTING.
   *
   * 3) RULE: ALL subchannels are SHUTDOWN => policy is SHUTDOWN.
   *    CHECK: p->num_subchannels = 0.
   *
   * 4) RULE: ALL subchannels are TRANSIENT_FAILURE => policy is
   *    TRANSIENT_FAILURE.
   *    CHECK: p->num_transient_failures == p->num_subchannels.
   *
   * 5) RULE: ALL subchannels are IDLE => policy is IDLE.
   *    CHECK: p->num_idle == p->num_subchannels.
   */
  round_robin_lb_policy *p = sd->policy;
  if (p->num_ready > 0) { /* 1) READY */
    grpc_connectivity_state_set(exec_ctx, &p->state_tracker, GRPC_CHANNEL_READY,
                                GRPC_ERROR_NONE, "rr_ready");
    return GRPC_CHANNEL_READY;
  } else if (sd->curr_connectivity_state ==
             GRPC_CHANNEL_CONNECTING) { /* 2) CONNECTING */
    grpc_connectivity_state_set(exec_ctx, &p->state_tracker,
                                GRPC_CHANNEL_CONNECTING, GRPC_ERROR_NONE,
                                "rr_connecting");
    return GRPC_CHANNEL_CONNECTING;
  } else if (p->num_subchannels == 0) { /* 3) SHUTDOWN */
    grpc_connectivity_state_set(exec_ctx, &p->state_tracker,
                                GRPC_CHANNEL_SHUTDOWN, GRPC_ERROR_REF(error),
                                "rr_shutdown");
    return GRPC_CHANNEL_SHUTDOWN;
  } else if (p->num_transient_failures ==
             p->num_subchannels) { /* 4) TRANSIENT_FAILURE */
    grpc_connectivity_state_set(exec_ctx, &p->state_tracker,
                                GRPC_CHANNEL_TRANSIENT_FAILURE,
                                GRPC_ERROR_REF(error), "rr_transient_failure");
    return GRPC_CHANNEL_TRANSIENT_FAILURE;
  } else if (p->num_idle == p->num_subchannels) { /* 5) IDLE */
    grpc_connectivity_state_set(exec_ctx, &p->state_tracker, GRPC_CHANNEL_IDLE,
                                GRPC_ERROR_NONE, "rr_idle");
    return GRPC_CHANNEL_IDLE;
  }
  /* no change */
  return sd->curr_connectivity_state;
}

static void rr_connectivity_changed_locked(grpc_exec_ctx *exec_ctx, void *arg,
                                           grpc_error *error) {
  subchannel_data *sd = arg;
  round_robin_lb_policy *p = sd->policy;
  // Now that we're inside the combiner, copy the pending connectivity
  // state (which was set by the connectivity state watcher) to
  // curr_connectivity_state, which is what we use inside of the combiner.
  sd->curr_connectivity_state = sd->pending_connectivity_state_unsafe;
  if (GRPC_TRACER_ON(grpc_lb_round_robin_trace)) {
    gpr_log(GPR_DEBUG,
            "[RR %p] connectivity changed for subchannel %p: "
            "prev_state=%d new_state=%d",
            p, sd->subchannel, sd->prev_connectivity_state,
            sd->curr_connectivity_state);
  }
  // If we're shutting down, unref and return.
  if (p->shutdown) {
    GRPC_LB_POLICY_WEAK_UNREF(exec_ctx, &p->base, "rr_connectivity");
    return;
  }
  // Update state counters and determine new overall state.
  update_state_counters_locked(sd);
  sd->prev_connectivity_state = sd->curr_connectivity_state;
  grpc_connectivity_state new_connectivity_state =
      update_lb_connectivity_status_locked(exec_ctx, sd, GRPC_ERROR_REF(error));
  // If the new state is SHUTDOWN, unref the subchannel, and if the new
  // overall state is SHUTDOWN, clean up.
  if (sd->curr_connectivity_state == GRPC_CHANNEL_SHUTDOWN) {
    GRPC_SUBCHANNEL_UNREF(exec_ctx, sd->subchannel, "rr_subchannel_shutdown");
    sd->subchannel = NULL;
    if (sd->user_data != NULL) {
      GPR_ASSERT(sd->user_data_vtable != NULL);
      sd->user_data_vtable->destroy(exec_ctx, sd->user_data);
    }
    if (new_connectivity_state == GRPC_CHANNEL_SHUTDOWN) {
      /* the policy is shutting down. Flush all the pending picks... */
      pending_pick *pp;
      while ((pp = p->pending_picks)) {
        p->pending_picks = pp->next;
        *pp->target = NULL;
        grpc_closure_sched(exec_ctx, pp->on_complete, GRPC_ERROR_NONE);
        gpr_free(pp);
      }
    }
    /* unref the "rr_connectivity" weak ref from start_picking */
    GRPC_LB_POLICY_WEAK_UNREF(exec_ctx, &p->base, "rr_connectivity");
  } else {
    if (sd->curr_connectivity_state == GRPC_CHANNEL_READY) {
      /* at this point we know there's at least one suitable subchannel. Go
       * ahead and pick one and notify the pending suitors in
       * p->pending_picks. This preemtively replicates rr_pick()'s actions. */
      const size_t next_ready_index = get_next_ready_subchannel_index_locked(p);
      GPR_ASSERT(next_ready_index < p->num_subchannels);
      subchannel_data *selected = &p->subchannels[next_ready_index];
      if (p->pending_picks != NULL) {
        /* if the selected subchannel is going to be used for the pending
         * picks, update the last picked pointer */
        update_last_ready_subchannel_index_locked(p, next_ready_index);
      }
      pending_pick *pp;
      while ((pp = p->pending_picks)) {
        p->pending_picks = pp->next;
        *pp->target = GRPC_CONNECTED_SUBCHANNEL_REF(
            grpc_subchannel_get_connected_subchannel(selected->subchannel),
            "rr_picked");
        if (pp->user_data != NULL) {
          *pp->user_data = selected->user_data;
        }
        if (GRPC_TRACER_ON(grpc_lb_round_robin_trace)) {
          gpr_log(GPR_DEBUG,
                  "[RR CONN CHANGED] TARGET <-- SUBCHANNEL %p (INDEX %lu)",
                  (void *)selected->subchannel,
                  (unsigned long)next_ready_index);
        }
        grpc_closure_sched(exec_ctx, pp->on_complete, GRPC_ERROR_NONE);
        gpr_free(pp);
      }
    }
    /* renew notification: reuses the "rr_connectivity" weak ref */
    grpc_subchannel_notify_on_state_change(
        exec_ctx, sd->subchannel, p->base.interested_parties,
        &sd->pending_connectivity_state_unsafe,
        &sd->connectivity_changed_closure);
  }
}

static grpc_connectivity_state rr_check_connectivity_locked(
    grpc_exec_ctx *exec_ctx, grpc_lb_policy *pol, grpc_error **error) {
  round_robin_lb_policy *p = (round_robin_lb_policy *)pol;
  return grpc_connectivity_state_get(&p->state_tracker, error);
}

static void rr_notify_on_state_change_locked(grpc_exec_ctx *exec_ctx,
                                             grpc_lb_policy *pol,
                                             grpc_connectivity_state *current,
                                             grpc_closure *notify) {
  round_robin_lb_policy *p = (round_robin_lb_policy *)pol;
  grpc_connectivity_state_notify_on_state_change(exec_ctx, &p->state_tracker,
                                                 current, notify);
}

static void rr_ping_one_locked(grpc_exec_ctx *exec_ctx, grpc_lb_policy *pol,
                               grpc_closure *closure) {
  round_robin_lb_policy *p = (round_robin_lb_policy *)pol;
  const size_t next_ready_index = get_next_ready_subchannel_index_locked(p);
  if (next_ready_index < p->num_subchannels) {
    subchannel_data *selected = &p->subchannels[next_ready_index];
    grpc_connected_subchannel *target = GRPC_CONNECTED_SUBCHANNEL_REF(
        grpc_subchannel_get_connected_subchannel(selected->subchannel),
        "rr_picked");
    grpc_connected_subchannel_ping(exec_ctx, target, closure);
    GRPC_CONNECTED_SUBCHANNEL_UNREF(exec_ctx, target, "rr_picked");
  } else {
    grpc_closure_sched(exec_ctx, closure, GRPC_ERROR_CREATE_FROM_STATIC_STRING(
                                              "Round Robin not connected"));
  }
}

static const grpc_lb_policy_vtable round_robin_lb_policy_vtable = {
    rr_destroy,
    rr_shutdown_locked,
    rr_pick_locked,
    rr_cancel_pick_locked,
    rr_cancel_picks_locked,
    rr_ping_one_locked,
    rr_exit_idle_locked,
    rr_check_connectivity_locked,
    rr_notify_on_state_change_locked};

static void round_robin_factory_ref(grpc_lb_policy_factory *factory) {}

static void round_robin_factory_unref(grpc_lb_policy_factory *factory) {}

static grpc_lb_policy *round_robin_create(grpc_exec_ctx *exec_ctx,
                                          grpc_lb_policy_factory *factory,
                                          grpc_lb_policy_args *args) {
  GPR_ASSERT(args->client_channel_factory != NULL);

  /* Find the number of backend addresses. We ignore balancer
   * addresses, since we don't know how to handle them. */
  const grpc_arg *arg =
      grpc_channel_args_find(args->args, GRPC_ARG_LB_ADDRESSES);
  if (arg == NULL || arg->type != GRPC_ARG_POINTER) {
    return NULL;
  }
  grpc_lb_addresses *addresses = arg->value.pointer.p;
  size_t num_addrs = 0;
  for (size_t i = 0; i < addresses->num_addresses; i++) {
    if (!addresses->addresses[i].is_balancer) ++num_addrs;
  }
  if (num_addrs == 0) return NULL;

  round_robin_lb_policy *p = gpr_zalloc(sizeof(*p));

  p->num_addresses = num_addrs;
  p->subchannels = gpr_zalloc(sizeof(*p->subchannels) * num_addrs);

  grpc_subchannel_args sc_args;
  size_t subchannel_index = 0;
  for (size_t i = 0; i < addresses->num_addresses; i++) {
    /* Skip balancer addresses, since we only know how to handle backends. */
    if (addresses->addresses[i].is_balancer) continue;

    static const char *keys_to_remove[] = {GRPC_ARG_SUBCHANNEL_ADDRESS};
    memset(&sc_args, 0, sizeof(grpc_subchannel_args));
    grpc_arg addr_arg =
        grpc_create_subchannel_address_arg(&addresses->addresses[i].address);
    grpc_channel_args *new_args = grpc_channel_args_copy_and_add_and_remove(
        args->args, keys_to_remove, GPR_ARRAY_SIZE(keys_to_remove), &addr_arg,
        1);
    gpr_free(addr_arg.value.string);
    sc_args.args = new_args;
    grpc_subchannel *subchannel = grpc_client_channel_factory_create_subchannel(
        exec_ctx, args->client_channel_factory, &sc_args);
    if (GRPC_TRACER_ON(grpc_lb_round_robin_trace)) {
      char *address_uri =
          grpc_sockaddr_to_uri(&addresses->addresses[i].address);
      gpr_log(GPR_DEBUG, "index %lu: Created subchannel %p for address uri %s",
              (unsigned long)subchannel_index, (void *)subchannel, address_uri);
      gpr_free(address_uri);
    }
    grpc_channel_args_destroy(exec_ctx, new_args);

    if (subchannel != NULL) {
      subchannel_data *sd = &p->subchannels[subchannel_index];
      sd->policy = p;
      sd->subchannel = subchannel;
      /* use some sentinel value outside of the range of grpc_connectivity_state
       * to signal an undefined previous state. We won't be referring to this
       * value again and it'll be overwritten after the first call to
       * rr_connectivity_changed */
      sd->prev_connectivity_state = GRPC_CHANNEL_INIT;
      sd->curr_connectivity_state = GRPC_CHANNEL_IDLE;
      sd->user_data_vtable = addresses->user_data_vtable;
      if (sd->user_data_vtable != NULL) {
        sd->user_data =
            sd->user_data_vtable->copy(addresses->addresses[i].user_data);
      }
      grpc_closure_init(&sd->connectivity_changed_closure,
                        rr_connectivity_changed_locked, sd,
<<<<<<< HEAD
                        grpc_combiner_scheduler(args->combiner));
=======
                        grpc_combiner_scheduler(args->combiner, false));
      ++subchannel_index;
>>>>>>> b10d0cac
    }
  }
  if (subchannel_index == 0) {
    /* couldn't create any subchannel. Bail out */
    gpr_free(p->subchannels);
    gpr_free(p);
    return NULL;
  }
  p->num_subchannels = subchannel_index;

  // Initialize the last pick index to the last subchannel, so that the
  // first pick will start at the beginning of the list.
  p->last_ready_subchannel_index = subchannel_index - 1;

  grpc_lb_policy_init(&p->base, &round_robin_lb_policy_vtable, args->combiner);
  grpc_connectivity_state_init(&p->state_tracker, GRPC_CHANNEL_IDLE,
                               "round_robin");

  if (GRPC_TRACER_ON(grpc_lb_round_robin_trace)) {
    gpr_log(GPR_DEBUG, "Created RR policy at %p with %lu subchannels",
            (void *)p, (unsigned long)p->num_subchannels);
  }
  return &p->base;
}

static const grpc_lb_policy_factory_vtable round_robin_factory_vtable = {
    round_robin_factory_ref, round_robin_factory_unref, round_robin_create,
    "round_robin"};

static grpc_lb_policy_factory round_robin_lb_policy_factory = {
    &round_robin_factory_vtable};

static grpc_lb_policy_factory *round_robin_lb_factory_create() {
  return &round_robin_lb_policy_factory;
}

/* Plugin registration */

void grpc_lb_policy_round_robin_init() {
  grpc_register_lb_policy(round_robin_lb_factory_create());
  grpc_register_tracer("round_robin", &grpc_lb_round_robin_trace);
}

void grpc_lb_policy_round_robin_shutdown() {}<|MERGE_RESOLUTION|>--- conflicted
+++ resolved
@@ -641,12 +641,8 @@
       }
       grpc_closure_init(&sd->connectivity_changed_closure,
                         rr_connectivity_changed_locked, sd,
-<<<<<<< HEAD
                         grpc_combiner_scheduler(args->combiner));
-=======
-                        grpc_combiner_scheduler(args->combiner, false));
       ++subchannel_index;
->>>>>>> b10d0cac
     }
   }
   if (subchannel_index == 0) {
