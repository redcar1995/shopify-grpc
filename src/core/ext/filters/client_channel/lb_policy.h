/*
 *
 * Copyright 2015 gRPC authors.
 *
 * Licensed under the Apache License, Version 2.0 (the "License");
 * you may not use this file except in compliance with the License.
 * You may obtain a copy of the License at
 *
 *     http://www.apache.org/licenses/LICENSE-2.0
 *
 * Unless required by applicable law or agreed to in writing, software
 * distributed under the License is distributed on an "AS IS" BASIS,
 * WITHOUT WARRANTIES OR CONDITIONS OF ANY KIND, either express or implied.
 * See the License for the specific language governing permissions and
 * limitations under the License.
 *
 */

#ifndef GRPC_CORE_EXT_FILTERS_CLIENT_CHANNEL_LB_POLICY_H
#define GRPC_CORE_EXT_FILTERS_CLIENT_CHANNEL_LB_POLICY_H

#include "src/core/ext/filters/client_channel/subchannel.h"
#include "src/core/lib/iomgr/polling_entity.h"
#include "src/core/lib/transport/connectivity_state.h"

#ifdef __cplusplus
extern "C" {
#endif

/** A load balancing policy: specified by a vtable and a struct (which
    is expected to be extended to contain some parameters) */
typedef struct grpc_lb_policy grpc_lb_policy;
typedef struct grpc_lb_policy_vtable grpc_lb_policy_vtable;
typedef struct grpc_lb_policy_args grpc_lb_policy_args;

#ifndef NDEBUG
extern grpc_tracer_flag grpc_trace_lb_policy_refcount;
#endif

struct grpc_lb_policy {
  const grpc_lb_policy_vtable* vtable;
  gpr_atm ref_pair;
  /* owned pointer to interested parties in load balancing decisions */
  grpc_pollset_set* interested_parties;
  /* combiner under which lb_policy actions take place */
  grpc_combiner* combiner;
};

/** Extra arguments for an LB pick */
typedef struct grpc_lb_policy_pick_args {
  /** Initial metadata associated with the picking call. */
  grpc_metadata_batch* initial_metadata;
  /** Bitmask used for selective cancelling. See \a
   * grpc_lb_policy_cancel_picks() and \a GRPC_INITIAL_METADATA_* in
   * grpc_types.h */
  uint32_t initial_metadata_flags;
  /** Storage for LB token in \a initial_metadata, or NULL if not used */
  grpc_linked_mdelem* lb_token_mdelem_storage;
} grpc_lb_policy_pick_args;

struct grpc_lb_policy_vtable {
<<<<<<< HEAD
  void (*destroy)(grpc_lb_policy *policy);
  void (*shutdown_locked)(grpc_lb_policy *policy);

  /** \see grpc_lb_policy_pick */
  int (*pick_locked)(grpc_lb_policy *policy,
                     const grpc_lb_policy_pick_args *pick_args,
                     grpc_connected_subchannel **target,
                     grpc_call_context_element *context, void **user_data,
                     grpc_closure *on_complete);

  /** \see grpc_lb_policy_cancel_pick */
  void (*cancel_pick_locked)(grpc_lb_policy *policy,
                             grpc_connected_subchannel **target,
                             grpc_error *error);

  /** \see grpc_lb_policy_cancel_picks */
  void (*cancel_picks_locked)(grpc_lb_policy *policy,
=======
  void (*destroy)(grpc_exec_ctx* exec_ctx, grpc_lb_policy* policy);
  void (*shutdown_locked)(grpc_exec_ctx* exec_ctx, grpc_lb_policy* policy);

  /** \see grpc_lb_policy_pick */
  int (*pick_locked)(grpc_exec_ctx* exec_ctx, grpc_lb_policy* policy,
                     const grpc_lb_policy_pick_args* pick_args,
                     grpc_connected_subchannel** target,
                     grpc_call_context_element* context, void** user_data,
                     grpc_closure* on_complete);

  /** \see grpc_lb_policy_cancel_pick */
  void (*cancel_pick_locked)(grpc_exec_ctx* exec_ctx, grpc_lb_policy* policy,
                             grpc_connected_subchannel** target,
                             grpc_error* error);

  /** \see grpc_lb_policy_cancel_picks */
  void (*cancel_picks_locked)(grpc_exec_ctx* exec_ctx, grpc_lb_policy* policy,
>>>>>>> 9c67c6b1
                              uint32_t initial_metadata_flags_mask,
                              uint32_t initial_metadata_flags_eq,
                              grpc_error* error);

  /** \see grpc_lb_policy_ping_one */
<<<<<<< HEAD
  void (*ping_one_locked)(grpc_lb_policy *policy, grpc_closure *closure);

  /** Try to enter a READY connectivity state */
  void (*exit_idle_locked)(grpc_lb_policy *policy);

  /** check the current connectivity of the lb_policy */
  grpc_connectivity_state (*check_connectivity_locked)(
      grpc_lb_policy *policy, grpc_error **connectivity_error);
=======
  void (*ping_one_locked)(grpc_exec_ctx* exec_ctx, grpc_lb_policy* policy,
                          grpc_closure* closure);

  /** Try to enter a READY connectivity state */
  void (*exit_idle_locked)(grpc_exec_ctx* exec_ctx, grpc_lb_policy* policy);

  /** check the current connectivity of the lb_policy */
  grpc_connectivity_state (*check_connectivity_locked)(
      grpc_exec_ctx* exec_ctx, grpc_lb_policy* policy,
      grpc_error** connectivity_error);
>>>>>>> 9c67c6b1

  /** call notify when the connectivity state of a channel changes from *state.
      Updates *state with the new state of the policy. Calling with a NULL \a
      state cancels the subscription.  */
<<<<<<< HEAD
  void (*notify_on_state_change_locked)(grpc_lb_policy *policy,
                                        grpc_connectivity_state *state,
                                        grpc_closure *closure);

  void (*update_locked)(grpc_lb_policy *policy,
                        const grpc_lb_policy_args *args);
=======
  void (*notify_on_state_change_locked)(grpc_exec_ctx* exec_ctx,
                                        grpc_lb_policy* policy,
                                        grpc_connectivity_state* state,
                                        grpc_closure* closure);

  void (*update_locked)(grpc_exec_ctx* exec_ctx, grpc_lb_policy* policy,
                        const grpc_lb_policy_args* args);
>>>>>>> 9c67c6b1
};

#ifndef NDEBUG

/* Strong references: the policy will shutdown when they reach zero */
#define GRPC_LB_POLICY_REF(p, r) \
  grpc_lb_policy_ref((p), __FILE__, __LINE__, (r))
#define GRPC_LB_POLICY_UNREF(p, r) \
  grpc_lb_policy_unref((p), __FILE__, __LINE__, (r))

/* Weak references: they don't prevent the shutdown of the LB policy. When no
 * strong references are left but there are still weak ones, shutdown is called.
 * Once the weak reference also reaches zero, the LB policy is destroyed. */
#define GRPC_LB_POLICY_WEAK_REF(p, r) \
  grpc_lb_policy_weak_ref((p), __FILE__, __LINE__, (r))
<<<<<<< HEAD
#define GRPC_LB_POLICY_WEAK_UNREF(p, r) \
  grpc_lb_policy_weak_unref((p), __FILE__, __LINE__, (r))
void grpc_lb_policy_ref(grpc_lb_policy *policy, const char *file, int line,
                        const char *reason);
void grpc_lb_policy_unref(grpc_lb_policy *policy, const char *file, int line,
                          const char *reason);
void grpc_lb_policy_weak_ref(grpc_lb_policy *policy, const char *file, int line,
                             const char *reason);
void grpc_lb_policy_weak_unref(grpc_lb_policy *policy, const char *file,
                               int line, const char *reason);
=======
#define GRPC_LB_POLICY_WEAK_UNREF(exec_ctx, p, r) \
  grpc_lb_policy_weak_unref((exec_ctx), (p), __FILE__, __LINE__, (r))
void grpc_lb_policy_ref(grpc_lb_policy* policy, const char* file, int line,
                        const char* reason);
void grpc_lb_policy_unref(grpc_exec_ctx* exec_ctx, grpc_lb_policy* policy,
                          const char* file, int line, const char* reason);
void grpc_lb_policy_weak_ref(grpc_lb_policy* policy, const char* file, int line,
                             const char* reason);
void grpc_lb_policy_weak_unref(grpc_exec_ctx* exec_ctx, grpc_lb_policy* policy,
                               const char* file, int line, const char* reason);
>>>>>>> 9c67c6b1
#else
#define GRPC_LB_POLICY_REF(p, r) grpc_lb_policy_ref((p))
#define GRPC_LB_POLICY_UNREF(p, r) grpc_lb_policy_unref((p))
#define GRPC_LB_POLICY_WEAK_REF(p, r) grpc_lb_policy_weak_ref((p))
<<<<<<< HEAD
#define GRPC_LB_POLICY_WEAK_UNREF(p, r) grpc_lb_policy_weak_unref((p))
void grpc_lb_policy_ref(grpc_lb_policy *policy);
void grpc_lb_policy_unref(grpc_lb_policy *policy);
void grpc_lb_policy_weak_ref(grpc_lb_policy *policy);
void grpc_lb_policy_weak_unref(grpc_lb_policy *policy);
=======
#define GRPC_LB_POLICY_WEAK_UNREF(cl, p, r) grpc_lb_policy_weak_unref((cl), (p))
void grpc_lb_policy_ref(grpc_lb_policy* policy);
void grpc_lb_policy_unref(grpc_exec_ctx* exec_ctx, grpc_lb_policy* policy);
void grpc_lb_policy_weak_ref(grpc_lb_policy* policy);
void grpc_lb_policy_weak_unref(grpc_exec_ctx* exec_ctx, grpc_lb_policy* policy);
>>>>>>> 9c67c6b1
#endif

/** called by concrete implementations to initialize the base struct */
void grpc_lb_policy_init(grpc_lb_policy* policy,
                         const grpc_lb_policy_vtable* vtable,
                         grpc_combiner* combiner);

/** Finds an appropriate subchannel for a call, based on \a pick_args.

    \a target will be set to the selected subchannel, or NULL on failure
    or when the LB policy decides to drop the call.

    Upon success, \a user_data will be set to whatever opaque information
    may need to be propagated from the LB policy, or NULL if not needed.
    \a context will be populated with context to pass to the subchannel
    call, if needed.

    If the pick succeeds and a result is known immediately, a non-zero
    value will be returned.  Otherwise, \a on_complete will be invoked
    once the pick is complete with its error argument set to indicate
    success or failure.

    Any IO should be done under the \a interested_parties \a grpc_pollset_set
    in the \a grpc_lb_policy struct. */
<<<<<<< HEAD
int grpc_lb_policy_pick_locked(grpc_lb_policy *policy,
                               const grpc_lb_policy_pick_args *pick_args,
                               grpc_connected_subchannel **target,
                               grpc_call_context_element *context,
                               void **user_data, grpc_closure *on_complete);

/** Perform a connected subchannel ping (see \a grpc_connected_subchannel_ping)
    against one of the connected subchannels managed by \a policy. */
void grpc_lb_policy_ping_one_locked(grpc_lb_policy *policy,
                                    grpc_closure *closure);
=======
int grpc_lb_policy_pick_locked(grpc_exec_ctx* exec_ctx, grpc_lb_policy* policy,
                               const grpc_lb_policy_pick_args* pick_args,
                               grpc_connected_subchannel** target,
                               grpc_call_context_element* context,
                               void** user_data, grpc_closure* on_complete);

/** Perform a connected subchannel ping (see \a grpc_connected_subchannel_ping)
    against one of the connected subchannels managed by \a policy. */
void grpc_lb_policy_ping_one_locked(grpc_exec_ctx* exec_ctx,
                                    grpc_lb_policy* policy,
                                    grpc_closure* closure);
>>>>>>> 9c67c6b1

/** Cancel picks for \a target.
    The \a on_complete callback of the pending picks will be invoked with \a
    *target set to NULL. */
<<<<<<< HEAD
void grpc_lb_policy_cancel_pick_locked(grpc_lb_policy *policy,
                                       grpc_connected_subchannel **target,
                                       grpc_error *error);
=======
void grpc_lb_policy_cancel_pick_locked(grpc_exec_ctx* exec_ctx,
                                       grpc_lb_policy* policy,
                                       grpc_connected_subchannel** target,
                                       grpc_error* error);
>>>>>>> 9c67c6b1

/** Cancel all pending picks for which their \a initial_metadata_flags (as given
    in the call to \a grpc_lb_policy_pick) matches \a initial_metadata_flags_eq
    when AND'd with \a initial_metadata_flags_mask */
<<<<<<< HEAD
void grpc_lb_policy_cancel_picks_locked(grpc_lb_policy *policy,
=======
void grpc_lb_policy_cancel_picks_locked(grpc_exec_ctx* exec_ctx,
                                        grpc_lb_policy* policy,
>>>>>>> 9c67c6b1
                                        uint32_t initial_metadata_flags_mask,
                                        uint32_t initial_metadata_flags_eq,
                                        grpc_error* error);

/** Try to enter a READY connectivity state */
<<<<<<< HEAD
void grpc_lb_policy_exit_idle_locked(grpc_lb_policy *policy);
=======
void grpc_lb_policy_exit_idle_locked(grpc_exec_ctx* exec_ctx,
                                     grpc_lb_policy* policy);
>>>>>>> 9c67c6b1

/* Call notify when the connectivity state of a channel changes from \a *state.
 * Updates \a *state with the new state of the policy */
void grpc_lb_policy_notify_on_state_change_locked(
<<<<<<< HEAD
    grpc_lb_policy *policy, grpc_connectivity_state *state,
    grpc_closure *closure);

grpc_connectivity_state grpc_lb_policy_check_connectivity_locked(
    grpc_lb_policy *policy, grpc_error **connectivity_error);

/** Update \a policy with \a lb_policy_args. */
void grpc_lb_policy_update_locked(grpc_lb_policy *policy,
                                  const grpc_lb_policy_args *lb_policy_args);
=======
    grpc_exec_ctx* exec_ctx, grpc_lb_policy* policy,
    grpc_connectivity_state* state, grpc_closure* closure);

grpc_connectivity_state grpc_lb_policy_check_connectivity_locked(
    grpc_exec_ctx* exec_ctx, grpc_lb_policy* policy,
    grpc_error** connectivity_error);

/** Update \a policy with \a lb_policy_args. */
void grpc_lb_policy_update_locked(grpc_exec_ctx* exec_ctx,
                                  grpc_lb_policy* policy,
                                  const grpc_lb_policy_args* lb_policy_args);
>>>>>>> 9c67c6b1

#ifdef __cplusplus
}
#endif

#endif /* GRPC_CORE_EXT_FILTERS_CLIENT_CHANNEL_LB_POLICY_H */<|MERGE_RESOLUTION|>--- conflicted
+++ resolved
@@ -59,89 +59,46 @@
 } grpc_lb_policy_pick_args;
 
 struct grpc_lb_policy_vtable {
-<<<<<<< HEAD
-  void (*destroy)(grpc_lb_policy *policy);
-  void (*shutdown_locked)(grpc_lb_policy *policy);
+  void (*destroy)(grpc_lb_policy* policy);
+  void (*shutdown_locked)(grpc_lb_policy* policy);
 
   /** \see grpc_lb_policy_pick */
-  int (*pick_locked)(grpc_lb_policy *policy,
-                     const grpc_lb_policy_pick_args *pick_args,
-                     grpc_connected_subchannel **target,
-                     grpc_call_context_element *context, void **user_data,
-                     grpc_closure *on_complete);
-
-  /** \see grpc_lb_policy_cancel_pick */
-  void (*cancel_pick_locked)(grpc_lb_policy *policy,
-                             grpc_connected_subchannel **target,
-                             grpc_error *error);
-
-  /** \see grpc_lb_policy_cancel_picks */
-  void (*cancel_picks_locked)(grpc_lb_policy *policy,
-=======
-  void (*destroy)(grpc_exec_ctx* exec_ctx, grpc_lb_policy* policy);
-  void (*shutdown_locked)(grpc_exec_ctx* exec_ctx, grpc_lb_policy* policy);
-
-  /** \see grpc_lb_policy_pick */
-  int (*pick_locked)(grpc_exec_ctx* exec_ctx, grpc_lb_policy* policy,
+  int (*pick_locked)(grpc_lb_policy* policy,
                      const grpc_lb_policy_pick_args* pick_args,
                      grpc_connected_subchannel** target,
                      grpc_call_context_element* context, void** user_data,
                      grpc_closure* on_complete);
 
   /** \see grpc_lb_policy_cancel_pick */
-  void (*cancel_pick_locked)(grpc_exec_ctx* exec_ctx, grpc_lb_policy* policy,
+  void (*cancel_pick_locked)(grpc_lb_policy* policy,
                              grpc_connected_subchannel** target,
                              grpc_error* error);
 
   /** \see grpc_lb_policy_cancel_picks */
-  void (*cancel_picks_locked)(grpc_exec_ctx* exec_ctx, grpc_lb_policy* policy,
->>>>>>> 9c67c6b1
+  void (*cancel_picks_locked)(grpc_lb_policy* policy,
                               uint32_t initial_metadata_flags_mask,
                               uint32_t initial_metadata_flags_eq,
                               grpc_error* error);
 
   /** \see grpc_lb_policy_ping_one */
-<<<<<<< HEAD
-  void (*ping_one_locked)(grpc_lb_policy *policy, grpc_closure *closure);
+  void (*ping_one_locked)(grpc_lb_policy* policy, grpc_closure* closure);
 
   /** Try to enter a READY connectivity state */
-  void (*exit_idle_locked)(grpc_lb_policy *policy);
+  void (*exit_idle_locked)(grpc_lb_policy* policy);
 
   /** check the current connectivity of the lb_policy */
   grpc_connectivity_state (*check_connectivity_locked)(
-      grpc_lb_policy *policy, grpc_error **connectivity_error);
-=======
-  void (*ping_one_locked)(grpc_exec_ctx* exec_ctx, grpc_lb_policy* policy,
-                          grpc_closure* closure);
-
-  /** Try to enter a READY connectivity state */
-  void (*exit_idle_locked)(grpc_exec_ctx* exec_ctx, grpc_lb_policy* policy);
-
-  /** check the current connectivity of the lb_policy */
-  grpc_connectivity_state (*check_connectivity_locked)(
-      grpc_exec_ctx* exec_ctx, grpc_lb_policy* policy,
-      grpc_error** connectivity_error);
->>>>>>> 9c67c6b1
+      grpc_lb_policy* policy, grpc_error** connectivity_error);
 
   /** call notify when the connectivity state of a channel changes from *state.
       Updates *state with the new state of the policy. Calling with a NULL \a
       state cancels the subscription.  */
-<<<<<<< HEAD
-  void (*notify_on_state_change_locked)(grpc_lb_policy *policy,
-                                        grpc_connectivity_state *state,
-                                        grpc_closure *closure);
-
-  void (*update_locked)(grpc_lb_policy *policy,
-                        const grpc_lb_policy_args *args);
-=======
-  void (*notify_on_state_change_locked)(grpc_exec_ctx* exec_ctx,
-                                        grpc_lb_policy* policy,
+  void (*notify_on_state_change_locked)(grpc_lb_policy* policy,
                                         grpc_connectivity_state* state,
                                         grpc_closure* closure);
 
-  void (*update_locked)(grpc_exec_ctx* exec_ctx, grpc_lb_policy* policy,
+  void (*update_locked)(grpc_lb_policy* policy,
                         const grpc_lb_policy_args* args);
->>>>>>> 9c67c6b1
 };
 
 #ifndef NDEBUG
@@ -157,46 +114,25 @@
  * Once the weak reference also reaches zero, the LB policy is destroyed. */
 #define GRPC_LB_POLICY_WEAK_REF(p, r) \
   grpc_lb_policy_weak_ref((p), __FILE__, __LINE__, (r))
-<<<<<<< HEAD
 #define GRPC_LB_POLICY_WEAK_UNREF(p, r) \
   grpc_lb_policy_weak_unref((p), __FILE__, __LINE__, (r))
-void grpc_lb_policy_ref(grpc_lb_policy *policy, const char *file, int line,
-                        const char *reason);
-void grpc_lb_policy_unref(grpc_lb_policy *policy, const char *file, int line,
-                          const char *reason);
-void grpc_lb_policy_weak_ref(grpc_lb_policy *policy, const char *file, int line,
-                             const char *reason);
-void grpc_lb_policy_weak_unref(grpc_lb_policy *policy, const char *file,
-                               int line, const char *reason);
-=======
-#define GRPC_LB_POLICY_WEAK_UNREF(exec_ctx, p, r) \
-  grpc_lb_policy_weak_unref((exec_ctx), (p), __FILE__, __LINE__, (r))
 void grpc_lb_policy_ref(grpc_lb_policy* policy, const char* file, int line,
                         const char* reason);
-void grpc_lb_policy_unref(grpc_exec_ctx* exec_ctx, grpc_lb_policy* policy,
-                          const char* file, int line, const char* reason);
+void grpc_lb_policy_unref(grpc_lb_policy* policy, const char* file, int line,
+                          const char* reason);
 void grpc_lb_policy_weak_ref(grpc_lb_policy* policy, const char* file, int line,
                              const char* reason);
-void grpc_lb_policy_weak_unref(grpc_exec_ctx* exec_ctx, grpc_lb_policy* policy,
-                               const char* file, int line, const char* reason);
->>>>>>> 9c67c6b1
+void grpc_lb_policy_weak_unref(grpc_lb_policy* policy, const char* file,
+                               int line, const char* reason);
 #else
 #define GRPC_LB_POLICY_REF(p, r) grpc_lb_policy_ref((p))
 #define GRPC_LB_POLICY_UNREF(p, r) grpc_lb_policy_unref((p))
 #define GRPC_LB_POLICY_WEAK_REF(p, r) grpc_lb_policy_weak_ref((p))
-<<<<<<< HEAD
 #define GRPC_LB_POLICY_WEAK_UNREF(p, r) grpc_lb_policy_weak_unref((p))
-void grpc_lb_policy_ref(grpc_lb_policy *policy);
-void grpc_lb_policy_unref(grpc_lb_policy *policy);
-void grpc_lb_policy_weak_ref(grpc_lb_policy *policy);
-void grpc_lb_policy_weak_unref(grpc_lb_policy *policy);
-=======
-#define GRPC_LB_POLICY_WEAK_UNREF(cl, p, r) grpc_lb_policy_weak_unref((cl), (p))
 void grpc_lb_policy_ref(grpc_lb_policy* policy);
-void grpc_lb_policy_unref(grpc_exec_ctx* exec_ctx, grpc_lb_policy* policy);
+void grpc_lb_policy_unref(grpc_lb_policy* policy);
 void grpc_lb_policy_weak_ref(grpc_lb_policy* policy);
-void grpc_lb_policy_weak_unref(grpc_exec_ctx* exec_ctx, grpc_lb_policy* policy);
->>>>>>> 9c67c6b1
+void grpc_lb_policy_weak_unref(grpc_lb_policy* policy);
 #endif
 
 /** called by concrete implementations to initialize the base struct */
@@ -221,19 +157,7 @@
 
     Any IO should be done under the \a interested_parties \a grpc_pollset_set
     in the \a grpc_lb_policy struct. */
-<<<<<<< HEAD
-int grpc_lb_policy_pick_locked(grpc_lb_policy *policy,
-                               const grpc_lb_policy_pick_args *pick_args,
-                               grpc_connected_subchannel **target,
-                               grpc_call_context_element *context,
-                               void **user_data, grpc_closure *on_complete);
-
-/** Perform a connected subchannel ping (see \a grpc_connected_subchannel_ping)
-    against one of the connected subchannels managed by \a policy. */
-void grpc_lb_policy_ping_one_locked(grpc_lb_policy *policy,
-                                    grpc_closure *closure);
-=======
-int grpc_lb_policy_pick_locked(grpc_exec_ctx* exec_ctx, grpc_lb_policy* policy,
+int grpc_lb_policy_pick_locked(grpc_lb_policy* policy,
                                const grpc_lb_policy_pick_args* pick_args,
                                grpc_connected_subchannel** target,
                                grpc_call_context_element* context,
@@ -241,72 +165,39 @@
 
 /** Perform a connected subchannel ping (see \a grpc_connected_subchannel_ping)
     against one of the connected subchannels managed by \a policy. */
-void grpc_lb_policy_ping_one_locked(grpc_exec_ctx* exec_ctx,
-                                    grpc_lb_policy* policy,
+void grpc_lb_policy_ping_one_locked(grpc_lb_policy* policy,
                                     grpc_closure* closure);
->>>>>>> 9c67c6b1
 
 /** Cancel picks for \a target.
     The \a on_complete callback of the pending picks will be invoked with \a
     *target set to NULL. */
-<<<<<<< HEAD
-void grpc_lb_policy_cancel_pick_locked(grpc_lb_policy *policy,
-                                       grpc_connected_subchannel **target,
-                                       grpc_error *error);
-=======
-void grpc_lb_policy_cancel_pick_locked(grpc_exec_ctx* exec_ctx,
-                                       grpc_lb_policy* policy,
+void grpc_lb_policy_cancel_pick_locked(grpc_lb_policy* policy,
                                        grpc_connected_subchannel** target,
                                        grpc_error* error);
->>>>>>> 9c67c6b1
 
 /** Cancel all pending picks for which their \a initial_metadata_flags (as given
     in the call to \a grpc_lb_policy_pick) matches \a initial_metadata_flags_eq
     when AND'd with \a initial_metadata_flags_mask */
-<<<<<<< HEAD
-void grpc_lb_policy_cancel_picks_locked(grpc_lb_policy *policy,
-=======
-void grpc_lb_policy_cancel_picks_locked(grpc_exec_ctx* exec_ctx,
-                                        grpc_lb_policy* policy,
->>>>>>> 9c67c6b1
+void grpc_lb_policy_cancel_picks_locked(grpc_lb_policy* policy,
                                         uint32_t initial_metadata_flags_mask,
                                         uint32_t initial_metadata_flags_eq,
                                         grpc_error* error);
 
 /** Try to enter a READY connectivity state */
-<<<<<<< HEAD
-void grpc_lb_policy_exit_idle_locked(grpc_lb_policy *policy);
-=======
-void grpc_lb_policy_exit_idle_locked(grpc_exec_ctx* exec_ctx,
-                                     grpc_lb_policy* policy);
->>>>>>> 9c67c6b1
+void grpc_lb_policy_exit_idle_locked(grpc_lb_policy* policy);
 
 /* Call notify when the connectivity state of a channel changes from \a *state.
  * Updates \a *state with the new state of the policy */
 void grpc_lb_policy_notify_on_state_change_locked(
-<<<<<<< HEAD
-    grpc_lb_policy *policy, grpc_connectivity_state *state,
-    grpc_closure *closure);
+    grpc_lb_policy* policy, grpc_connectivity_state* state,
+    grpc_closure* closure);
 
 grpc_connectivity_state grpc_lb_policy_check_connectivity_locked(
-    grpc_lb_policy *policy, grpc_error **connectivity_error);
+    grpc_lb_policy* policy, grpc_error** connectivity_error);
 
 /** Update \a policy with \a lb_policy_args. */
-void grpc_lb_policy_update_locked(grpc_lb_policy *policy,
-                                  const grpc_lb_policy_args *lb_policy_args);
-=======
-    grpc_exec_ctx* exec_ctx, grpc_lb_policy* policy,
-    grpc_connectivity_state* state, grpc_closure* closure);
-
-grpc_connectivity_state grpc_lb_policy_check_connectivity_locked(
-    grpc_exec_ctx* exec_ctx, grpc_lb_policy* policy,
-    grpc_error** connectivity_error);
-
-/** Update \a policy with \a lb_policy_args. */
-void grpc_lb_policy_update_locked(grpc_exec_ctx* exec_ctx,
-                                  grpc_lb_policy* policy,
+void grpc_lb_policy_update_locked(grpc_lb_policy* policy,
                                   const grpc_lb_policy_args* lb_policy_args);
->>>>>>> 9c67c6b1
 
 #ifdef __cplusplus
 }
