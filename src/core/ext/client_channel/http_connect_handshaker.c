/*
 *
 * Copyright 2016, Google Inc.
 * All rights reserved.
 *
 * Redistribution and use in source and binary forms, with or without
 * modification, are permitted provided that the following conditions are
 * met:
 *
 *     * Redistributions of source code must retain the above copyright
 * notice, this list of conditions and the following disclaimer.
 *     * Redistributions in binary form must reproduce the above
 * copyright notice, this list of conditions and the following disclaimer
 * in the documentation and/or other materials provided with the
 * distribution.
 *     * Neither the name of Google Inc. nor the names of its
 * contributors may be used to endorse or promote products derived from
 * this software without specific prior written permission.
 *
 * THIS SOFTWARE IS PROVIDED BY THE COPYRIGHT HOLDERS AND CONTRIBUTORS
 * "AS IS" AND ANY EXPRESS OR IMPLIED WARRANTIES, INCLUDING, BUT NOT
 * LIMITED TO, THE IMPLIED WARRANTIES OF MERCHANTABILITY AND FITNESS FOR
 * A PARTICULAR PURPOSE ARE DISCLAIMED. IN NO EVENT SHALL THE COPYRIGHT
 * OWNER OR CONTRIBUTORS BE LIABLE FOR ANY DIRECT, INDIRECT, INCIDENTAL,
 * SPECIAL, EXEMPLARY, OR CONSEQUENTIAL DAMAGES (INCLUDING, BUT NOT
 * LIMITED TO, PROCUREMENT OF SUBSTITUTE GOODS OR SERVICES; LOSS OF USE,
 * DATA, OR PROFITS; OR BUSINESS INTERRUPTION) HOWEVER CAUSED AND ON ANY
 * THEORY OF LIABILITY, WHETHER IN CONTRACT, STRICT LIABILITY, OR TORT
 * (INCLUDING NEGLIGENCE OR OTHERWISE) ARISING IN ANY WAY OUT OF THE USE
 * OF THIS SOFTWARE, EVEN IF ADVISED OF THE POSSIBILITY OF SUCH DAMAGE.
 *
 */

#include "src/core/ext/client_channel/http_connect_handshaker.h"

#include <string.h>

#include <grpc/slice_buffer.h>
#include <grpc/support/alloc.h>
#include <grpc/support/log.h>
#include <grpc/support/string_util.h>

#include "src/core/ext/client_channel/uri_parser.h"
#include "src/core/lib/http/format_request.h"
#include "src/core/lib/http/parser.h"
#include "src/core/lib/support/env.h"

typedef struct http_connect_handshaker {
  // Base class.  Must be first.
  grpc_handshaker base;

  char* proxy_server;
  char* server_name;

  gpr_refcount refcount;
  gpr_mu mu;

  // State saved while performing the handshake.
<<<<<<< HEAD
=======
  // args will be NULL when either there is no handshake in progress or
  // when the handshaker is shutting down.
>>>>>>> 51f56f20
  grpc_handshaker_args* args;
  grpc_closure* on_handshake_done;

  // Objects for processing the HTTP CONNECT request and response.
  grpc_slice_buffer write_buffer;
  grpc_closure request_done_closure;
  grpc_closure response_read_closure;
  grpc_http_parser http_parser;
  grpc_http_response http_response;
} http_connect_handshaker;

// Unref and clean up handshaker.
static void http_connect_handshaker_unref(http_connect_handshaker* handshaker) {
  if (gpr_unref(&handshaker->refcount)) {
    gpr_mu_destroy(&handshaker->mu);
    gpr_free(handshaker->proxy_server);
    gpr_free(handshaker->server_name);
    grpc_slice_buffer_destroy(&handshaker->write_buffer);
    grpc_http_parser_destroy(&handshaker->http_parser);
    grpc_http_response_destroy(&handshaker->http_response);
    gpr_free(handshaker);
  }
}

// Callback invoked when finished writing HTTP CONNECT request.
static void on_write_done(grpc_exec_ctx* exec_ctx, void* arg,
                          grpc_error* error) {
  http_connect_handshaker* handshaker = arg;
  if (error != GRPC_ERROR_NONE || handshaker->args == NULL) {
    // If the write failed, invoke the callback immediately with the error.
    gpr_mu_lock(&handshaker->mu);
    grpc_exec_ctx_sched(exec_ctx, handshaker->on_handshake_done,
                        GRPC_ERROR_REF(error), NULL);
    handshaker->args = NULL;
    gpr_mu_unlock(&handshaker->mu);
    http_connect_handshaker_unref(handshaker);
  } else {
    // Otherwise, read the response.
    // The read callback inherits our ref to the handshaker.
    gpr_mu_lock(&handshaker->mu);
<<<<<<< HEAD
    GPR_ASSERT(handshaker->args != NULL);
=======
>>>>>>> 51f56f20
    grpc_endpoint_read(exec_ctx, handshaker->args->endpoint,
                       handshaker->args->read_buffer,
                       &handshaker->response_read_closure);
    gpr_mu_unlock(&handshaker->mu);
  }
}

// Callback invoked for reading HTTP CONNECT response.
static void on_read_done(grpc_exec_ctx* exec_ctx, void* arg,
                         grpc_error* error) {
  http_connect_handshaker* handshaker = arg;
  gpr_mu_lock(&handshaker->mu);
<<<<<<< HEAD
  GPR_ASSERT(handshaker->args != NULL);
  if (error != GRPC_ERROR_NONE) {
=======
  if (error != GRPC_ERROR_NONE || handshaker->args == NULL) {
>>>>>>> 51f56f20
    GRPC_ERROR_REF(error);  // Take ref to pass to the handshake-done callback.
    goto done;
  }
  // Add buffer to parser.
  for (size_t i = 0; i < handshaker->args->read_buffer->count; ++i) {
    if (GRPC_SLICE_LENGTH(handshaker->args->read_buffer->slices[i]) > 0) {
      size_t body_start_offset = 0;
      error = grpc_http_parser_parse(&handshaker->http_parser,
                                     handshaker->args->read_buffer->slices[i],
                                     &body_start_offset);
      if (error != GRPC_ERROR_NONE) goto done;
      if (handshaker->http_parser.state == GRPC_HTTP_BODY) {
        // Remove the data we've already read from the read buffer,
        // leaving only the leftover bytes (if any).
        grpc_slice_buffer tmp_buffer;
        grpc_slice_buffer_init(&tmp_buffer);
        if (body_start_offset <
            GRPC_SLICE_LENGTH(handshaker->args->read_buffer->slices[i])) {
          grpc_slice_buffer_add(
              &tmp_buffer,
              grpc_slice_split_tail(&handshaker->args->read_buffer->slices[i],
                                    body_start_offset));
        }
        grpc_slice_buffer_addn(&tmp_buffer,
                               &handshaker->args->read_buffer->slices[i + 1],
                               handshaker->args->read_buffer->count - i - 1);
        grpc_slice_buffer_swap(handshaker->args->read_buffer, &tmp_buffer);
        grpc_slice_buffer_destroy(&tmp_buffer);
        break;
      }
    }
  }
  // If we're not done reading the response, read more data.
  // TODO(roth): In practice, I suspect that the response to a CONNECT
  // request will never include a body, in which case this check is
  // sufficient.  However, the language of RFC-2817 doesn't explicitly
  // forbid the response from including a body.  If there is a body,
  // it's possible that we might have parsed part but not all of the
  // body, in which case this check will cause us to fail to parse the
  // remainder of the body.  If that ever becomes an issue, we may
  // need to fix the HTTP parser to understand when the body is
  // complete (e.g., handling chunked transfer encoding or looking
  // at the Content-Length: header).
  if (handshaker->http_parser.state != GRPC_HTTP_BODY) {
    grpc_slice_buffer_reset_and_unref(handshaker->args->read_buffer);
    grpc_endpoint_read(exec_ctx, handshaker->args->endpoint,
                       handshaker->args->read_buffer,
                       &handshaker->response_read_closure);
    gpr_mu_unlock(&handshaker->mu);
    return;
  }
  // Make sure we got a 2xx response.
  if (handshaker->http_response.status < 200 ||
      handshaker->http_response.status >= 300) {
    char* msg;
    gpr_asprintf(&msg, "HTTP proxy returned response code %d",
                 handshaker->http_response.status);
    error = GRPC_ERROR_CREATE(msg);
    gpr_free(msg);
  }
done:
  // Invoke handshake-done callback.
  handshaker->args = NULL;
  grpc_exec_ctx_sched(exec_ctx, handshaker->on_handshake_done, error, NULL);
  gpr_mu_unlock(&handshaker->mu);
  http_connect_handshaker_unref(handshaker);
}

//
// Public handshaker methods
//

static void http_connect_handshaker_destroy(grpc_exec_ctx* exec_ctx,
                                            grpc_handshaker* handshaker_in) {
  http_connect_handshaker* handshaker = (http_connect_handshaker*)handshaker_in;
  http_connect_handshaker_unref(handshaker);
}

static void http_connect_handshaker_shutdown(grpc_exec_ctx* exec_ctx,
                                             grpc_handshaker* handshaker_in) {
  http_connect_handshaker* handshaker = (http_connect_handshaker*)handshaker_in;
  gpr_mu_lock(&handshaker->mu);
  if (handshaker->args != NULL) {
    grpc_endpoint_shutdown(exec_ctx, handshaker->args->endpoint);
    handshaker->args = NULL;
  }
  gpr_mu_unlock(&handshaker->mu);
}

static void http_connect_handshaker_do_handshake(
    grpc_exec_ctx* exec_ctx, grpc_handshaker* handshaker_in,
    grpc_tcp_server_acceptor* acceptor, grpc_closure* on_handshake_done,
    grpc_handshaker_args* args) {
  http_connect_handshaker* handshaker = (http_connect_handshaker*)handshaker_in;
  gpr_mu_lock(&handshaker->mu);
  // Save state in the handshaker object.
  handshaker->args = args;
  handshaker->on_handshake_done = on_handshake_done;
  // Send HTTP CONNECT request.
  gpr_log(GPR_INFO, "Connecting to server %s via HTTP proxy %s",
          handshaker->server_name, handshaker->proxy_server);
  grpc_httpcli_request request;
  memset(&request, 0, sizeof(request));
  request.host = handshaker->proxy_server;
  request.http.method = "CONNECT";
  request.http.path = handshaker->server_name;
  request.handshaker = &grpc_httpcli_plaintext;
  grpc_slice request_slice = grpc_httpcli_format_connect_request(&request);
  grpc_slice_buffer_add(&handshaker->write_buffer, request_slice);
  // Take a new ref to be held by the write callback.
  gpr_ref(&handshaker->refcount);
  grpc_endpoint_write(exec_ctx, args->endpoint, &handshaker->write_buffer,
                      &handshaker->request_done_closure);
  gpr_mu_unlock(&handshaker->mu);
}

static const grpc_handshaker_vtable http_connect_handshaker_vtable = {
    http_connect_handshaker_destroy, http_connect_handshaker_shutdown,
    http_connect_handshaker_do_handshake};

grpc_handshaker* grpc_http_connect_handshaker_create(const char* proxy_server,
                                                     const char* server_name) {
  GPR_ASSERT(proxy_server != NULL);
  GPR_ASSERT(server_name != NULL);
  http_connect_handshaker* handshaker = gpr_malloc(sizeof(*handshaker));
  memset(handshaker, 0, sizeof(*handshaker));
  grpc_handshaker_init(&http_connect_handshaker_vtable, &handshaker->base);
  gpr_mu_init(&handshaker->mu);
  gpr_ref_init(&handshaker->refcount, 1);
  handshaker->proxy_server = gpr_strdup(proxy_server);
  handshaker->server_name = gpr_strdup(server_name);
  grpc_slice_buffer_init(&handshaker->write_buffer);
  grpc_closure_init(&handshaker->request_done_closure, on_write_done,
                    handshaker);
  grpc_closure_init(&handshaker->response_read_closure, on_read_done,
                    handshaker);
  grpc_http_parser_init(&handshaker->http_parser, GRPC_HTTP_RESPONSE,
                        &handshaker->http_response);
  return &handshaker->base;
}

char* grpc_get_http_proxy_server() {
  char* uri_str = gpr_getenv("http_proxy");
  if (uri_str == NULL) return NULL;
  grpc_uri* uri = grpc_uri_parse(uri_str, false /* suppress_errors */);
  char* proxy_name = NULL;
  if (uri == NULL || uri->authority == NULL) {
    gpr_log(GPR_ERROR, "cannot parse value of 'http_proxy' env var");
    goto done;
  }
  if (strcmp(uri->scheme, "http") != 0) {
    gpr_log(GPR_ERROR, "'%s' scheme not supported in proxy URI", uri->scheme);
    goto done;
  }
  if (strchr(uri->authority, '@') != NULL) {
    gpr_log(GPR_ERROR, "userinfo not supported in proxy URI");
    goto done;
  }
  proxy_name = gpr_strdup(uri->authority);
done:
  gpr_free(uri_str);
  grpc_uri_destroy(uri);
  return proxy_name;
}<|MERGE_RESOLUTION|>--- conflicted
+++ resolved
@@ -56,11 +56,8 @@
   gpr_mu mu;
 
   // State saved while performing the handshake.
-<<<<<<< HEAD
-=======
   // args will be NULL when either there is no handshake in progress or
   // when the handshaker is shutting down.
->>>>>>> 51f56f20
   grpc_handshaker_args* args;
   grpc_closure* on_handshake_done;
 
@@ -101,10 +98,6 @@
     // Otherwise, read the response.
     // The read callback inherits our ref to the handshaker.
     gpr_mu_lock(&handshaker->mu);
-<<<<<<< HEAD
-    GPR_ASSERT(handshaker->args != NULL);
-=======
->>>>>>> 51f56f20
     grpc_endpoint_read(exec_ctx, handshaker->args->endpoint,
                        handshaker->args->read_buffer,
                        &handshaker->response_read_closure);
@@ -117,12 +110,7 @@
                          grpc_error* error) {
   http_connect_handshaker* handshaker = arg;
   gpr_mu_lock(&handshaker->mu);
-<<<<<<< HEAD
-  GPR_ASSERT(handshaker->args != NULL);
-  if (error != GRPC_ERROR_NONE) {
-=======
   if (error != GRPC_ERROR_NONE || handshaker->args == NULL) {
->>>>>>> 51f56f20
     GRPC_ERROR_REF(error);  // Take ref to pass to the handshake-done callback.
     goto done;
   }
