--- conflicted
+++ resolved
@@ -1503,14 +1503,9 @@
                   "Connect string mismatch: expected '%c' (%d) got '%c' (%d) "
                   "at byte %d",
                   CLIENT_CONNECT_STRING[t->deframe_state],
-<<<<<<< HEAD
-                  (int)(gpr_uint8)CLIENT_CONNECT_STRING[t->deframe_state], *cur,
-                  (int)*cur, t->deframe_state);
-          drop_connection(t);
-=======
                   (int)(gpr_uint8) CLIENT_CONNECT_STRING[t->deframe_state],
                   *cur, (int)*cur, t->deframe_state);
->>>>>>> 21d8f87c
+          drop_connection(t);
           return 0;
         }
         ++cur;
