/*
 *
 * Copyright 2015, Google Inc.
 * All rights reserved.
 *
 * Redistribution and use in source and binary forms, with or without
 * modification, are permitted provided that the following conditions are
 * met:
 *
 *     * Redistributions of source code must retain the above copyright
 * notice, this list of conditions and the following disclaimer.
 *     * Redistributions in binary form must reproduce the above
 * copyright notice, this list of conditions and the following disclaimer
 * in the documentation and/or other materials provided with the
 * distribution.
 *     * Neither the name of Google Inc. nor the names of its
 * contributors may be used to endorse or promote products derived from
 * this software without specific prior written permission.
 *
 * THIS SOFTWARE IS PROVIDED BY THE COPYRIGHT HOLDERS AND CONTRIBUTORS
 * "AS IS" AND ANY EXPRESS OR IMPLIED WARRANTIES, INCLUDING, BUT NOT
 * LIMITED TO, THE IMPLIED WARRANTIES OF MERCHANTABILITY AND FITNESS FOR
 * A PARTICULAR PURPOSE ARE DISCLAIMED. IN NO EVENT SHALL THE COPYRIGHT
 * OWNER OR CONTRIBUTORS BE LIABLE FOR ANY DIRECT, INDIRECT, INCIDENTAL,
 * SPECIAL, EXEMPLARY, OR CONSEQUENTIAL DAMAGES (INCLUDING, BUT NOT
 * LIMITED TO, PROCUREMENT OF SUBSTITUTE GOODS OR SERVICES; LOSS OF USE,
 * DATA, OR PROFITS; OR BUSINESS INTERRUPTION) HOWEVER CAUSED AND ON ANY
 * THEORY OF LIABILITY, WHETHER IN CONTRACT, STRICT LIABILITY, OR TORT
 * (INCLUDING NEGLIGENCE OR OTHERWISE) ARISING IN ANY WAY OUT OF THE USE
 * OF THIS SOFTWARE, EVEN IF ADVISED OF THE POSSIBILITY OF SUCH DAMAGE.
 *
 */

#include <grpc/support/port_platform.h>

#ifdef GPR_POSIX_SOCKET

#include "src/core/iomgr/fd_posix.h"

#include <assert.h>
#include <sys/socket.h>
#include <unistd.h>

#include "src/core/iomgr/iomgr_internal.h"
#include <grpc/support/alloc.h>
#include <grpc/support/log.h>
#include <grpc/support/useful.h>

enum descriptor_state {
  NOT_READY = 0,
  READY = 1
}; /* or a pointer to a closure to call */

/* We need to keep a freelist not because of any concerns of malloc performance
 * but instead so that implementations with multiple threads in (for example)
 * epoll_wait deal with the race between pollset removal and incoming poll
 * notifications.
 *
 * The problem is that the poller ultimately holds a reference to this
 * object, so it is very difficult to know when is safe to free it, at least
 * without some expensive synchronization.
 *
 * If we keep the object freelisted, in the worst case losing this race just
 * becomes a spurious read notification on a reused fd.
 */
/* TODO(klempner): We could use some form of polling generation count to know
 * when these are safe to free. */
/* TODO(klempner): Consider disabling freelisting if we don't have multiple
 * threads in poll on the same fd */
/* TODO(klempner): Batch these allocations to reduce fragmentation */
static grpc_fd *fd_freelist = NULL;
static gpr_mu fd_freelist_mu;

static void freelist_fd(grpc_fd *fd) {
  gpr_mu_lock(&fd_freelist_mu);
  fd->freelist_next = fd_freelist;
  fd_freelist = fd;
  gpr_mu_unlock(&fd_freelist_mu);
}

static grpc_fd *alloc_fd(int fd) {
  grpc_fd *r = NULL;
  gpr_mu_lock(&fd_freelist_mu);
  if (fd_freelist != NULL) {
    r = fd_freelist;
    fd_freelist = fd_freelist->freelist_next;
  }
  gpr_mu_unlock(&fd_freelist_mu);
  if (r == NULL) {
    r = gpr_malloc(sizeof(grpc_fd));
    gpr_mu_init(&r->set_state_mu);
    gpr_mu_init(&r->watcher_mu);
  }
  gpr_atm_rel_store(&r->refst, 1);
  gpr_atm_rel_store(&r->readst, NOT_READY);
  gpr_atm_rel_store(&r->writest, NOT_READY);
  gpr_atm_rel_store(&r->shutdown, 0);
  r->fd = fd;
  r->inactive_watcher_root.next = r->inactive_watcher_root.prev =
      &r->inactive_watcher_root;
  r->freelist_next = NULL;
  r->read_watcher = r->write_watcher = NULL;
  return r;
}

static void destroy(grpc_fd *fd) {
  gpr_mu_destroy(&fd->set_state_mu);
  gpr_mu_destroy(&fd->watcher_mu);
  gpr_free(fd);
}

static void ref_by(grpc_fd *fd, int n) {
  GPR_ASSERT(gpr_atm_no_barrier_fetch_add(&fd->refst, n) > 0);
}

static void unref_by(grpc_fd *fd, int n) {
  gpr_atm old = gpr_atm_full_fetch_add(&fd->refst, -n);
  if (old == n) {
    close(fd->fd);
    grpc_iomgr_add_callback(fd->on_done, fd->on_done_user_data);
    freelist_fd(fd);
    grpc_iomgr_unref();
  } else {
    GPR_ASSERT(old > n);
  }
}

void grpc_fd_global_init(void) { gpr_mu_init(&fd_freelist_mu); }

void grpc_fd_global_shutdown(void) {
  while (fd_freelist != NULL) {
    grpc_fd *fd = fd_freelist;
    fd_freelist = fd_freelist->freelist_next;
    destroy(fd);
  }
  gpr_mu_destroy(&fd_freelist_mu);
}

static void do_nothing(void *ignored, int success) {}

grpc_fd *grpc_fd_create(int fd) {
  grpc_fd *r = alloc_fd(fd);
  grpc_iomgr_ref();
  return r;
}

int grpc_fd_is_orphaned(grpc_fd *fd) {
  return (gpr_atm_acq_load(&fd->refst) & 1) == 0;
}

static void maybe_wake_one_watcher_locked(grpc_fd *fd) {
  if (fd->inactive_watcher_root.next != &fd->inactive_watcher_root) {
    grpc_pollset_force_kick(fd->inactive_watcher_root.next->pollset);
  } else if (fd->read_watcher) {
    grpc_pollset_force_kick(fd->read_watcher->pollset);
  } else if (fd->write_watcher) {
    grpc_pollset_force_kick(fd->write_watcher->pollset);
  }
}

static void maybe_wake_one_watcher(grpc_fd *fd) {
  gpr_mu_lock(&fd->watcher_mu);
  maybe_wake_one_watcher_locked(fd);
  gpr_mu_unlock(&fd->watcher_mu);
}

static void wake_all_watchers_locked(grpc_fd *fd) {
  grpc_fd_watcher *watcher;
  for (watcher = fd->inactive_watcher_root.next;
       watcher != &fd->inactive_watcher_root; watcher = watcher->next) {
    grpc_pollset_force_kick(watcher->pollset);
  }
  if (fd->read_watcher) {
    grpc_pollset_force_kick(fd->read_watcher->pollset);
  }
  if (fd->write_watcher && fd->write_watcher != fd->read_watcher) {
    grpc_pollset_force_kick(fd->write_watcher->pollset);
  }
}

void grpc_fd_orphan(grpc_fd *fd, grpc_iomgr_cb_func on_done, void *user_data) {
  fd->on_done = on_done ? on_done : do_nothing;
  fd->on_done_user_data = user_data;
  shutdown(fd->fd, SHUT_RDWR);
  ref_by(fd, 1); /* remove active status, but keep referenced */
  gpr_mu_lock(&fd->watcher_mu);
<<<<<<< HEAD
  wake_all_watchers(fd);
=======
  wake_all_watchers_locked(fd);
>>>>>>> 88b90f74
  gpr_mu_unlock(&fd->watcher_mu);
  unref_by(fd, 2); /* drop the reference */
}

/* increment refcount by two to avoid changing the orphan bit */
void grpc_fd_ref(grpc_fd *fd) { ref_by(fd, 2); }

void grpc_fd_unref(grpc_fd *fd) { unref_by(fd, 2); }

static void make_callback(grpc_iomgr_cb_func cb, void *arg, int success,
                          int allow_synchronous_callback) {
  if (allow_synchronous_callback) {
    cb(arg, success);
  } else {
    grpc_iomgr_add_delayed_callback(cb, arg, success);
  }
}

static void make_callbacks(grpc_iomgr_closure *callbacks, size_t n, int success,
                           int allow_synchronous_callback) {
  size_t i;
  for (i = 0; i < n; i++) {
    make_callback(callbacks[i].cb, callbacks[i].cb_arg, success,
                  allow_synchronous_callback);
  }
}

static void notify_on(grpc_fd *fd, gpr_atm *st, grpc_iomgr_closure *closure,
                      int allow_synchronous_callback) {
  switch (gpr_atm_acq_load(st)) {
    case NOT_READY:
      /* There is no race if the descriptor is already ready, so we skip
         the interlocked op in that case.  As long as the app doesn't
         try to set the same upcall twice (which it shouldn't) then
         oldval should never be anything other than READY or NOT_READY.  We
         don't
         check for user error on the fast path. */
      if (gpr_atm_rel_cas(st, NOT_READY, (gpr_intptr)closure)) {
        /* swap was successful -- the closure will run after the next
           set_ready call.  NOTE: we don't have an ABA problem here,
           since we should never have concurrent calls to the same
           notify_on function. */
        maybe_wake_one_watcher(fd);
        return;
      }
    /* swap was unsuccessful due to an intervening set_ready call.
       Fall through to the READY code below */
    case READY:
      assert(gpr_atm_no_barrier_load(st) == READY);
      gpr_atm_rel_store(st, NOT_READY);
      make_callback(closure->cb, closure->cb_arg,
                    !gpr_atm_acq_load(&fd->shutdown),
                    allow_synchronous_callback);
      return;
    default: /* WAITING */
      /* upcallptr was set to a different closure.  This is an error! */
      gpr_log(GPR_ERROR,
              "User called a notify_on function with a previous callback still "
              "pending");
      abort();
  }
  gpr_log(GPR_ERROR, "Corrupt memory in &st->state");
  abort();
}

static void set_ready_locked(gpr_atm *st, grpc_iomgr_closure *callbacks,
                             size_t *ncallbacks) {
  gpr_intptr state = gpr_atm_acq_load(st);

  switch (state) {
    case READY:
      /* duplicate ready, ignore */
      return;
    case NOT_READY:
      if (gpr_atm_rel_cas(st, NOT_READY, READY)) {
        /* swap was successful -- the closure will run after the next
           notify_on call. */
        return;
      }
      /* swap was unsuccessful due to an intervening set_ready call.
         Fall through to the WAITING code below */
      state = gpr_atm_acq_load(st);
    default: /* waiting */
      assert(gpr_atm_no_barrier_load(st) != READY &&
             gpr_atm_no_barrier_load(st) != NOT_READY);
      callbacks[(*ncallbacks)++] = *(grpc_iomgr_closure *)state;
      gpr_atm_rel_store(st, NOT_READY);
      return;
  }
}

static void set_ready(grpc_fd *fd, gpr_atm *st,
                      int allow_synchronous_callback) {
  /* only one set_ready can be active at once (but there may be a racing
     notify_on) */
  int success;
  grpc_iomgr_closure cb;
  size_t ncb = 0;
  gpr_mu_lock(&fd->set_state_mu);
  set_ready_locked(st, &cb, &ncb);
  gpr_mu_unlock(&fd->set_state_mu);
  success = !gpr_atm_acq_load(&fd->shutdown);
  make_callbacks(&cb, ncb, success, allow_synchronous_callback);
}

void grpc_fd_shutdown(grpc_fd *fd) {
  grpc_iomgr_closure cb[2];
  size_t ncb = 0;
  gpr_mu_lock(&fd->set_state_mu);
  GPR_ASSERT(!gpr_atm_no_barrier_load(&fd->shutdown));
  gpr_atm_rel_store(&fd->shutdown, 1);
  set_ready_locked(&fd->readst, cb, &ncb);
  set_ready_locked(&fd->writest, cb, &ncb);
  gpr_mu_unlock(&fd->set_state_mu);
  make_callbacks(cb, ncb, 0, 0);
}

void grpc_fd_notify_on_read(grpc_fd *fd, grpc_iomgr_closure *closure) {
  notify_on(fd, &fd->readst, closure, 0);
}

void grpc_fd_notify_on_write(grpc_fd *fd, grpc_iomgr_closure *closure) {
  notify_on(fd, &fd->writest, closure, 0);
}

gpr_uint32 grpc_fd_begin_poll(grpc_fd *fd, grpc_pollset *pollset,
                              gpr_uint32 read_mask, gpr_uint32 write_mask,
                              grpc_fd_watcher *watcher) {
  gpr_uint32 mask = 0;
  /* keep track of pollers that have requested our events, in case they change
   */
  grpc_fd_ref(fd);

  gpr_mu_lock(&fd->watcher_mu);
  /* if there is nobody polling for read, but we need to, then start doing so */
  if (!fd->read_watcher && gpr_atm_acq_load(&fd->readst) > READY) {
    fd->read_watcher = watcher;
    mask |= read_mask;
  }
  /* if there is nobody polling for write, but we need to, then start doing so
   */
  if (!fd->write_watcher && gpr_atm_acq_load(&fd->writest) > READY) {
    fd->write_watcher = watcher;
    mask |= write_mask;
  }
  /* if not polling, remember this watcher in case we need someone to later */
  if (mask == 0) {
    watcher->next = &fd->inactive_watcher_root;
    watcher->prev = watcher->next->prev;
    watcher->next->prev = watcher->prev->next = watcher;
  }
  watcher->pollset = pollset;
  watcher->fd = fd;
  gpr_mu_unlock(&fd->watcher_mu);

  return mask;
}

void grpc_fd_end_poll(grpc_fd_watcher *watcher, int got_read, int got_write) {
  int was_polling = 0;
  int kick = 0;
  grpc_fd *fd = watcher->fd;

  gpr_mu_lock(&fd->watcher_mu);
  if (watcher == fd->read_watcher) {
    /* remove read watcher, kick if we still need a read */
    was_polling = 1;
    kick = kick || !got_read;
    fd->read_watcher = NULL;
  }
  if (watcher == fd->write_watcher) {
    /* remove write watcher, kick if we still need a write */
    was_polling = 1;
    kick = kick || !got_write;
    fd->write_watcher = NULL;
  }
  if (!was_polling) {
    /* remove from inactive list */
    watcher->next->prev = watcher->prev;
    watcher->prev->next = watcher->next;
  }
  if (kick) {
    maybe_wake_one_watcher_locked(fd);
  }
  gpr_mu_unlock(&fd->watcher_mu);

  grpc_fd_unref(fd);
}

void grpc_fd_become_readable(grpc_fd *fd, int allow_synchronous_callback) {
  set_ready(fd, &fd->readst, allow_synchronous_callback);
}

void grpc_fd_become_writable(grpc_fd *fd, int allow_synchronous_callback) {
  set_ready(fd, &fd->writest, allow_synchronous_callback);
}

#endif<|MERGE_RESOLUTION|>--- conflicted
+++ resolved
@@ -184,11 +184,7 @@
   shutdown(fd->fd, SHUT_RDWR);
   ref_by(fd, 1); /* remove active status, but keep referenced */
   gpr_mu_lock(&fd->watcher_mu);
-<<<<<<< HEAD
-  wake_all_watchers(fd);
-=======
   wake_all_watchers_locked(fd);
->>>>>>> 88b90f74
   gpr_mu_unlock(&fd->watcher_mu);
   unref_by(fd, 2); /* drop the reference */
 }
