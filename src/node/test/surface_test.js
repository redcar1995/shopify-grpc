/*
 *
 * Copyright 2015, Google Inc.
 * All rights reserved.
 *
 * Redistribution and use in source and binary forms, with or without
 * modification, are permitted provided that the following conditions are
 * met:
 *
 *     * Redistributions of source code must retain the above copyright
 * notice, this list of conditions and the following disclaimer.
 *     * Redistributions in binary form must reproduce the above
 * copyright notice, this list of conditions and the following disclaimer
 * in the documentation and/or other materials provided with the
 * distribution.
 *     * Neither the name of Google Inc. nor the names of its
 * contributors may be used to endorse or promote products derived from
 * this software without specific prior written permission.
 *
 * THIS SOFTWARE IS PROVIDED BY THE COPYRIGHT HOLDERS AND CONTRIBUTORS
 * "AS IS" AND ANY EXPRESS OR IMPLIED WARRANTIES, INCLUDING, BUT NOT
 * LIMITED TO, THE IMPLIED WARRANTIES OF MERCHANTABILITY AND FITNESS FOR
 * A PARTICULAR PURPOSE ARE DISCLAIMED. IN NO EVENT SHALL THE COPYRIGHT
 * OWNER OR CONTRIBUTORS BE LIABLE FOR ANY DIRECT, INDIRECT, INCIDENTAL,
 * SPECIAL, EXEMPLARY, OR CONSEQUENTIAL DAMAGES (INCLUDING, BUT NOT
 * LIMITED TO, PROCUREMENT OF SUBSTITUTE GOODS OR SERVICES; LOSS OF USE,
 * DATA, OR PROFITS; OR BUSINESS INTERRUPTION) HOWEVER CAUSED AND ON ANY
 * THEORY OF LIABILITY, WHETHER IN CONTRACT, STRICT LIABILITY, OR TORT
 * (INCLUDING NEGLIGENCE OR OTHERWISE) ARISING IN ANY WAY OUT OF THE USE
 * OF THIS SOFTWARE, EVEN IF ADVISED OF THE POSSIBILITY OF SUCH DAMAGE.
 *
 */

'use strict';

var assert = require('assert');

var surface_client = require('../src/client.js');

var ProtoBuf = require('protobufjs');

var grpc = require('..');

var math_proto = ProtoBuf.loadProtoFile(__dirname + '/../examples/math.proto');

var mathService = math_proto.lookup('math.Math');

var _ = require('lodash');

/**
 * This is used for testing functions with multiple asynchronous calls that
 * can happen in different orders. This should be passed the number of async
 * function invocations that can occur last, and each of those should call this
 * function's return value
 * @param {function()} done The function that should be called when a test is
 *     complete.
 * @param {number} count The number of calls to the resulting function if the
 *     test passes.
 * @return {function()} The function that should be called at the end of each
 *     sequence of asynchronous functions.
 */
function multiDone(done, count) {
  return function() {
    count -= 1;
    if (count <= 0) {
      done();
    }
  };
}
<<<<<<< HEAD

=======
>>>>>>> 480334b7
var server_insecure_creds = grpc.ServerCredentials.createInsecure();

describe('File loader', function() {
  it('Should load a proto file by default', function() {
    assert.doesNotThrow(function() {
      grpc.load(__dirname + '/test_service.proto');
    });
  });
  it('Should load a proto file with the proto format', function() {
    assert.doesNotThrow(function() {
      grpc.load(__dirname + '/test_service.proto', 'proto');
    });
  });
  it('Should load a json file with the json format', function() {
    assert.doesNotThrow(function() {
      grpc.load(__dirname + '/test_service.json', 'json');
    });
  });
  it('Should fail to load a file with an unknown format', function() {
    assert.throws(function() {
      grpc.load(__dirname + '/test_service.proto', 'fake_format');
    });
  });
});
describe('Server.prototype.addProtoService', function() {
  var server;
  var dummyImpls = {
    'div': function() {},
    'divMany': function() {},
    'fib': function() {},
    'sum': function() {}
  };
  beforeEach(function() {
    server = new grpc.Server();
  });
  afterEach(function() {
    server.shutdown();
  });
  it('Should succeed with a single service', function() {
    assert.doesNotThrow(function() {
      server.addProtoService(mathService, dummyImpls);
    });
  });
  it('Should fail with conflicting method names', function() {
    server.addProtoService(mathService, dummyImpls);
    assert.throws(function() {
      server.addProtoService(mathService, dummyImpls);
    });
  });
  it('Should fail with missing handlers', function() {
    assert.throws(function() {
      server.addProtoService(mathService, {
        'div': function() {},
        'divMany': function() {},
        'fib': function() {}
      });
    }, /math.Math.Sum/);
  });
  it('Should fail if the server has been started', function() {
    server.start();
    assert.throws(function() {
      server.addProtoService(mathService, dummyImpls);
    });
  });
});
describe('Client#$waitForReady', function() {
  var server;
  var port;
  var Client;
  var client;
  before(function() {
    server = new grpc.Server();
    port = server.bind('localhost:0', grpc.ServerCredentials.createInsecure());
    server.start();
    Client = surface_client.makeProtobufClientConstructor(mathService);
  });
  beforeEach(function() {
    client = new Client('localhost:' + port, grpc.Credentials.createInsecure());
  });
  after(function() {
    server.shutdown();
  });
  it('should complete when called alone', function(done) {
    client.$waitForReady(Infinity, function(error) {
      assert.ifError(error);
      done();
    });
  });
  it('should complete when a call is initiated', function(done) {
    client.$waitForReady(Infinity, function(error) {
      assert.ifError(error);
      done();
    });
    var call = client.div({}, function(err, response) {});
    call.cancel();
  });
  it('should complete if called more than once', function(done) {
    done = multiDone(done, 2);
    client.$waitForReady(Infinity, function(error) {
      assert.ifError(error);
      done();
    });
    client.$waitForReady(Infinity, function(error) {
      assert.ifError(error);
      done();
    });
  });
  it('should complete if called when already ready', function(done) {
    client.$waitForReady(Infinity, function(error) {
      assert.ifError(error);
      client.$waitForReady(Infinity, function(error) {
        assert.ifError(error);
        done();
      });
    });
  });
});
describe('Echo service', function() {
  var server;
  var client;
  before(function() {
    var test_proto = ProtoBuf.loadProtoFile(__dirname + '/echo_service.proto');
    var echo_service = test_proto.lookup('EchoService');
    server = new grpc.Server();
    server.addProtoService(echo_service, {
      echo: function(call, callback) {
        callback(null, call.request);
      }
    });
    var port = server.bind('localhost:0', server_insecure_creds);
    var Client = surface_client.makeProtobufClientConstructor(echo_service);
    client = new Client('localhost:' + port, grpc.Credentials.createInsecure());
    server.start();
  });
  after(function() {
    server.shutdown();
  });
  it('should echo the recieved message directly', function(done) {
    client.echo({value: 'test value', value2: 3}, function(error, response) {
      assert.ifError(error);
      assert.deepEqual(response, {value: 'test value', value2: 3});
      done();
    });
  });
});
describe('Generic client and server', function() {
  function toString(val) {
    return val.toString();
  }
  function toBuffer(str) {
    return new Buffer(str);
  }
  var string_service_attrs = {
    'capitalize' : {
      path: '/string/capitalize',
      requestStream: false,
      responseStream: false,
      requestSerialize: toBuffer,
      requestDeserialize: toString,
      responseSerialize: toBuffer,
      responseDeserialize: toString
    }
  };
  describe('String client and server', function() {
    var client;
    var server;
    before(function() {
      server = new grpc.Server();
      server.addService(string_service_attrs, {
        capitalize: function(call, callback) {
          callback(null, _.capitalize(call.request));
        }
      });
      var port = server.bind('localhost:0', server_insecure_creds);
      server.start();
      var Client = grpc.makeGenericClientConstructor(string_service_attrs);
      client = new Client('localhost:' + port,
                          grpc.Credentials.createInsecure());
    });
    after(function() {
      server.shutdown();
    });
    it('Should respond with a capitalized string', function(done) {
      client.capitalize('abc', function(err, response) {
        assert.ifError(err);
        assert.strictEqual(response, 'Abc');
        done();
      });
    });
  });
});
describe('Echo metadata', function() {
  var client;
  var server;
  before(function() {
    var test_proto = ProtoBuf.loadProtoFile(__dirname + '/test_service.proto');
    var test_service = test_proto.lookup('TestService');
    server = new grpc.Server();
    server.addProtoService(test_service, {
      unary: function(call, cb) {
        call.sendMetadata(call.metadata);
        cb(null, {});
      },
      clientStream: function(stream, cb){
        stream.on('data', function(data) {});
        stream.on('end', function() {
          stream.sendMetadata(stream.metadata);
          cb(null, {});
        });
      },
      serverStream: function(stream) {
        stream.sendMetadata(stream.metadata);
        stream.end();
      },
      bidiStream: function(stream) {
        stream.on('data', function(data) {});
        stream.on('end', function() {
          stream.sendMetadata(stream.metadata);
          stream.end();
        });
      }
    });
    var port = server.bind('localhost:0', server_insecure_creds);
    var Client = surface_client.makeProtobufClientConstructor(test_service);
    client = new Client('localhost:' + port, grpc.Credentials.createInsecure());
    server.start();
  });
  after(function() {
    server.shutdown();
  });
  it('with unary call', function(done) {
    var call = client.unary({}, function(err, data) {
      assert.ifError(err);
    }, {key: ['value']});
    call.on('metadata', function(metadata) {
      assert.deepEqual(metadata.key, ['value']);
      done();
    });
  });
  it('with client stream call', function(done) {
    var call = client.clientStream(function(err, data) {
      assert.ifError(err);
    }, {key: ['value']});
    call.on('metadata', function(metadata) {
      assert.deepEqual(metadata.key, ['value']);
      done();
    });
    call.end();
  });
  it('with server stream call', function(done) {
    var call = client.serverStream({}, {key: ['value']});
    call.on('data', function() {});
    call.on('metadata', function(metadata) {
      assert.deepEqual(metadata.key, ['value']);
      done();
    });
  });
  it('with bidi stream call', function(done) {
    var call = client.bidiStream({key: ['value']});
    call.on('data', function() {});
    call.on('metadata', function(metadata) {
      assert.deepEqual(metadata.key, ['value']);
      done();
    });
    call.end();
  });
  it('shows the correct user-agent string', function(done) {
    var version = require('../package.json').version;
    var call = client.unary({}, function(err, data) { assert.ifError(err); },
                            {key: ['value']});
    call.on('metadata', function(metadata) {
      assert(_.startsWith(metadata['user-agent'], 'grpc-node/' + version));
      done();
    });
  });
});
describe('Other conditions', function() {
  var test_service;
  var Client;
  var client;
  var server;
  var port;
  before(function() {
    var test_proto = ProtoBuf.loadProtoFile(__dirname + '/test_service.proto');
    test_service = test_proto.lookup('TestService');
    server = new grpc.Server();
    server.addProtoService(test_service, {
      unary: function(call, cb) {
        var req = call.request;
        if (req.error) {
          cb(new Error('Requested error'), null, {trailer_present: ['yes']});
        } else {
          cb(null, {count: 1}, {trailer_present: ['yes']});
        }
      },
      clientStream: function(stream, cb){
        var count = 0;
        var errored;
        stream.on('data', function(data) {
          if (data.error) {
            errored = true;
            cb(new Error('Requested error'), null, {trailer_present: ['yes']});
          } else {
            count += 1;
          }
        });
        stream.on('end', function() {
          if (!errored) {
            cb(null, {count: count}, {trailer_present: ['yes']});
          }
        });
      },
      serverStream: function(stream) {
        var req = stream.request;
        if (req.error) {
          var err = new Error('Requested error');
          err.metadata = {trailer_present: ['yes']};
          stream.emit('error', err);
        } else {
          for (var i = 0; i < 5; i++) {
            stream.write({count: i});
          }
          stream.end({trailer_present: ['yes']});
        }
      },
      bidiStream: function(stream) {
        var count = 0;
        stream.on('data', function(data) {
          if (data.error) {
            var err = new Error('Requested error');
            err.metadata = {
              trailer_present: ['yes'],
              count: ['' + count]
            };
            stream.emit('error', err);
          } else {
            stream.write({count: count});
            count += 1;
          }
        });
        stream.on('end', function() {
          stream.end({trailer_present: ['yes']});
        });
      }
    });
    port = server.bind('localhost:0', server_insecure_creds);
    Client = surface_client.makeProtobufClientConstructor(test_service);
    client = new Client('localhost:' + port, grpc.Credentials.createInsecure());
    server.start();
  });
  after(function() {
    server.shutdown();
  });
  it('channel.getTarget should be available', function() {
    assert.strictEqual(typeof client.channel.getTarget(), 'string');
  });
  describe('Server recieving bad input', function() {
    var misbehavingClient;
    var badArg = new Buffer([0xFF]);
    before(function() {
      var test_service_attrs = {
        unary: {
          path: '/TestService/Unary',
          requestStream: false,
          responseStream: false,
          requestSerialize: _.identity,
          responseDeserialize: _.identity
        },
        clientStream: {
          path: '/TestService/ClientStream',
          requestStream: true,
          responseStream: false,
          requestSerialize: _.identity,
          responseDeserialize: _.identity
        },
        serverStream: {
          path: '/TestService/ServerStream',
          requestStream: false,
          responseStream: true,
          requestSerialize: _.identity,
          responseDeserialize: _.identity
        },
        bidiStream: {
          path: '/TestService/BidiStream',
          requestStream: true,
          responseStream: true,
          requestSerialize: _.identity,
          responseDeserialize: _.identity
        }
      };
      var Client = surface_client.makeClientConstructor(test_service_attrs,
                                                        'TestService');
      misbehavingClient = new Client('localhost:' + port,
                                     grpc.Credentials.createInsecure());
    });
    it('should respond correctly to a unary call', function(done) {
      misbehavingClient.unary(badArg, function(err, data) {
        assert(err);
        assert.strictEqual(err.code, grpc.status.INVALID_ARGUMENT);
        done();
      });
    });
    it('should respond correctly to a client stream', function(done) {
      var call = misbehavingClient.clientStream(function(err, data) {
        assert(err);
        assert.strictEqual(err.code, grpc.status.INVALID_ARGUMENT);
        done();
      });
      call.write(badArg);
      // TODO(mlumish): Remove call.end()
      call.end();
    });
    it('should respond correctly to a server stream', function(done) {
      var call = misbehavingClient.serverStream(badArg);
      call.on('data', function(data) {
        assert.fail(data, null, 'Unexpected data', '===');
      });
      call.on('error', function(err) {
        assert.strictEqual(err.code, grpc.status.INVALID_ARGUMENT);
        done();
      });
    });
    it('should respond correctly to a bidi stream', function(done) {
      var call = misbehavingClient.bidiStream();
      call.on('data', function(data) {
        assert.fail(data, null, 'Unexpected data', '===');
      });
      call.on('error', function(err) {
        assert.strictEqual(err.code, grpc.status.INVALID_ARGUMENT);
        done();
      });
      call.write(badArg);
      // TODO(mlumish): Remove call.end()
      call.end();
    });
  });
  describe('Trailing metadata', function() {
    it('should be present when a unary call succeeds', function(done) {
      var call = client.unary({error: false}, function(err, data) {
        assert.ifError(err);
      });
      call.on('status', function(status) {
        assert.deepEqual(status.metadata.trailer_present, ['yes']);
        done();
      });
    });
    it('should be present when a unary call fails', function(done) {
      var call = client.unary({error: true}, function(err, data) {
        assert(err);
      });
      call.on('status', function(status) {
        assert.deepEqual(status.metadata.trailer_present, ['yes']);
        done();
      });
    });
    it('should be present when a client stream call succeeds', function(done) {
      var call = client.clientStream(function(err, data) {
        assert.ifError(err);
      });
      call.write({error: false});
      call.write({error: false});
      call.end();
      call.on('status', function(status) {
        assert.deepEqual(status.metadata.trailer_present, ['yes']);
        done();
      });
    });
    it('should be present when a client stream call fails', function(done) {
      var call = client.clientStream(function(err, data) {
        assert(err);
      });
      call.write({error: false});
      call.write({error: true});
      call.end();
      call.on('status', function(status) {
        assert.deepEqual(status.metadata.trailer_present, ['yes']);
        done();
      });
    });
    it('should be present when a server stream call succeeds', function(done) {
      var call = client.serverStream({error: false});
      call.on('data', function(){});
      call.on('status', function(status) {
        assert.strictEqual(status.code, grpc.status.OK);
        assert.deepEqual(status.metadata.trailer_present, ['yes']);
        done();
      });
    });
    it('should be present when a server stream call fails', function(done) {
      var call = client.serverStream({error: true});
      call.on('data', function(){});
      call.on('error', function(error) {
        assert.deepEqual(error.metadata.trailer_present, ['yes']);
        done();
      });
    });
    it('should be present when a bidi stream succeeds', function(done) {
      var call = client.bidiStream();
      call.write({error: false});
      call.write({error: false});
      call.end();
      call.on('data', function(){});
      call.on('status', function(status) {
        assert.strictEqual(status.code, grpc.status.OK);
        assert.deepEqual(status.metadata.trailer_present, ['yes']);
        done();
      });
    });
    it('should be present when a bidi stream fails', function(done) {
      var call = client.bidiStream();
      call.write({error: false});
      call.write({error: true});
      call.end();
      call.on('data', function(){});
      call.on('error', function(error) {
        assert.deepEqual(error.metadata.trailer_present, ['yes']);
        done();
      });
    });
  });
  describe('Error object should contain the status', function() {
    it('for a unary call', function(done) {
      client.unary({error: true}, function(err, data) {
        assert(err);
        assert.strictEqual(err.code, grpc.status.UNKNOWN);
        assert.strictEqual(err.message, 'Requested error');
        done();
      });
    });
    it('for a client stream call', function(done) {
      var call = client.clientStream(function(err, data) {
        assert(err);
        assert.strictEqual(err.code, grpc.status.UNKNOWN);
        assert.strictEqual(err.message, 'Requested error');
        done();
      });
      call.write({error: false});
      call.write({error: true});
      call.end();
    });
    it('for a server stream call', function(done) {
      var call = client.serverStream({error: true});
      call.on('data', function(){});
      call.on('error', function(error) {
        assert.strictEqual(error.code, grpc.status.UNKNOWN);
        assert.strictEqual(error.message, 'Requested error');
        done();
      });
    });
    it('for a bidi stream call', function(done) {
      var call = client.bidiStream();
      call.write({error: false});
      call.write({error: true});
      call.end();
      call.on('data', function(){});
      call.on('error', function(error) {
        assert.strictEqual(error.code, grpc.status.UNKNOWN);
        assert.strictEqual(error.message, 'Requested error');
        done();
      });
    });
  });
  describe('call.getPeer should return the peer', function() {
    it('for a unary call', function(done) {
      var call = client.unary({error: false}, function(err, data) {
        assert.ifError(err);
        done();
      });
      assert.strictEqual(typeof call.getPeer(), 'string');
    });
    it('for a client stream call', function(done) {
      var call = client.clientStream(function(err, data) {
        assert.ifError(err);
        done();
      });
      assert.strictEqual(typeof call.getPeer(), 'string');
      call.write({error: false});
      call.end();
    });
    it('for a server stream call', function(done) {
      var call = client.serverStream({error: false});
      assert.strictEqual(typeof call.getPeer(), 'string');
      call.on('data', function(){});
      call.on('status', function(status) {
        assert.strictEqual(status.code, grpc.status.OK);
        done();
      });
    });
    it('for a bidi stream call', function(done) {
      var call = client.bidiStream();
      assert.strictEqual(typeof call.getPeer(), 'string');
      call.write({error: false});
      call.end();
      call.on('data', function(){});
      call.on('status', function(status) {
        done();
      });
    });
  });
  describe('Call propagation', function() {
    var proxy;
    var proxy_impl;
    beforeEach(function() {
      proxy = new grpc.Server();
      proxy_impl = {
        unary: function(call) {},
        clientStream: function(stream) {},
        serverStream: function(stream) {},
        bidiStream: function(stream) {}
      };
    });
    afterEach(function() {
      console.log('Shutting down server');
      proxy.shutdown();
    });
    describe('Cancellation', function() {
      it('With a unary call', function(done) {
        done = multiDone(done, 2);
        proxy_impl.unary = function(parent, callback) {
          client.unary(parent.request, function(err, value) {
            try {
              assert(err);
              assert.strictEqual(err.code, grpc.status.CANCELLED);
            } finally {
              callback(err, value);
              done();
            }
          }, null, {parent: parent});
          call.cancel();
        };
        proxy.addProtoService(test_service, proxy_impl);
        var proxy_port = proxy.bind('localhost:0', server_insecure_creds);
        proxy.start();
        var proxy_client = new Client('localhost:' + proxy_port,
                                      grpc.Credentials.createInsecure());
        var call = proxy_client.unary({}, function(err, value) {
          done();
        });
      });
      it('With a client stream call', function(done) {
        done = multiDone(done, 2);
        proxy_impl.clientStream = function(parent, callback) {
          client.clientStream(function(err, value) {
            try {
              assert(err);
              assert.strictEqual(err.code, grpc.status.CANCELLED);
            } finally {
              callback(err, value);
              done();
            }
          }, null, {parent: parent});
          call.cancel();
        };
        proxy.addProtoService(test_service, proxy_impl);
        var proxy_port = proxy.bind('localhost:0', server_insecure_creds);
        proxy.start();
        var proxy_client = new Client('localhost:' + proxy_port,
                                      grpc.Credentials.createInsecure());
        var call = proxy_client.clientStream(function(err, value) {
          done();
        });
      });
      it('With a server stream call', function(done) {
        done = multiDone(done, 2);
        proxy_impl.serverStream = function(parent) {
          var child = client.serverStream(parent.request, null,
                                          {parent: parent});
          child.on('error', function(err) {
            assert(err);
            assert.strictEqual(err.code, grpc.status.CANCELLED);
            done();
          });
          call.cancel();
        };
        proxy.addProtoService(test_service, proxy_impl);
        var proxy_port = proxy.bind('localhost:0', server_insecure_creds);
        proxy.start();
        var proxy_client = new Client('localhost:' + proxy_port,
                                      grpc.Credentials.createInsecure());
        var call = proxy_client.serverStream({});
        call.on('error', function(err) {
          done();
        });
      });
      it('With a bidi stream call', function(done) {
        done = multiDone(done, 2);
        proxy_impl.bidiStream = function(parent) {
          var child = client.bidiStream(null, {parent: parent});
          child.on('error', function(err) {
            assert(err);
            assert.strictEqual(err.code, grpc.status.CANCELLED);
            done();
          });
          call.cancel();
        };
        proxy.addProtoService(test_service, proxy_impl);
        var proxy_port = proxy.bind('localhost:0', server_insecure_creds);
        proxy.start();
        var proxy_client = new Client('localhost:' + proxy_port,
                                      grpc.Credentials.createInsecure());
        var call = proxy_client.bidiStream();
        call.on('error', function(err) {
          done();
        });
      });
    });
    describe('Deadline', function() {
      /* jshint bitwise:false */
      var deadline_flags = (grpc.propagate.DEFAULTS &
          ~grpc.propagate.CANCELLATION);
      it('With a client stream call', function(done) {
        done = multiDone(done, 2);
        proxy_impl.clientStream = function(parent, callback) {
          client.clientStream(function(err, value) {
            try {
              assert(err);
              assert.strictEqual(err.code, grpc.status.DEADLINE_EXCEEDED);
            } finally {
              callback(err, value);
              done();
            }
          }, null, {parent: parent, propagate_flags: deadline_flags});
        };
        proxy.addProtoService(test_service, proxy_impl);
        var proxy_port = proxy.bind('localhost:0', server_insecure_creds);
        proxy.start();
        var proxy_client = new Client('localhost:' + proxy_port,
                                      grpc.Credentials.createInsecure());
        var deadline = new Date();
        deadline.setSeconds(deadline.getSeconds() + 1);
        proxy_client.clientStream(function(err, value) {
          done();
        }, null, {deadline: deadline});
      });
      it('With a bidi stream call', function(done) {
        done = multiDone(done, 2);
        proxy_impl.bidiStream = function(parent) {
          var child = client.bidiStream(
              null, {parent: parent, propagate_flags: deadline_flags});
          child.on('error', function(err) {
            assert(err);
            assert.strictEqual(err.code, grpc.status.DEADLINE_EXCEEDED);
            done();
          });
        };
        proxy.addProtoService(test_service, proxy_impl);
        var proxy_port = proxy.bind('localhost:0', server_insecure_creds);
        proxy.start();
        var proxy_client = new Client('localhost:' + proxy_port,
                                      grpc.Credentials.createInsecure());
        var deadline = new Date();
        deadline.setSeconds(deadline.getSeconds() + 1);
        var call = proxy_client.bidiStream(null, {deadline: deadline});
        call.on('error', function(err) {
          done();
        });
      });
    });
  });
});
describe('Cancelling surface client', function() {
  var client;
  var server;
  before(function() {
    server = new grpc.Server();
    server.addProtoService(mathService, {
      'div': function(stream) {},
      'divMany': function(stream) {},
      'fib': function(stream) {},
      'sum': function(stream) {}
    });
    var port = server.bind('localhost:0', server_insecure_creds);
    var Client = surface_client.makeProtobufClientConstructor(mathService);
    client = new Client('localhost:' + port, grpc.Credentials.createInsecure());
    server.start();
  });
  after(function() {
    server.shutdown();
  });
  it('Should correctly cancel a unary call', function(done) {
    var call = client.div({'divisor': 0, 'dividend': 0}, function(err, resp) {
      assert.strictEqual(err.code, surface_client.status.CANCELLED);
      done();
    });
    call.cancel();
  });
  it('Should correctly cancel a client stream call', function(done) {
    var call = client.sum(function(err, resp) {
      assert.strictEqual(err.code, surface_client.status.CANCELLED);
      done();
    });
    call.cancel();
  });
  it('Should correctly cancel a server stream call', function(done) {
    var call = client.fib({'limit': 5});
    call.on('error', function(error) {
      assert.strictEqual(error.code, surface_client.status.CANCELLED);
      done();
    });
    call.cancel();
  });
  it('Should correctly cancel a bidi stream call', function(done) {
    var call = client.divMany();
    call.on('error', function(error) {
      assert.strictEqual(error.code, surface_client.status.CANCELLED);
      done();
    });
    call.cancel();
  });
});<|MERGE_RESOLUTION|>--- conflicted
+++ resolved
@@ -67,10 +67,7 @@
     }
   };
 }
-<<<<<<< HEAD
-
-=======
->>>>>>> 480334b7
+
 var server_insecure_creds = grpc.ServerCredentials.createInsecure();
 
 describe('File loader', function() {
