#region Copyright notice and license
// Copyright 2015, Google Inc.
// All rights reserved.
//
// Redistribution and use in source and binary forms, with or without
// modification, are permitted provided that the following conditions are
// met:
//
//     * Redistributions of source code must retain the above copyright
// notice, this list of conditions and the following disclaimer.
//     * Redistributions in binary form must reproduce the above
// copyright notice, this list of conditions and the following disclaimer
// in the documentation and/or other materials provided with the
// distribution.
//     * Neither the name of Google Inc. nor the names of its
// contributors may be used to endorse or promote products derived from
// this software without specific prior written permission.
//
// THIS SOFTWARE IS PROVIDED BY THE COPYRIGHT HOLDERS AND CONTRIBUTORS
// "AS IS" AND ANY EXPRESS OR IMPLIED WARRANTIES, INCLUDING, BUT NOT
// LIMITED TO, THE IMPLIED WARRANTIES OF MERCHANTABILITY AND FITNESS FOR
// A PARTICULAR PURPOSE ARE DISCLAIMED. IN NO EVENT SHALL THE COPYRIGHT
// OWNER OR CONTRIBUTORS BE LIABLE FOR ANY DIRECT, INDIRECT, INCIDENTAL,
// SPECIAL, EXEMPLARY, OR CONSEQUENTIAL DAMAGES (INCLUDING, BUT NOT
// LIMITED TO, PROCUREMENT OF SUBSTITUTE GOODS OR SERVICES; LOSS OF USE,
// DATA, OR PROFITS; OR BUSINESS INTERRUPTION) HOWEVER CAUSED AND ON ANY
// THEORY OF LIABILITY, WHETHER IN CONTRACT, STRICT LIABILITY, OR TORT
// (INCLUDING NEGLIGENCE OR OTHERWISE) ARISING IN ANY WAY OUT OF THE USE
// OF THIS SOFTWARE, EVEN IF ADVISED OF THE POSSIBILITY OF SUCH DAMAGE.
#endregion

using System;
using System.Collections.Generic;
<<<<<<< HEAD
=======
using System.Linq;
>>>>>>> cb99c5de
using System.Threading;
using System.Threading.Tasks;

using Grpc.Core.Internal;
using Grpc.Core.Logging;
using Grpc.Core.Utils;

namespace Grpc.Core
{
    /// <summary>
    /// Represents a gRPC channel. Channels are an abstraction of long-lived connections to remote servers.
    /// More client objects can reuse the same channel. Creating a channel is an expensive operation compared to invoking
    /// a remote call so in general you should reuse a single channel for as many calls as possible.
    /// </summary>
    public class Channel
    {
        static readonly ILogger Logger = GrpcEnvironment.Logger.ForType<Channel>();

        readonly object myLock = new object();
        readonly AtomicCounter activeCallCounter = new AtomicCounter();
        readonly CancellationTokenSource shutdownTokenSource = new CancellationTokenSource();

        readonly string target;
        readonly GrpcEnvironment environment;
        readonly CompletionQueueSafeHandle completionQueue;
        readonly ChannelSafeHandle handle;
        readonly Dictionary<string, ChannelOption> options;

        bool shutdownRequested;

        /// <summary>
        /// Creates a channel that connects to a specific host.
        /// Port will default to 80 for an unsecure channel and to 443 for a secure channel.
        /// </summary>
        /// <param name="target">Target of the channel.</param>
        /// <param name="credentials">Credentials to secure the channel.</param>
        public Channel(string target, ChannelCredentials credentials) :
            this(target, credentials, null)
        {
        }

        /// <summary>
        /// Creates a channel that connects to a specific host.
        /// Port will default to 80 for an unsecure channel and to 443 for a secure channel.
        /// </summary>
        /// <param name="target">Target of the channel.</param>
        /// <param name="credentials">Credentials to secure the channel.</param>
        /// <param name="options">Channel options.</param>
        public Channel(string target, ChannelCredentials credentials, IEnumerable<ChannelOption> options)
        {
            this.target = GrpcPreconditions.CheckNotNull(target, "target");
            this.options = CreateOptionsDictionary(options);
            EnsureUserAgentChannelOption(this.options);
            this.environment = GrpcEnvironment.AddRef();

            this.completionQueue = this.environment.PickCompletionQueue();
            using (var nativeCredentials = credentials.ToNativeCredentials())
            using (var nativeChannelArgs = ChannelOptions.CreateChannelArgs(this.options.Values))
            {
                if (nativeCredentials != null)
                {
                    this.handle = ChannelSafeHandle.CreateSecure(nativeCredentials, target, nativeChannelArgs);
                }
                else
                {
                    this.handle = ChannelSafeHandle.CreateInsecure(target, nativeChannelArgs);
                }
            }
            GrpcEnvironment.RegisterChannel(this);
        }

        /// <summary>
        /// Creates a channel that connects to a specific host and port.
        /// </summary>
        /// <param name="host">The name or IP address of the host.</param>
        /// <param name="port">The port.</param>
        /// <param name="credentials">Credentials to secure the channel.</param>
        public Channel(string host, int port, ChannelCredentials credentials) :
            this(host, port, credentials, null)
        {
        }

        /// <summary>
        /// Creates a channel that connects to a specific host and port.
        /// </summary>
        /// <param name="host">The name or IP address of the host.</param>
        /// <param name="port">The port.</param>
        /// <param name="credentials">Credentials to secure the channel.</param>
        /// <param name="options">Channel options.</param>
        public Channel(string host, int port, ChannelCredentials credentials, IEnumerable<ChannelOption> options) :
            this(string.Format("{0}:{1}", host, port), credentials, options)
        {
        }

        /// <summary>
        /// Gets current connectivity state of this channel.
<<<<<<< HEAD
        /// After channel is has been shutdown, <c>ChannelState.Shutdown</c> will be returned.
=======
        /// After channel is has been shutdown, <c>ChannelState.FatalFailure</c> will be returned.
>>>>>>> cb99c5de
        /// </summary>
        public ChannelState State
        {
            get
            {
                return GetConnectivityState(false);
            }
        }

        /// <summary>
        /// Returned tasks completes once channel state has become different from 
        /// given lastObservedState. 
        /// If deadline is reached or and error occurs, returned task is cancelled.
        /// </summary>
        public Task WaitForStateChangedAsync(ChannelState lastObservedState, DateTime? deadline = null)
        {
            GrpcPreconditions.CheckArgument(lastObservedState != ChannelState.Shutdown,
                "Shutdown is a terminal state. No further state changes can occur.");
            var tcs = new TaskCompletionSource<object>();
            var deadlineTimespec = deadline.HasValue ? Timespec.FromDateTime(deadline.Value) : Timespec.InfFuture;
            var handler = new BatchCompletionDelegate((success, ctx) =>
            {
                if (success)
                {
                    tcs.SetResult(null);
                }
                else
                {
                    tcs.SetCanceled();
                }
            });
            handle.WatchConnectivityState(lastObservedState, deadlineTimespec, completionQueue, handler);
            return tcs.Task;
        }

        /// <summary>Resolved address of the remote endpoint in URI format.</summary>
        public string ResolvedTarget
        {
            get
            {
                return handle.GetTarget();
            }
        }

        /// <summary>The original target used to create the channel.</summary>
        public string Target
        {
            get
            {
                return this.target;
            }
        }

        /// <summary>
        /// Returns a token that gets cancelled once <c>ShutdownAsync</c> is invoked.
        /// </summary>
        public CancellationToken ShutdownToken
        {
            get
            {
                return this.shutdownTokenSource.Token;
            }
        }

        /// <summary>
        /// Allows explicitly requesting channel to connect without starting an RPC.
        /// Returned task completes once state Ready was seen. If the deadline is reached,
        /// or channel enters the Shutdown state, the task is cancelled.
        /// There is no need to call this explicitly unless your use case requires that.
        /// Starting an RPC on a new channel will request connection implicitly.
        /// </summary>
        /// <param name="deadline">The deadline. <c>null</c> indicates no deadline.</param>
        public async Task ConnectAsync(DateTime? deadline = null)
        {
            var currentState = GetConnectivityState(true);
            while (currentState != ChannelState.Ready)
            {
                if (currentState == ChannelState.Shutdown)
                {
                    throw new OperationCanceledException("Channel has reached Shutdown state.");
                }
                await WaitForStateChangedAsync(currentState, deadline).ConfigureAwait(false);
                currentState = GetConnectivityState(false);
            }
        }

        /// <summary>
        /// Shuts down the channel cleanly. It is strongly recommended to shutdown
        /// all previously created channels before exiting from the process.
        /// </summary>
        /// <remarks>
        /// This method doesn't wait for all calls on this channel to finish (nor does
        /// it explicitly cancel all outstanding calls). It is user's responsibility to make sure
        /// all the calls on this channel have finished (successfully or with an error)
        /// before shutting down the channel to ensure channel shutdown won't impact
        /// the outcome of those remote calls.
        /// </remarks>
        public async Task ShutdownAsync()
        {
            lock (myLock)
            {
                GrpcPreconditions.CheckState(!shutdownRequested);
                shutdownRequested = true;
            }
            GrpcEnvironment.UnregisterChannel(this);

            shutdownTokenSource.Cancel();

            shutdownTokenSource.Cancel();

            var activeCallCount = activeCallCounter.Count;
            if (activeCallCount > 0)
            {
                Logger.Warning("Channel shutdown was called but there are still {0} active calls for that channel.", activeCallCount);
            }

            handle.Dispose();

            await GrpcEnvironment.ReleaseAsync().ConfigureAwait(false);
        }

        internal ChannelSafeHandle Handle
        {
            get
            {
                return this.handle;
            }
        }

        internal GrpcEnvironment Environment
        {
            get
            {
                return this.environment;
            }
        }

        internal CompletionQueueSafeHandle CompletionQueue
        {
            get
            {
                return this.completionQueue;
            }
        }

        internal void AddCallReference(object call)
        {
            activeCallCounter.Increment();

            bool success = false;
            handle.DangerousAddRef(ref success);
            GrpcPreconditions.CheckState(success);
        }

        internal void RemoveCallReference(object call)
        {
            handle.DangerousRelease();

            activeCallCounter.Decrement();
        }

        private ChannelState GetConnectivityState(bool tryToConnect)
        {
            try
            {
                return handle.CheckConnectivityState(tryToConnect);
            }
            catch (ObjectDisposedException)
            {
<<<<<<< HEAD
                return ChannelState.Shutdown;
=======
                return ChannelState.FatalFailure;
>>>>>>> cb99c5de
            }
        }

        private static void EnsureUserAgentChannelOption(Dictionary<string, ChannelOption> options)
        {
            var key = ChannelOptions.PrimaryUserAgentString;
            var userAgentString = "";

            ChannelOption option;
            if (options.TryGetValue(key, out option))
            {
                // user-provided userAgentString needs to be at the beginning
                userAgentString = option.StringValue + " ";
            };

            // TODO(jtattermusch): it would be useful to also provide .NET/mono version.
            userAgentString += string.Format("grpc-csharp/{0}", VersionInfo.CurrentVersion);

            options[ChannelOptions.PrimaryUserAgentString] = new ChannelOption(key, userAgentString);
        }

        private static Dictionary<string, ChannelOption> CreateOptionsDictionary(IEnumerable<ChannelOption> options)
        {
            var dict = new Dictionary<string, ChannelOption>();
            if (options == null)
            {
                return dict;
            }
            foreach (var option in options)
            {
                dict.Add(option.Name, option);
            }
            return dict;
        }
    }
}<|MERGE_RESOLUTION|>--- conflicted
+++ resolved
@@ -31,10 +31,7 @@
 
 using System;
 using System.Collections.Generic;
-<<<<<<< HEAD
-=======
 using System.Linq;
->>>>>>> cb99c5de
 using System.Threading;
 using System.Threading.Tasks;
 
@@ -131,11 +128,7 @@
 
         /// <summary>
         /// Gets current connectivity state of this channel.
-<<<<<<< HEAD
         /// After channel is has been shutdown, <c>ChannelState.Shutdown</c> will be returned.
-=======
-        /// After channel is has been shutdown, <c>ChannelState.FatalFailure</c> will be returned.
->>>>>>> cb99c5de
         /// </summary>
         public ChannelState State
         {
@@ -244,8 +237,6 @@
 
             shutdownTokenSource.Cancel();
 
-            shutdownTokenSource.Cancel();
-
             var activeCallCount = activeCallCounter.Count;
             if (activeCallCount > 0)
             {
@@ -305,11 +296,7 @@
             }
             catch (ObjectDisposedException)
             {
-<<<<<<< HEAD
                 return ChannelState.Shutdown;
-=======
-                return ChannelState.FatalFailure;
->>>>>>> cb99c5de
             }
         }
 
