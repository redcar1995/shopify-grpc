--- conflicted
+++ resolved
@@ -137,11 +137,7 @@
                 shutdownRequested = true;
             }
 
-<<<<<<< HEAD
-            handle.ShutdownAndNotify(GetCompletionQueue(), serverShutdownHandler);
-=======
             handle.ShutdownAndNotify(GetCompletionQueue(), HandleServerShutdown);
->>>>>>> 3fd64d4b
             await shutdownTcs.Task;
             handle.Dispose();
         }
@@ -170,11 +166,7 @@
                 shutdownRequested = true;
             }
 
-<<<<<<< HEAD
-            handle.ShutdownAndNotify(GetCompletionQueue(), serverShutdownHandler);
-=======
             handle.ShutdownAndNotify(GetCompletionQueue(), HandleServerShutdown);
->>>>>>> 3fd64d4b
             handle.CancelAllCalls();
             await shutdownTcs.Task;
             handle.Dispose();
