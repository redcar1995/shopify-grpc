# GRPC Node gyp file
# This currently builds the Node extension and dependencies
# This file has been automatically generated from a template file.
# Please look at the templates directory instead.
# This file can be regenerated from the template by running
# tools/buildgen/generate_projects.sh

# Copyright 2015, Google Inc.
# All rights reserved.
#
# Redistribution and use in source and binary forms, with or without
# modification, are permitted provided that the following conditions are
# met:
#
#     * Redistributions of source code must retain the above copyright
# notice, this list of conditions and the following disclaimer.
#     * Redistributions in binary form must reproduce the above
# copyright notice, this list of conditions and the following disclaimer
# in the documentation and/or other materials provided with the
# distribution.
#     * Neither the name of Google Inc. nor the names of its
# contributors may be used to endorse or promote products derived from
# this software without specific prior written permission.
#
# THIS SOFTWARE IS PROVIDED BY THE COPYRIGHT HOLDERS AND CONTRIBUTORS
# "AS IS" AND ANY EXPRESS OR IMPLIED WARRANTIES, INCLUDING, BUT NOT
# LIMITED TO, THE IMPLIED WARRANTIES OF MERCHANTABILITY AND FITNESS FOR
# A PARTICULAR PURPOSE ARE DISCLAIMED. IN NO EVENT SHALL THE COPYRIGHT
# OWNER OR CONTRIBUTORS BE LIABLE FOR ANY DIRECT, INDIRECT, INCIDENTAL,
# SPECIAL, EXEMPLARY, OR CONSEQUENTIAL DAMAGES (INCLUDING, BUT NOT
# LIMITED TO, PROCUREMENT OF SUBSTITUTE GOODS OR SERVICES; LOSS OF USE,
# DATA, OR PROFITS; OR BUSINESS INTERRUPTION) HOWEVER CAUSED AND ON ANY
# THEORY OF LIABILITY, WHETHER IN CONTRACT, STRICT LIABILITY, OR TORT
# (INCLUDING NEGLIGENCE OR OTHERWISE) ARISING IN ANY WAY OUT OF THE USE
# OF THIS SOFTWARE, EVEN IF ADVISED OF THE POSSIBILITY OF SUCH DAMAGE.

# Some of this file is built with the help of
# https://n8.io/converting-a-c-library-to-gyp/
{
  'variables': {
    'runtime%': 'node'
  },
  'target_defaults': {
    'include_dirs': [
      '.',
      'include'
    ],
    'defines': [
<<<<<<< HEAD
      'GPR_BACKWARDS_COMPATIBILITY_MODE'
=======
      'GRPC_UV'
>>>>>>> 91240bfa
    ],
    'conditions': [
      # This is the condition for using boringssl
      ['OS=="win" or runtime=="electron"', {
        "include_dirs": [
          "third_party/boringssl/include"
        ],
        "defines": [
          'OPENSSL_NO_ASM',
          'OPENSSL_NO_THREADS'
        ]
      }, {
        # Based on logic above, we know that this must be a non-Windows system
        'variables': {
          # The output of "node --version" is "v[version]". We use cut to
          # remove the first character.
          'target%': '<!(node --version | cut -c2-)'
        },
        # Empirically, Node only exports ALPN symbols if its major version is >0.
        # io.js always reports versions >0 and always exports ALPN symbols.
        # Therefore, Node's major version will be truthy if and only if it
        # supports ALPN. The target is "[major].[minor].[patch]". We split by
        # periods and take the first field to get the major version.
        'defines': [
          'TSI_OPENSSL_ALPN_SUPPORT=<!(echo <(target) | cut -d. -f1)'
        ],
        'include_dirs': [
          '<(node_root_dir)/deps/openssl/openssl/include',
        ],
        'conditions': [
         ["target_arch=='ia32'", {
             "include_dirs": [ "<(node_root_dir)/deps/openssl/config/piii" ]
         }],
         ["target_arch=='x64'", {
             "include_dirs": [ "<(node_root_dir)/deps/openssl/config/k8" ]
         }],
         ["target_arch=='arm'", {
             "include_dirs": [ "<(node_root_dir)/deps/openssl/config/arm" ]
         }]
        ]
      }],
      ['OS == "win"', {
        "include_dirs": [
          "third_party/zlib"
        ],
        "defines": [
          '_WIN32_WINNT=0x0600',
          'WIN32_LEAN_AND_MEAN',
          '_HAS_EXCEPTIONS=0',
          'UNICODE',
          '_UNICODE',
          'NOMINMAX',
        ],
        "msvs_settings": {
          'VCCLCompilerTool': {
            'RuntimeLibrary': 1, # static debug
          }
        },
        "libraries": [
          "ws2_32"
        ]
      }, { # OS != "win"
        'variables': {
          'config': '<!(echo $CONFIG)',
        },
        'include_dirs': [
          '<(node_root_dir)/deps/zlib'
        ],
        'conditions': [
          ['config=="gcov"', {
            'cflags': [
              '-ftest-coverage',
              '-fprofile-arcs',
              '-O0'
            ],
            'ldflags': [
              '-ftest-coverage',
              '-fprofile-arcs'
            ]
          }
         ]
        ]
      }]
    ]
  },
  'conditions': [
    ['OS=="win" or runtime=="electron"', {
      'targets': [
        {
          'cflags': [
            '-std=c99',
            '-Wall',
            '-Werror'
          ],
          'target_name': 'boringssl',
          'product_prefix': 'lib',
          'type': 'static_library',
          'dependencies': [
          ],
          'sources': [
            'src/boringssl/err_data.c',
            'third_party/boringssl/crypto/aes/aes.c',
            'third_party/boringssl/crypto/aes/mode_wrappers.c',
            'third_party/boringssl/crypto/asn1/a_bitstr.c',
            'third_party/boringssl/crypto/asn1/a_bool.c',
            'third_party/boringssl/crypto/asn1/a_bytes.c',
            'third_party/boringssl/crypto/asn1/a_d2i_fp.c',
            'third_party/boringssl/crypto/asn1/a_dup.c',
            'third_party/boringssl/crypto/asn1/a_enum.c',
            'third_party/boringssl/crypto/asn1/a_gentm.c',
            'third_party/boringssl/crypto/asn1/a_i2d_fp.c',
            'third_party/boringssl/crypto/asn1/a_int.c',
            'third_party/boringssl/crypto/asn1/a_mbstr.c',
            'third_party/boringssl/crypto/asn1/a_object.c',
            'third_party/boringssl/crypto/asn1/a_octet.c',
            'third_party/boringssl/crypto/asn1/a_print.c',
            'third_party/boringssl/crypto/asn1/a_strnid.c',
            'third_party/boringssl/crypto/asn1/a_time.c',
            'third_party/boringssl/crypto/asn1/a_type.c',
            'third_party/boringssl/crypto/asn1/a_utctm.c',
            'third_party/boringssl/crypto/asn1/a_utf8.c',
            'third_party/boringssl/crypto/asn1/asn1_lib.c',
            'third_party/boringssl/crypto/asn1/asn1_par.c',
            'third_party/boringssl/crypto/asn1/asn_pack.c',
            'third_party/boringssl/crypto/asn1/bio_asn1.c',
            'third_party/boringssl/crypto/asn1/bio_ndef.c',
            'third_party/boringssl/crypto/asn1/f_enum.c',
            'third_party/boringssl/crypto/asn1/f_int.c',
            'third_party/boringssl/crypto/asn1/f_string.c',
            'third_party/boringssl/crypto/asn1/t_bitst.c',
            'third_party/boringssl/crypto/asn1/t_pkey.c',
            'third_party/boringssl/crypto/asn1/tasn_dec.c',
            'third_party/boringssl/crypto/asn1/tasn_enc.c',
            'third_party/boringssl/crypto/asn1/tasn_fre.c',
            'third_party/boringssl/crypto/asn1/tasn_new.c',
            'third_party/boringssl/crypto/asn1/tasn_prn.c',
            'third_party/boringssl/crypto/asn1/tasn_typ.c',
            'third_party/boringssl/crypto/asn1/tasn_utl.c',
            'third_party/boringssl/crypto/asn1/x_bignum.c',
            'third_party/boringssl/crypto/asn1/x_long.c',
            'third_party/boringssl/crypto/base64/base64.c',
            'third_party/boringssl/crypto/bio/bio.c',
            'third_party/boringssl/crypto/bio/bio_mem.c',
            'third_party/boringssl/crypto/bio/buffer.c',
            'third_party/boringssl/crypto/bio/connect.c',
            'third_party/boringssl/crypto/bio/fd.c',
            'third_party/boringssl/crypto/bio/file.c',
            'third_party/boringssl/crypto/bio/hexdump.c',
            'third_party/boringssl/crypto/bio/pair.c',
            'third_party/boringssl/crypto/bio/printf.c',
            'third_party/boringssl/crypto/bio/socket.c',
            'third_party/boringssl/crypto/bio/socket_helper.c',
            'third_party/boringssl/crypto/bn/add.c',
            'third_party/boringssl/crypto/bn/asm/x86_64-gcc.c',
            'third_party/boringssl/crypto/bn/bn.c',
            'third_party/boringssl/crypto/bn/bn_asn1.c',
            'third_party/boringssl/crypto/bn/cmp.c',
            'third_party/boringssl/crypto/bn/convert.c',
            'third_party/boringssl/crypto/bn/ctx.c',
            'third_party/boringssl/crypto/bn/div.c',
            'third_party/boringssl/crypto/bn/exponentiation.c',
            'third_party/boringssl/crypto/bn/gcd.c',
            'third_party/boringssl/crypto/bn/generic.c',
            'third_party/boringssl/crypto/bn/kronecker.c',
            'third_party/boringssl/crypto/bn/montgomery.c',
            'third_party/boringssl/crypto/bn/mul.c',
            'third_party/boringssl/crypto/bn/prime.c',
            'third_party/boringssl/crypto/bn/random.c',
            'third_party/boringssl/crypto/bn/rsaz_exp.c',
            'third_party/boringssl/crypto/bn/shift.c',
            'third_party/boringssl/crypto/bn/sqrt.c',
            'third_party/boringssl/crypto/buf/buf.c',
            'third_party/boringssl/crypto/bytestring/asn1_compat.c',
            'third_party/boringssl/crypto/bytestring/ber.c',
            'third_party/boringssl/crypto/bytestring/cbb.c',
            'third_party/boringssl/crypto/bytestring/cbs.c',
            'third_party/boringssl/crypto/chacha/chacha_generic.c',
            'third_party/boringssl/crypto/chacha/chacha_vec.c',
            'third_party/boringssl/crypto/cipher/aead.c',
            'third_party/boringssl/crypto/cipher/cipher.c',
            'third_party/boringssl/crypto/cipher/derive_key.c',
            'third_party/boringssl/crypto/cipher/e_aes.c',
            'third_party/boringssl/crypto/cipher/e_chacha20poly1305.c',
            'third_party/boringssl/crypto/cipher/e_des.c',
            'third_party/boringssl/crypto/cipher/e_null.c',
            'third_party/boringssl/crypto/cipher/e_rc2.c',
            'third_party/boringssl/crypto/cipher/e_rc4.c',
            'third_party/boringssl/crypto/cipher/e_ssl3.c',
            'third_party/boringssl/crypto/cipher/e_tls.c',
            'third_party/boringssl/crypto/cipher/tls_cbc.c',
            'third_party/boringssl/crypto/cmac/cmac.c',
            'third_party/boringssl/crypto/conf/conf.c',
            'third_party/boringssl/crypto/cpu-arm.c',
            'third_party/boringssl/crypto/cpu-intel.c',
            'third_party/boringssl/crypto/crypto.c',
            'third_party/boringssl/crypto/curve25519/curve25519.c',
            'third_party/boringssl/crypto/curve25519/x25519-x86_64.c',
            'third_party/boringssl/crypto/des/des.c',
            'third_party/boringssl/crypto/dh/check.c',
            'third_party/boringssl/crypto/dh/dh.c',
            'third_party/boringssl/crypto/dh/dh_asn1.c',
            'third_party/boringssl/crypto/dh/params.c',
            'third_party/boringssl/crypto/digest/digest.c',
            'third_party/boringssl/crypto/digest/digests.c',
            'third_party/boringssl/crypto/directory_posix.c',
            'third_party/boringssl/crypto/directory_win.c',
            'third_party/boringssl/crypto/dsa/dsa.c',
            'third_party/boringssl/crypto/dsa/dsa_asn1.c',
            'third_party/boringssl/crypto/ec/ec.c',
            'third_party/boringssl/crypto/ec/ec_asn1.c',
            'third_party/boringssl/crypto/ec/ec_key.c',
            'third_party/boringssl/crypto/ec/ec_montgomery.c',
            'third_party/boringssl/crypto/ec/oct.c',
            'third_party/boringssl/crypto/ec/p224-64.c',
            'third_party/boringssl/crypto/ec/p256-64.c',
            'third_party/boringssl/crypto/ec/p256-x86_64.c',
            'third_party/boringssl/crypto/ec/simple.c',
            'third_party/boringssl/crypto/ec/util-64.c',
            'third_party/boringssl/crypto/ec/wnaf.c',
            'third_party/boringssl/crypto/ecdh/ecdh.c',
            'third_party/boringssl/crypto/ecdsa/ecdsa.c',
            'third_party/boringssl/crypto/ecdsa/ecdsa_asn1.c',
            'third_party/boringssl/crypto/engine/engine.c',
            'third_party/boringssl/crypto/err/err.c',
            'third_party/boringssl/crypto/evp/algorithm.c',
            'third_party/boringssl/crypto/evp/digestsign.c',
            'third_party/boringssl/crypto/evp/evp.c',
            'third_party/boringssl/crypto/evp/evp_asn1.c',
            'third_party/boringssl/crypto/evp/evp_ctx.c',
            'third_party/boringssl/crypto/evp/p_dsa_asn1.c',
            'third_party/boringssl/crypto/evp/p_ec.c',
            'third_party/boringssl/crypto/evp/p_ec_asn1.c',
            'third_party/boringssl/crypto/evp/p_rsa.c',
            'third_party/boringssl/crypto/evp/p_rsa_asn1.c',
            'third_party/boringssl/crypto/evp/pbkdf.c',
            'third_party/boringssl/crypto/evp/sign.c',
            'third_party/boringssl/crypto/ex_data.c',
            'third_party/boringssl/crypto/hkdf/hkdf.c',
            'third_party/boringssl/crypto/hmac/hmac.c',
            'third_party/boringssl/crypto/lhash/lhash.c',
            'third_party/boringssl/crypto/md4/md4.c',
            'third_party/boringssl/crypto/md5/md5.c',
            'third_party/boringssl/crypto/mem.c',
            'third_party/boringssl/crypto/modes/cbc.c',
            'third_party/boringssl/crypto/modes/cfb.c',
            'third_party/boringssl/crypto/modes/ctr.c',
            'third_party/boringssl/crypto/modes/gcm.c',
            'third_party/boringssl/crypto/modes/ofb.c',
            'third_party/boringssl/crypto/obj/obj.c',
            'third_party/boringssl/crypto/obj/obj_xref.c',
            'third_party/boringssl/crypto/pem/pem_all.c',
            'third_party/boringssl/crypto/pem/pem_info.c',
            'third_party/boringssl/crypto/pem/pem_lib.c',
            'third_party/boringssl/crypto/pem/pem_oth.c',
            'third_party/boringssl/crypto/pem/pem_pk8.c',
            'third_party/boringssl/crypto/pem/pem_pkey.c',
            'third_party/boringssl/crypto/pem/pem_x509.c',
            'third_party/boringssl/crypto/pem/pem_xaux.c',
            'third_party/boringssl/crypto/pkcs8/p5_pbe.c',
            'third_party/boringssl/crypto/pkcs8/p5_pbev2.c',
            'third_party/boringssl/crypto/pkcs8/p8_pkey.c',
            'third_party/boringssl/crypto/pkcs8/pkcs8.c',
            'third_party/boringssl/crypto/poly1305/poly1305.c',
            'third_party/boringssl/crypto/poly1305/poly1305_arm.c',
            'third_party/boringssl/crypto/poly1305/poly1305_vec.c',
            'third_party/boringssl/crypto/rand/rand.c',
            'third_party/boringssl/crypto/rand/urandom.c',
            'third_party/boringssl/crypto/rand/windows.c',
            'third_party/boringssl/crypto/rc4/rc4.c',
            'third_party/boringssl/crypto/refcount_c11.c',
            'third_party/boringssl/crypto/refcount_lock.c',
            'third_party/boringssl/crypto/rsa/blinding.c',
            'third_party/boringssl/crypto/rsa/padding.c',
            'third_party/boringssl/crypto/rsa/rsa.c',
            'third_party/boringssl/crypto/rsa/rsa_asn1.c',
            'third_party/boringssl/crypto/rsa/rsa_impl.c',
            'third_party/boringssl/crypto/sha/sha1.c',
            'third_party/boringssl/crypto/sha/sha256.c',
            'third_party/boringssl/crypto/sha/sha512.c',
            'third_party/boringssl/crypto/stack/stack.c',
            'third_party/boringssl/crypto/thread.c',
            'third_party/boringssl/crypto/thread_none.c',
            'third_party/boringssl/crypto/thread_pthread.c',
            'third_party/boringssl/crypto/thread_win.c',
            'third_party/boringssl/crypto/time_support.c',
            'third_party/boringssl/crypto/x509/a_digest.c',
            'third_party/boringssl/crypto/x509/a_sign.c',
            'third_party/boringssl/crypto/x509/a_strex.c',
            'third_party/boringssl/crypto/x509/a_verify.c',
            'third_party/boringssl/crypto/x509/asn1_gen.c',
            'third_party/boringssl/crypto/x509/by_dir.c',
            'third_party/boringssl/crypto/x509/by_file.c',
            'third_party/boringssl/crypto/x509/i2d_pr.c',
            'third_party/boringssl/crypto/x509/pkcs7.c',
            'third_party/boringssl/crypto/x509/t_crl.c',
            'third_party/boringssl/crypto/x509/t_req.c',
            'third_party/boringssl/crypto/x509/t_x509.c',
            'third_party/boringssl/crypto/x509/t_x509a.c',
            'third_party/boringssl/crypto/x509/x509.c',
            'third_party/boringssl/crypto/x509/x509_att.c',
            'third_party/boringssl/crypto/x509/x509_cmp.c',
            'third_party/boringssl/crypto/x509/x509_d2.c',
            'third_party/boringssl/crypto/x509/x509_def.c',
            'third_party/boringssl/crypto/x509/x509_ext.c',
            'third_party/boringssl/crypto/x509/x509_lu.c',
            'third_party/boringssl/crypto/x509/x509_obj.c',
            'third_party/boringssl/crypto/x509/x509_r2x.c',
            'third_party/boringssl/crypto/x509/x509_req.c',
            'third_party/boringssl/crypto/x509/x509_set.c',
            'third_party/boringssl/crypto/x509/x509_trs.c',
            'third_party/boringssl/crypto/x509/x509_txt.c',
            'third_party/boringssl/crypto/x509/x509_v3.c',
            'third_party/boringssl/crypto/x509/x509_vfy.c',
            'third_party/boringssl/crypto/x509/x509_vpm.c',
            'third_party/boringssl/crypto/x509/x509cset.c',
            'third_party/boringssl/crypto/x509/x509name.c',
            'third_party/boringssl/crypto/x509/x509rset.c',
            'third_party/boringssl/crypto/x509/x509spki.c',
            'third_party/boringssl/crypto/x509/x509type.c',
            'third_party/boringssl/crypto/x509/x_algor.c',
            'third_party/boringssl/crypto/x509/x_all.c',
            'third_party/boringssl/crypto/x509/x_attrib.c',
            'third_party/boringssl/crypto/x509/x_crl.c',
            'third_party/boringssl/crypto/x509/x_exten.c',
            'third_party/boringssl/crypto/x509/x_info.c',
            'third_party/boringssl/crypto/x509/x_name.c',
            'third_party/boringssl/crypto/x509/x_pkey.c',
            'third_party/boringssl/crypto/x509/x_pubkey.c',
            'third_party/boringssl/crypto/x509/x_req.c',
            'third_party/boringssl/crypto/x509/x_sig.c',
            'third_party/boringssl/crypto/x509/x_spki.c',
            'third_party/boringssl/crypto/x509/x_val.c',
            'third_party/boringssl/crypto/x509/x_x509.c',
            'third_party/boringssl/crypto/x509/x_x509a.c',
            'third_party/boringssl/crypto/x509v3/pcy_cache.c',
            'third_party/boringssl/crypto/x509v3/pcy_data.c',
            'third_party/boringssl/crypto/x509v3/pcy_lib.c',
            'third_party/boringssl/crypto/x509v3/pcy_map.c',
            'third_party/boringssl/crypto/x509v3/pcy_node.c',
            'third_party/boringssl/crypto/x509v3/pcy_tree.c',
            'third_party/boringssl/crypto/x509v3/v3_akey.c',
            'third_party/boringssl/crypto/x509v3/v3_akeya.c',
            'third_party/boringssl/crypto/x509v3/v3_alt.c',
            'third_party/boringssl/crypto/x509v3/v3_bcons.c',
            'third_party/boringssl/crypto/x509v3/v3_bitst.c',
            'third_party/boringssl/crypto/x509v3/v3_conf.c',
            'third_party/boringssl/crypto/x509v3/v3_cpols.c',
            'third_party/boringssl/crypto/x509v3/v3_crld.c',
            'third_party/boringssl/crypto/x509v3/v3_enum.c',
            'third_party/boringssl/crypto/x509v3/v3_extku.c',
            'third_party/boringssl/crypto/x509v3/v3_genn.c',
            'third_party/boringssl/crypto/x509v3/v3_ia5.c',
            'third_party/boringssl/crypto/x509v3/v3_info.c',
            'third_party/boringssl/crypto/x509v3/v3_int.c',
            'third_party/boringssl/crypto/x509v3/v3_lib.c',
            'third_party/boringssl/crypto/x509v3/v3_ncons.c',
            'third_party/boringssl/crypto/x509v3/v3_pci.c',
            'third_party/boringssl/crypto/x509v3/v3_pcia.c',
            'third_party/boringssl/crypto/x509v3/v3_pcons.c',
            'third_party/boringssl/crypto/x509v3/v3_pku.c',
            'third_party/boringssl/crypto/x509v3/v3_pmaps.c',
            'third_party/boringssl/crypto/x509v3/v3_prn.c',
            'third_party/boringssl/crypto/x509v3/v3_purp.c',
            'third_party/boringssl/crypto/x509v3/v3_skey.c',
            'third_party/boringssl/crypto/x509v3/v3_sxnet.c',
            'third_party/boringssl/crypto/x509v3/v3_utl.c',
            'third_party/boringssl/ssl/custom_extensions.c',
            'third_party/boringssl/ssl/d1_both.c',
            'third_party/boringssl/ssl/d1_clnt.c',
            'third_party/boringssl/ssl/d1_lib.c',
            'third_party/boringssl/ssl/d1_meth.c',
            'third_party/boringssl/ssl/d1_pkt.c',
            'third_party/boringssl/ssl/d1_srtp.c',
            'third_party/boringssl/ssl/d1_srvr.c',
            'third_party/boringssl/ssl/dtls_record.c',
            'third_party/boringssl/ssl/pqueue/pqueue.c',
            'third_party/boringssl/ssl/s3_both.c',
            'third_party/boringssl/ssl/s3_clnt.c',
            'third_party/boringssl/ssl/s3_enc.c',
            'third_party/boringssl/ssl/s3_lib.c',
            'third_party/boringssl/ssl/s3_meth.c',
            'third_party/boringssl/ssl/s3_pkt.c',
            'third_party/boringssl/ssl/s3_srvr.c',
            'third_party/boringssl/ssl/ssl_aead_ctx.c',
            'third_party/boringssl/ssl/ssl_asn1.c',
            'third_party/boringssl/ssl/ssl_buffer.c',
            'third_party/boringssl/ssl/ssl_cert.c',
            'third_party/boringssl/ssl/ssl_cipher.c',
            'third_party/boringssl/ssl/ssl_ecdh.c',
            'third_party/boringssl/ssl/ssl_file.c',
            'third_party/boringssl/ssl/ssl_lib.c',
            'third_party/boringssl/ssl/ssl_rsa.c',
            'third_party/boringssl/ssl/ssl_session.c',
            'third_party/boringssl/ssl/ssl_stat.c',
            'third_party/boringssl/ssl/t1_enc.c',
            'third_party/boringssl/ssl/t1_lib.c',
            'third_party/boringssl/ssl/tls_record.c',
          ]
        },
      ]
    }],
    ['OS == "win"', {
      'targets': [
        {
          # IMPORTANT WINDOWS BUILD INFORMATION
          # This library does not build on Windows without modifying the Node
          # development packages that node-gyp downloads in order to build.
          # Due to https://github.com/nodejs/node/issues/4932, the headers for
          # BoringSSL conflict with the OpenSSL headers included by default
          # when including the Node headers. The remedy for this is to remove
          # the OpenSSL headers, from the downloaded Node development package,
          # which is typically located in `.node-gyp` in your home directory.
          'target_name': 'WINDOWS_BUILD_WARNING',
          'actions': [
            {
              'action_name': 'WINDOWS_BUILD_WARNING',
              'inputs': [
                'package.json'
              ],
              'outputs': [
                'ignore_this_part'
              ],
              'action': ['echo', 'IMPORTANT: Due to https://github.com/nodejs/node/issues/4932, to build this library on Windows, you must first remove <(node_root_dir)/include/node/openssl/']
            }
          ]
        },
        # Only want to compile zlib under Windows
        {
          'cflags': [
            '-std=c99',
            '-Wall',
            '-Werror'
          ],
          'target_name': 'z',
          'product_prefix': 'lib',
          'type': 'static_library',
          'dependencies': [
          ],
          'sources': [
            'third_party/zlib/adler32.c',
            'third_party/zlib/compress.c',
            'third_party/zlib/crc32.c',
            'third_party/zlib/deflate.c',
            'third_party/zlib/gzclose.c',
            'third_party/zlib/gzlib.c',
            'third_party/zlib/gzread.c',
            'third_party/zlib/gzwrite.c',
            'third_party/zlib/infback.c',
            'third_party/zlib/inffast.c',
            'third_party/zlib/inflate.c',
            'third_party/zlib/inftrees.c',
            'third_party/zlib/trees.c',
            'third_party/zlib/uncompr.c',
            'third_party/zlib/zutil.c',
          ]
        },
      ]
    }]
  ],
  'targets': [
    {
      'cflags': [
        '-std=c99',
        '-Wall',
        '-Werror'
      ],
      'target_name': 'gpr',
      'product_prefix': 'lib',
      'type': 'static_library',
      'dependencies': [
      ],
      'sources': [
        'src/core/lib/profiling/basic_timers.c',
        'src/core/lib/profiling/stap_timers.c',
        'src/core/lib/support/alloc.c',
        'src/core/lib/support/avl.c',
        'src/core/lib/support/backoff.c',
        'src/core/lib/support/cmdline.c',
        'src/core/lib/support/cpu_iphone.c',
        'src/core/lib/support/cpu_linux.c',
        'src/core/lib/support/cpu_posix.c',
        'src/core/lib/support/cpu_windows.c',
        'src/core/lib/support/env_linux.c',
        'src/core/lib/support/env_posix.c',
        'src/core/lib/support/env_windows.c',
        'src/core/lib/support/histogram.c',
        'src/core/lib/support/host_port.c',
        'src/core/lib/support/log.c',
        'src/core/lib/support/log_android.c',
        'src/core/lib/support/log_linux.c',
        'src/core/lib/support/log_posix.c',
        'src/core/lib/support/log_windows.c',
        'src/core/lib/support/mpscq.c',
        'src/core/lib/support/murmur_hash.c',
        'src/core/lib/support/percent_encoding.c',
        'src/core/lib/support/slice.c',
        'src/core/lib/support/slice_buffer.c',
        'src/core/lib/support/stack_lockfree.c',
        'src/core/lib/support/string.c',
        'src/core/lib/support/string_posix.c',
        'src/core/lib/support/string_util_windows.c',
        'src/core/lib/support/string_windows.c',
        'src/core/lib/support/subprocess_posix.c',
        'src/core/lib/support/subprocess_windows.c',
        'src/core/lib/support/sync.c',
        'src/core/lib/support/sync_posix.c',
        'src/core/lib/support/sync_windows.c',
        'src/core/lib/support/thd.c',
        'src/core/lib/support/thd_posix.c',
        'src/core/lib/support/thd_windows.c',
        'src/core/lib/support/time.c',
        'src/core/lib/support/time_posix.c',
        'src/core/lib/support/time_precise.c',
        'src/core/lib/support/time_windows.c',
        'src/core/lib/support/tls_pthread.c',
        'src/core/lib/support/tmpfile_msys.c',
        'src/core/lib/support/tmpfile_posix.c',
        'src/core/lib/support/tmpfile_windows.c',
        'src/core/lib/support/wrap_memcpy.c',
      ],
      "conditions": [
        ['OS == "mac"', {
          'xcode_settings': {
            'MACOSX_DEPLOYMENT_TARGET': '10.9'
          }
        }]
      ]
    },
    {
      'cflags': [
        '-std=c99',
        '-Wall',
        '-Werror'
      ],
      'target_name': 'grpc',
      'product_prefix': 'lib',
      'type': 'static_library',
      'dependencies': [
        'gpr',
      ],
      'sources': [
        'src/core/lib/surface/init.c',
        'src/core/lib/channel/channel_args.c',
        'src/core/lib/channel/channel_stack.c',
        'src/core/lib/channel/channel_stack_builder.c',
        'src/core/lib/channel/compress_filter.c',
        'src/core/lib/channel/connected_channel.c',
        'src/core/lib/channel/deadline_filter.c',
        'src/core/lib/channel/handshaker.c',
        'src/core/lib/channel/http_client_filter.c',
        'src/core/lib/channel/http_server_filter.c',
        'src/core/lib/channel/message_size_filter.c',
        'src/core/lib/compression/compression.c',
        'src/core/lib/compression/message_compress.c',
        'src/core/lib/debug/trace.c',
        'src/core/lib/http/format_request.c',
        'src/core/lib/http/httpcli.c',
        'src/core/lib/http/parser.c',
        'src/core/lib/iomgr/closure.c',
        'src/core/lib/iomgr/combiner.c',
        'src/core/lib/iomgr/endpoint.c',
        'src/core/lib/iomgr/endpoint_pair_posix.c',
        'src/core/lib/iomgr/endpoint_pair_uv.c',
        'src/core/lib/iomgr/endpoint_pair_windows.c',
        'src/core/lib/iomgr/error.c',
        'src/core/lib/iomgr/ev_epoll_linux.c',
        'src/core/lib/iomgr/ev_poll_and_epoll_posix.c',
        'src/core/lib/iomgr/ev_poll_posix.c',
        'src/core/lib/iomgr/ev_posix.c',
        'src/core/lib/iomgr/exec_ctx.c',
        'src/core/lib/iomgr/executor.c',
        'src/core/lib/iomgr/iocp_windows.c',
        'src/core/lib/iomgr/iomgr.c',
        'src/core/lib/iomgr/iomgr_posix.c',
        'src/core/lib/iomgr/iomgr_uv.c',
        'src/core/lib/iomgr/iomgr_windows.c',
        'src/core/lib/iomgr/load_file.c',
        'src/core/lib/iomgr/network_status_tracker.c',
        'src/core/lib/iomgr/polling_entity.c',
        'src/core/lib/iomgr/pollset_set_uv.c',
        'src/core/lib/iomgr/pollset_set_windows.c',
        'src/core/lib/iomgr/pollset_uv.c',
        'src/core/lib/iomgr/pollset_windows.c',
        'src/core/lib/iomgr/resolve_address_posix.c',
        'src/core/lib/iomgr/resolve_address_uv.c',
        'src/core/lib/iomgr/resolve_address_windows.c',
        'src/core/lib/iomgr/sockaddr_utils.c',
        'src/core/lib/iomgr/socket_utils_common_posix.c',
        'src/core/lib/iomgr/socket_utils_linux.c',
        'src/core/lib/iomgr/socket_utils_posix.c',
        'src/core/lib/iomgr/socket_utils_uv.c',
        'src/core/lib/iomgr/socket_utils_windows.c',
        'src/core/lib/iomgr/socket_windows.c',
        'src/core/lib/iomgr/tcp_client_posix.c',
        'src/core/lib/iomgr/tcp_client_uv.c',
        'src/core/lib/iomgr/tcp_client_windows.c',
        'src/core/lib/iomgr/tcp_posix.c',
        'src/core/lib/iomgr/tcp_server_posix.c',
        'src/core/lib/iomgr/tcp_server_uv.c',
        'src/core/lib/iomgr/tcp_server_windows.c',
        'src/core/lib/iomgr/tcp_uv.c',
        'src/core/lib/iomgr/tcp_windows.c',
        'src/core/lib/iomgr/time_averaged_stats.c',
        'src/core/lib/iomgr/timer_generic.c',
        'src/core/lib/iomgr/timer_heap.c',
        'src/core/lib/iomgr/timer_uv.c',
        'src/core/lib/iomgr/udp_server.c',
        'src/core/lib/iomgr/unix_sockets_posix.c',
        'src/core/lib/iomgr/unix_sockets_posix_noop.c',
        'src/core/lib/iomgr/wakeup_fd_cv.c',
        'src/core/lib/iomgr/wakeup_fd_eventfd.c',
        'src/core/lib/iomgr/wakeup_fd_nospecial.c',
        'src/core/lib/iomgr/wakeup_fd_pipe.c',
        'src/core/lib/iomgr/wakeup_fd_posix.c',
        'src/core/lib/iomgr/workqueue_uv.c',
        'src/core/lib/iomgr/workqueue_windows.c',
        'src/core/lib/json/json.c',
        'src/core/lib/json/json_reader.c',
        'src/core/lib/json/json_string.c',
        'src/core/lib/json/json_writer.c',
        'src/core/lib/surface/alarm.c',
        'src/core/lib/surface/api_trace.c',
        'src/core/lib/surface/byte_buffer.c',
        'src/core/lib/surface/byte_buffer_reader.c',
        'src/core/lib/surface/call.c',
        'src/core/lib/surface/call_details.c',
        'src/core/lib/surface/call_log_batch.c',
        'src/core/lib/surface/channel.c',
        'src/core/lib/surface/channel_init.c',
        'src/core/lib/surface/channel_ping.c',
        'src/core/lib/surface/channel_stack_type.c',
        'src/core/lib/surface/completion_queue.c',
        'src/core/lib/surface/event_string.c',
        'src/core/lib/surface/lame_client.c',
        'src/core/lib/surface/metadata_array.c',
        'src/core/lib/surface/server.c',
        'src/core/lib/surface/validate_metadata.c',
        'src/core/lib/surface/version.c',
        'src/core/lib/transport/byte_stream.c',
        'src/core/lib/transport/connectivity_state.c',
        'src/core/lib/transport/mdstr_hash_table.c',
        'src/core/lib/transport/metadata.c',
        'src/core/lib/transport/metadata_batch.c',
        'src/core/lib/transport/static_metadata.c',
        'src/core/lib/transport/timeout_encoding.c',
        'src/core/lib/transport/transport.c',
        'src/core/lib/transport/transport_op_string.c',
        'src/core/ext/transport/chttp2/server/secure/server_secure_chttp2.c',
        'src/core/ext/transport/chttp2/transport/bin_decoder.c',
        'src/core/ext/transport/chttp2/transport/bin_encoder.c',
        'src/core/ext/transport/chttp2/transport/chttp2_plugin.c',
        'src/core/ext/transport/chttp2/transport/chttp2_transport.c',
        'src/core/ext/transport/chttp2/transport/frame_data.c',
        'src/core/ext/transport/chttp2/transport/frame_goaway.c',
        'src/core/ext/transport/chttp2/transport/frame_ping.c',
        'src/core/ext/transport/chttp2/transport/frame_rst_stream.c',
        'src/core/ext/transport/chttp2/transport/frame_settings.c',
        'src/core/ext/transport/chttp2/transport/frame_window_update.c',
        'src/core/ext/transport/chttp2/transport/hpack_encoder.c',
        'src/core/ext/transport/chttp2/transport/hpack_parser.c',
        'src/core/ext/transport/chttp2/transport/hpack_table.c',
        'src/core/ext/transport/chttp2/transport/huffsyms.c',
        'src/core/ext/transport/chttp2/transport/incoming_metadata.c',
        'src/core/ext/transport/chttp2/transport/parsing.c',
        'src/core/ext/transport/chttp2/transport/status_conversion.c',
        'src/core/ext/transport/chttp2/transport/stream_lists.c',
        'src/core/ext/transport/chttp2/transport/stream_map.c',
        'src/core/ext/transport/chttp2/transport/varint.c',
        'src/core/ext/transport/chttp2/transport/writing.c',
        'src/core/ext/transport/chttp2/alpn/alpn.c',
        'src/core/lib/http/httpcli_security_connector.c',
        'src/core/lib/security/context/security_context.c',
        'src/core/lib/security/credentials/composite/composite_credentials.c',
        'src/core/lib/security/credentials/credentials.c',
        'src/core/lib/security/credentials/credentials_metadata.c',
        'src/core/lib/security/credentials/fake/fake_credentials.c',
        'src/core/lib/security/credentials/google_default/credentials_generic.c',
        'src/core/lib/security/credentials/google_default/google_default_credentials.c',
        'src/core/lib/security/credentials/iam/iam_credentials.c',
        'src/core/lib/security/credentials/jwt/json_token.c',
        'src/core/lib/security/credentials/jwt/jwt_credentials.c',
        'src/core/lib/security/credentials/jwt/jwt_verifier.c',
        'src/core/lib/security/credentials/oauth2/oauth2_credentials.c',
        'src/core/lib/security/credentials/plugin/plugin_credentials.c',
        'src/core/lib/security/credentials/ssl/ssl_credentials.c',
        'src/core/lib/security/transport/client_auth_filter.c',
        'src/core/lib/security/transport/handshake.c',
        'src/core/lib/security/transport/secure_endpoint.c',
        'src/core/lib/security/transport/security_connector.c',
        'src/core/lib/security/transport/server_auth_filter.c',
        'src/core/lib/security/transport/tsi_error.c',
        'src/core/lib/security/util/b64.c',
        'src/core/lib/security/util/json_util.c',
        'src/core/lib/surface/init_secure.c',
        'src/core/lib/tsi/fake_transport_security.c',
        'src/core/lib/tsi/ssl_transport_security.c',
        'src/core/lib/tsi/transport_security.c',
        'src/core/ext/transport/chttp2/client/secure/secure_channel_create.c',
        'src/core/ext/client_channel/channel_connectivity.c',
        'src/core/ext/client_channel/client_channel.c',
        'src/core/ext/client_channel/client_channel_factory.c',
        'src/core/ext/client_channel/client_channel_plugin.c',
        'src/core/ext/client_channel/connector.c',
        'src/core/ext/client_channel/default_initial_connect_string.c',
        'src/core/ext/client_channel/http_connect_handshaker.c',
        'src/core/ext/client_channel/initial_connect_string.c',
        'src/core/ext/client_channel/lb_policy.c',
        'src/core/ext/client_channel/lb_policy_factory.c',
        'src/core/ext/client_channel/lb_policy_registry.c',
        'src/core/ext/client_channel/method_config.c',
        'src/core/ext/client_channel/parse_address.c',
        'src/core/ext/client_channel/resolver.c',
        'src/core/ext/client_channel/resolver_factory.c',
        'src/core/ext/client_channel/resolver_registry.c',
        'src/core/ext/client_channel/resolver_result.c',
        'src/core/ext/client_channel/subchannel.c',
        'src/core/ext/client_channel/subchannel_index.c',
        'src/core/ext/client_channel/uri_parser.c',
        'src/core/ext/transport/chttp2/server/insecure/server_chttp2.c',
        'src/core/ext/transport/chttp2/server/insecure/server_chttp2_posix.c',
        'src/core/ext/transport/chttp2/client/insecure/channel_create.c',
        'src/core/ext/transport/chttp2/client/insecure/channel_create_posix.c',
        'src/core/ext/lb_policy/grpclb/grpclb.c',
        'src/core/ext/lb_policy/grpclb/load_balancer_api.c',
        'src/core/ext/lb_policy/grpclb/proto/grpc/lb/v1/load_balancer.pb.c',
        'third_party/nanopb/pb_common.c',
        'third_party/nanopb/pb_decode.c',
        'third_party/nanopb/pb_encode.c',
        'src/core/ext/lb_policy/pick_first/pick_first.c',
        'src/core/ext/lb_policy/round_robin/round_robin.c',
        'src/core/ext/resolver/dns/native/dns_resolver.c',
        'src/core/ext/resolver/sockaddr/sockaddr_resolver.c',
        'src/core/ext/load_reporting/load_reporting.c',
        'src/core/ext/load_reporting/load_reporting_filter.c',
        'src/core/ext/census/base_resources.c',
        'src/core/ext/census/context.c',
        'src/core/ext/census/gen/census.pb.c',
        'src/core/ext/census/gen/trace_context.pb.c',
        'src/core/ext/census/grpc_context.c',
        'src/core/ext/census/grpc_filter.c',
        'src/core/ext/census/grpc_plugin.c',
        'src/core/ext/census/initialize.c',
        'src/core/ext/census/mlog.c',
        'src/core/ext/census/operation.c',
        'src/core/ext/census/placeholders.c',
        'src/core/ext/census/resource.c',
        'src/core/ext/census/trace_context.c',
        'src/core/ext/census/tracing.c',
        'src/core/plugin_registry/grpc_plugin_registry.c',
      ],
      "conditions": [
        ['OS == "mac"', {
          'xcode_settings': {
            'MACOSX_DEPLOYMENT_TARGET': '10.9'
          }
        }]
      ]
    },
    {
      'include_dirs': [
        "<!(node -e \"require('nan')\")"
      ],
      'cflags': [
        '-std=c++11',
        '-Wall',
        '-pthread',
        '-g',
        '-zdefs',
        '-Werror',
        '-Wno-error=deprecated-declarations'
      ],
      'ldflags': [
        '-g'
      ],
      "conditions": [
        ['OS=="win" or runtime=="electron"', {
          'dependencies': [
            "boringssl",
          ]
        }],
        ['OS=="mac"', {
          'xcode_settings': {
            'MACOSX_DEPLOYMENT_TARGET': '10.9',
            'OTHER_CFLAGS': [
              '-stdlib=libc++',
              '-std=c++11'
            ]
          }
        }],
        ['OS=="win"', {
          'dependencies': [
            "z",
          ]
        }],
        ['OS=="linux"', {
          'ldflags': [
            '-Wl,-wrap,memcpy'
          ]
        }]
      ],
      "target_name": "grpc_node",
      "sources": [
        "src/node/ext/byte_buffer.cc",
        "src/node/ext/call.cc",
        "src/node/ext/call_credentials.cc",
        "src/node/ext/channel.cc",
        "src/node/ext/channel_credentials.cc",
        "src/node/ext/completion_queue.cc",
        "src/node/ext/completion_queue_async_worker.cc",
        "src/node/ext/node_grpc.cc",
        "src/node/ext/server.cc",
        "src/node/ext/server_credentials.cc",
        "src/node/ext/timeval.cc",
      ],
      "dependencies": [
        "grpc",
        "gpr",
      ]
    },
    {
      "target_name": "action_after_build",
      "type": "none",
      "dependencies": [ "<(module_name)" ],
      "copies": [
        {
          "files": [ "<(PRODUCT_DIR)/<(module_name).node"],
          "destination": "<(module_path)"
        }
      ]
    }
  ]
}<|MERGE_RESOLUTION|>--- conflicted
+++ resolved
@@ -46,11 +46,8 @@
       'include'
     ],
     'defines': [
-<<<<<<< HEAD
-      'GPR_BACKWARDS_COMPATIBILITY_MODE'
-=======
+      'GPR_BACKWARDS_COMPATIBILITY_MODE',
       'GRPC_UV'
->>>>>>> 91240bfa
     ],
     'conditions': [
       # This is the condition for using boringssl
