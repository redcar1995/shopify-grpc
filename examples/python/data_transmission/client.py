--- conflicted
+++ resolved
@@ -36,13 +36,8 @@
 # only respond once.)
 def simple_method(stub):
     print("--------------Call SimpleMethod Begin--------------")
-<<<<<<< HEAD
     request = protos.Request(
         client_id=CLIENT_ID, request_data="called by Python client")
-=======
-    request = demo_pb2.Request(client_id=CLIENT_ID,
-                               request_data="called by Python client")
->>>>>>> 84e79cc5
     response = stub.SimpleMethod(request)
     print("resp from server(%d), the message=%s" %
           (response.server_id, response.response_data))
@@ -75,13 +70,8 @@
 # but the server can return the response many times.)
 def server_streaming_method(stub):
     print("--------------Call ServerStreamingMethod Begin--------------")
-<<<<<<< HEAD
     request = protos.Request(
         client_id=CLIENT_ID, request_data="called by Python client")
-=======
-    request = demo_pb2.Request(client_id=CLIENT_ID,
-                               request_data="called by Python client")
->>>>>>> 84e79cc5
     response_iterator = stub.ServerStreamingMethod(request)
     for response in response_iterator:
         print("recv from server(%d), message=%s" %
