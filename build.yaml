--- conflicted
+++ resolved
@@ -772,21 +772,12 @@
   - test/cpp/qps/timer.h
   - test/cpp/util/benchmark_config.h
   src:
-<<<<<<< HEAD
   - src/proto/grpc/testing/messages.proto
+  - src/proto/grpc/testing/payloads.proto
+  - src/proto/grpc/testing/stats.proto
   - src/proto/grpc/testing/control.proto
-  - src/proto/grpc/testing/payloads.proto
   - src/proto/grpc/testing/services.proto
-  - src/proto/grpc/testing/stats.proto
   - src/proto/grpc/testing/perf_db.proto
-=======
-  - test/proto/messages.proto
-  - test/proto/benchmarks/payloads.proto
-  - test/proto/benchmarks/stats.proto
-  - test/proto/benchmarks/control.proto
-  - test/proto/benchmarks/services.proto
-  - test/cpp/qps/perf_db.proto
->>>>>>> 327152ee
   - test/cpp/qps/client_async.cc
   - test/cpp/qps/client_sync.cc
   - test/cpp/qps/driver.cc
