<?xml version="1.0" encoding="utf-8"?>
<Project DefaultTargets="Build" ToolsVersion="12.0" xmlns="http://schemas.microsoft.com/developer/msbuild/2003">
  <Import Project="$(SolutionDir)\..\vsprojects\packages\grpc.dependencies.openssl.1.0.204.1\build\native\grpc.dependencies.openssl.props" Condition="Exists('$(SolutionDir)\..\vsprojects\packages\grpc.dependencies.openssl.1.0.204.1\build\native\1.0.204.1.props')" />
  <ItemGroup Label="ProjectConfigurations">
    <ProjectConfiguration Include="Debug-DLL|Win32">
      <Configuration>Debug-DLL</Configuration>
      <Platform>Win32</Platform>
    </ProjectConfiguration>
    <ProjectConfiguration Include="Debug-DLL|x64">
      <Configuration>Debug-DLL</Configuration>
      <Platform>x64</Platform>
    </ProjectConfiguration>
    <ProjectConfiguration Include="Release-DLL|Win32">
      <Configuration>Release-DLL</Configuration>
      <Platform>Win32</Platform>
    </ProjectConfiguration>
    <ProjectConfiguration Include="Release-DLL|x64">
      <Configuration>Release-DLL</Configuration>
      <Platform>x64</Platform>
    </ProjectConfiguration>
    <ProjectConfiguration Include="Debug|Win32">
      <Configuration>Debug</Configuration>
      <Platform>Win32</Platform>
    </ProjectConfiguration>
    <ProjectConfiguration Include="Debug|x64">
      <Configuration>Debug</Configuration>
      <Platform>x64</Platform>
    </ProjectConfiguration>
    <ProjectConfiguration Include="Release|Win32">
      <Configuration>Release</Configuration>
      <Platform>Win32</Platform>
    </ProjectConfiguration>
    <ProjectConfiguration Include="Release|x64">
      <Configuration>Release</Configuration>
      <Platform>x64</Platform>
    </ProjectConfiguration>
  </ItemGroup>
  <PropertyGroup Label="Globals">
    <ProjectGuid>{29D16885-7228-4C31-81ED-5F9187C7F2A9}</ProjectGuid>
    <IgnoreWarnIntDirInTempDetected>true</IgnoreWarnIntDirInTempDetected>
    <IntDir>$(SolutionDir)IntDir\$(MSBuildProjectName)\</IntDir>
  </PropertyGroup>
  <Import Project="$(VCTargetsPath)\Microsoft.Cpp.Default.props" />
  <PropertyGroup Condition="'$(VisualStudioVersion)' == '10.0'" Label="Configuration">
    <PlatformToolset>v100</PlatformToolset>
  </PropertyGroup>
  <PropertyGroup Condition="'$(VisualStudioVersion)' == '11.0'" Label="Configuration">
    <PlatformToolset>v110</PlatformToolset>
  </PropertyGroup>
  <PropertyGroup Condition="'$(VisualStudioVersion)' == '12.0'" Label="Configuration">
    <PlatformToolset>v120</PlatformToolset>
  </PropertyGroup>
  <PropertyGroup Condition="'$(VisualStudioVersion)' == '14.0'" Label="Configuration">
    <PlatformToolset>v140</PlatformToolset>
  </PropertyGroup>
  <PropertyGroup Condition="'$(Configuration)'=='Debug'" Label="Configuration">
    <ConfigurationType>StaticLibrary</ConfigurationType>
    <UseDebugLibraries>true</UseDebugLibraries>
    <CharacterSet>Unicode</CharacterSet>
  </PropertyGroup>
  <PropertyGroup Condition="'$(Configuration)'=='Release'" Label="Configuration">
    <ConfigurationType>StaticLibrary</ConfigurationType>
    <UseDebugLibraries>false</UseDebugLibraries>
    <WholeProgramOptimization>true</WholeProgramOptimization>
    <CharacterSet>Unicode</CharacterSet>
  </PropertyGroup>
  <PropertyGroup Condition="'$(Configuration)'=='Debug-DLL'" Label="Configuration">
    <ConfigurationType>StaticLibrary</ConfigurationType>
    <UseDebugLibraries>true</UseDebugLibraries>
    <CharacterSet>Unicode</CharacterSet>
  </PropertyGroup>
  <PropertyGroup Condition="'$(Configuration)'=='Release-DLL'" Label="Configuration">
    <ConfigurationType>StaticLibrary</ConfigurationType>
    <UseDebugLibraries>false</UseDebugLibraries>
    <WholeProgramOptimization>true</WholeProgramOptimization>
    <CharacterSet>Unicode</CharacterSet>
  </PropertyGroup>
  <Import Project="$(VCTargetsPath)\Microsoft.Cpp.props" />
  <ImportGroup Label="ExtensionSettings">
  </ImportGroup>
  <ImportGroup Label="PropertySheets">
    <Import Project="$(UserRootDir)\Microsoft.Cpp.$(Platform).user.props" Condition="exists('$(UserRootDir)\Microsoft.Cpp.$(Platform).user.props')" Label="LocalAppDataPlatform" />
    <Import Project="$(SolutionDir)\..\vsprojects\global.props" />
    <Import Project="$(SolutionDir)\..\vsprojects\winsock.props" />
  </ImportGroup>
  <PropertyGroup Label="UserMacros" />
  <PropertyGroup Condition="'$(Configuration)'=='Debug'">
    <TargetName>grpc</TargetName>
    <Linkage-grpc_dependencies_zlib>static</Linkage-grpc_dependencies_zlib>
    <Configuration-grpc_dependencies_zlib>Debug</Configuration-grpc_dependencies_zlib>
    <Linkage-grpc_dependencies_openssl>static</Linkage-grpc_dependencies_openssl>
    <Configuration-grpc_dependencies_openssl>Debug</Configuration-grpc_dependencies_openssl>
  </PropertyGroup>
  <PropertyGroup Condition="'$(Configuration)'=='Release'">
    <TargetName>grpc</TargetName>
    <Linkage-grpc_dependencies_zlib>static</Linkage-grpc_dependencies_zlib>
    <Configuration-grpc_dependencies_zlib>Release</Configuration-grpc_dependencies_zlib>
    <Linkage-grpc_dependencies_openssl>static</Linkage-grpc_dependencies_openssl>
    <Configuration-grpc_dependencies_openssl>Release</Configuration-grpc_dependencies_openssl>
  </PropertyGroup>
    <ItemDefinitionGroup Condition="'$(Configuration)|$(Platform)'=='Debug-DLL|Win32'">
    <ClCompile>
      <PrecompiledHeader>NotUsing</PrecompiledHeader>
      <WarningLevel>Level3</WarningLevel>
      <Optimization>Disabled</Optimization>
      <PreprocessorDefinitions>WIN32;_DEBUG;_LIB;%(PreprocessorDefinitions)</PreprocessorDefinitions>
      <SDLCheck>true</SDLCheck>
      <RuntimeLibrary>MultiThreadedDebug</RuntimeLibrary>
      <TreatWarningAsError>true</TreatWarningAsError>
      <DebugInformationFormat Condition="$(Jenkins)">None</DebugInformationFormat>
      <MinimalRebuild Condition="$(Jenkins)">false</MinimalRebuild>
    </ClCompile>
    <Link>
      <SubSystem>Windows</SubSystem>
      <GenerateDebugInformation Condition="!$(Jenkins)">true</GenerateDebugInformation>
      <GenerateDebugInformation Condition="$(Jenkins)">false</GenerateDebugInformation>
    </Link>
  </ItemDefinitionGroup>

    <ItemDefinitionGroup Condition="'$(Configuration)|$(Platform)'=='Debug-DLL|x64'">
    <ClCompile>
      <PrecompiledHeader>NotUsing</PrecompiledHeader>
      <WarningLevel>Level3</WarningLevel>
      <Optimization>Disabled</Optimization>
      <PreprocessorDefinitions>WIN32;_DEBUG;_LIB;%(PreprocessorDefinitions)</PreprocessorDefinitions>
      <SDLCheck>true</SDLCheck>
      <RuntimeLibrary>MultiThreadedDebug</RuntimeLibrary>
      <TreatWarningAsError>true</TreatWarningAsError>
      <DebugInformationFormat Condition="$(Jenkins)">None</DebugInformationFormat>
      <MinimalRebuild Condition="$(Jenkins)">false</MinimalRebuild>
    </ClCompile>
    <Link>
      <SubSystem>Windows</SubSystem>
      <GenerateDebugInformation Condition="!$(Jenkins)">true</GenerateDebugInformation>
      <GenerateDebugInformation Condition="$(Jenkins)">false</GenerateDebugInformation>
    </Link>
  </ItemDefinitionGroup>

    <ItemDefinitionGroup Condition="'$(Configuration)|$(Platform)'=='Release-DLL|Win32'">
    <ClCompile>
      <PrecompiledHeader>NotUsing</PrecompiledHeader>
      <WarningLevel>Level3</WarningLevel>
      <Optimization>MaxSpeed</Optimization>
      <PreprocessorDefinitions>WIN32;NDEBUG;_LIB;%(PreprocessorDefinitions)</PreprocessorDefinitions>
      <FunctionLevelLinking>true</FunctionLevelLinking>
      <IntrinsicFunctions>true</IntrinsicFunctions>
      <SDLCheck>true</SDLCheck>
      <RuntimeLibrary>MultiThreaded</RuntimeLibrary>
      <TreatWarningAsError>true</TreatWarningAsError>
      <DebugInformationFormat Condition="$(Jenkins)">None</DebugInformationFormat>
      <MinimalRebuild Condition="$(Jenkins)">false</MinimalRebuild>
    </ClCompile>
    <Link>
      <SubSystem>Windows</SubSystem>
      <GenerateDebugInformation Condition="!$(Jenkins)">true</GenerateDebugInformation>
      <GenerateDebugInformation Condition="$(Jenkins)">false</GenerateDebugInformation>
      <EnableCOMDATFolding>true</EnableCOMDATFolding>
      <OptimizeReferences>true</OptimizeReferences>
    </Link>
  </ItemDefinitionGroup>

    <ItemDefinitionGroup Condition="'$(Configuration)|$(Platform)'=='Release-DLL|x64'">
    <ClCompile>
      <PrecompiledHeader>NotUsing</PrecompiledHeader>
      <WarningLevel>Level3</WarningLevel>
      <Optimization>MaxSpeed</Optimization>
      <PreprocessorDefinitions>WIN32;NDEBUG;_LIB;%(PreprocessorDefinitions)</PreprocessorDefinitions>
      <FunctionLevelLinking>true</FunctionLevelLinking>
      <IntrinsicFunctions>true</IntrinsicFunctions>
      <SDLCheck>true</SDLCheck>
      <RuntimeLibrary>MultiThreaded</RuntimeLibrary>
      <TreatWarningAsError>true</TreatWarningAsError>
      <DebugInformationFormat Condition="$(Jenkins)">None</DebugInformationFormat>
      <MinimalRebuild Condition="$(Jenkins)">false</MinimalRebuild>
    </ClCompile>
    <Link>
      <SubSystem>Windows</SubSystem>
      <GenerateDebugInformation Condition="!$(Jenkins)">true</GenerateDebugInformation>
      <GenerateDebugInformation Condition="$(Jenkins)">false</GenerateDebugInformation>
      <EnableCOMDATFolding>true</EnableCOMDATFolding>
      <OptimizeReferences>true</OptimizeReferences>
    </Link>
  </ItemDefinitionGroup>

    <ItemDefinitionGroup Condition="'$(Configuration)|$(Platform)'=='Debug|Win32'">
    <ClCompile>
      <PrecompiledHeader>NotUsing</PrecompiledHeader>
      <WarningLevel>Level3</WarningLevel>
      <Optimization>Disabled</Optimization>
      <PreprocessorDefinitions>WIN32;_DEBUG;_LIB;%(PreprocessorDefinitions)</PreprocessorDefinitions>
      <SDLCheck>true</SDLCheck>
      <RuntimeLibrary>MultiThreadedDebug</RuntimeLibrary>
      <TreatWarningAsError>true</TreatWarningAsError>
      <DebugInformationFormat Condition="$(Jenkins)">None</DebugInformationFormat>
      <MinimalRebuild Condition="$(Jenkins)">false</MinimalRebuild>
    </ClCompile>
    <Link>
      <SubSystem>Windows</SubSystem>
      <GenerateDebugInformation Condition="!$(Jenkins)">true</GenerateDebugInformation>
      <GenerateDebugInformation Condition="$(Jenkins)">false</GenerateDebugInformation>
    </Link>
  </ItemDefinitionGroup>

    <ItemDefinitionGroup Condition="'$(Configuration)|$(Platform)'=='Debug|x64'">
    <ClCompile>
      <PrecompiledHeader>NotUsing</PrecompiledHeader>
      <WarningLevel>Level3</WarningLevel>
      <Optimization>Disabled</Optimization>
      <PreprocessorDefinitions>WIN32;_DEBUG;_LIB;%(PreprocessorDefinitions)</PreprocessorDefinitions>
      <SDLCheck>true</SDLCheck>
      <RuntimeLibrary>MultiThreadedDebug</RuntimeLibrary>
      <TreatWarningAsError>true</TreatWarningAsError>
      <DebugInformationFormat Condition="$(Jenkins)">None</DebugInformationFormat>
      <MinimalRebuild Condition="$(Jenkins)">false</MinimalRebuild>
    </ClCompile>
    <Link>
      <SubSystem>Windows</SubSystem>
      <GenerateDebugInformation Condition="!$(Jenkins)">true</GenerateDebugInformation>
      <GenerateDebugInformation Condition="$(Jenkins)">false</GenerateDebugInformation>
    </Link>
  </ItemDefinitionGroup>

    <ItemDefinitionGroup Condition="'$(Configuration)|$(Platform)'=='Release|Win32'">
    <ClCompile>
      <PrecompiledHeader>NotUsing</PrecompiledHeader>
      <WarningLevel>Level3</WarningLevel>
      <Optimization>MaxSpeed</Optimization>
      <PreprocessorDefinitions>WIN32;NDEBUG;_LIB;%(PreprocessorDefinitions)</PreprocessorDefinitions>
      <FunctionLevelLinking>true</FunctionLevelLinking>
      <IntrinsicFunctions>true</IntrinsicFunctions>
      <SDLCheck>true</SDLCheck>
      <RuntimeLibrary>MultiThreaded</RuntimeLibrary>
      <TreatWarningAsError>true</TreatWarningAsError>
      <DebugInformationFormat Condition="$(Jenkins)">None</DebugInformationFormat>
      <MinimalRebuild Condition="$(Jenkins)">false</MinimalRebuild>
    </ClCompile>
    <Link>
      <SubSystem>Windows</SubSystem>
      <GenerateDebugInformation Condition="!$(Jenkins)">true</GenerateDebugInformation>
      <GenerateDebugInformation Condition="$(Jenkins)">false</GenerateDebugInformation>
      <EnableCOMDATFolding>true</EnableCOMDATFolding>
      <OptimizeReferences>true</OptimizeReferences>
    </Link>
  </ItemDefinitionGroup>

    <ItemDefinitionGroup Condition="'$(Configuration)|$(Platform)'=='Release|x64'">
    <ClCompile>
      <PrecompiledHeader>NotUsing</PrecompiledHeader>
      <WarningLevel>Level3</WarningLevel>
      <Optimization>MaxSpeed</Optimization>
      <PreprocessorDefinitions>WIN32;NDEBUG;_LIB;%(PreprocessorDefinitions)</PreprocessorDefinitions>
      <FunctionLevelLinking>true</FunctionLevelLinking>
      <IntrinsicFunctions>true</IntrinsicFunctions>
      <SDLCheck>true</SDLCheck>
      <RuntimeLibrary>MultiThreaded</RuntimeLibrary>
      <TreatWarningAsError>true</TreatWarningAsError>
      <DebugInformationFormat Condition="$(Jenkins)">None</DebugInformationFormat>
      <MinimalRebuild Condition="$(Jenkins)">false</MinimalRebuild>
    </ClCompile>
    <Link>
      <SubSystem>Windows</SubSystem>
      <GenerateDebugInformation Condition="!$(Jenkins)">true</GenerateDebugInformation>
      <GenerateDebugInformation Condition="$(Jenkins)">false</GenerateDebugInformation>
      <EnableCOMDATFolding>true</EnableCOMDATFolding>
      <OptimizeReferences>true</OptimizeReferences>
    </Link>
  </ItemDefinitionGroup>

  <ItemGroup>
    <ClInclude Include="$(SolutionDir)\..\include\grpc\byte_buffer.h" />
    <ClInclude Include="$(SolutionDir)\..\include\grpc\byte_buffer_reader.h" />
    <ClInclude Include="$(SolutionDir)\..\include\grpc\compression.h" />
    <ClInclude Include="$(SolutionDir)\..\include\grpc\grpc.h" />
    <ClInclude Include="$(SolutionDir)\..\include\grpc\status.h" />
    <ClInclude Include="$(SolutionDir)\..\include\grpc\impl\codegen\byte_buffer.h" />
    <ClInclude Include="$(SolutionDir)\..\include\grpc\impl\codegen\byte_buffer_reader.h" />
    <ClInclude Include="$(SolutionDir)\..\include\grpc\impl\codegen\compression_types.h" />
    <ClInclude Include="$(SolutionDir)\..\include\grpc\impl\codegen\connectivity_state.h" />
    <ClInclude Include="$(SolutionDir)\..\include\grpc\impl\codegen\grpc_types.h" />
    <ClInclude Include="$(SolutionDir)\..\include\grpc\impl\codegen\propagation_bits.h" />
    <ClInclude Include="$(SolutionDir)\..\include\grpc\impl\codegen\status.h" />
    <ClInclude Include="$(SolutionDir)\..\include\grpc\impl\codegen\alloc.h" />
    <ClInclude Include="$(SolutionDir)\..\include\grpc\impl\codegen\atm.h" />
    <ClInclude Include="$(SolutionDir)\..\include\grpc\impl\codegen\atm_gcc_atomic.h" />
    <ClInclude Include="$(SolutionDir)\..\include\grpc\impl\codegen\atm_gcc_sync.h" />
    <ClInclude Include="$(SolutionDir)\..\include\grpc\impl\codegen\atm_windows.h" />
    <ClInclude Include="$(SolutionDir)\..\include\grpc\impl\codegen\log.h" />
    <ClInclude Include="$(SolutionDir)\..\include\grpc\impl\codegen\port_platform.h" />
    <ClInclude Include="$(SolutionDir)\..\include\grpc\impl\codegen\slice.h" />
    <ClInclude Include="$(SolutionDir)\..\include\grpc\impl\codegen\slice_buffer.h" />
    <ClInclude Include="$(SolutionDir)\..\include\grpc\impl\codegen\sync.h" />
    <ClInclude Include="$(SolutionDir)\..\include\grpc\impl\codegen\sync_generic.h" />
    <ClInclude Include="$(SolutionDir)\..\include\grpc\impl\codegen\sync_posix.h" />
    <ClInclude Include="$(SolutionDir)\..\include\grpc\impl\codegen\sync_windows.h" />
    <ClInclude Include="$(SolutionDir)\..\include\grpc\impl\codegen\time.h" />
    <ClInclude Include="$(SolutionDir)\..\include\grpc\grpc_security.h" />
    <ClInclude Include="$(SolutionDir)\..\include\grpc\grpc_security_constants.h" />
    <ClInclude Include="$(SolutionDir)\..\include\grpc\census.h" />
  </ItemGroup>
  <ItemGroup>
    <ClInclude Include="$(SolutionDir)\..\src\core\lib\channel\channel_args.h" />
    <ClInclude Include="$(SolutionDir)\..\src\core\lib\channel\channel_stack.h" />
    <ClInclude Include="$(SolutionDir)\..\src\core\lib\channel\channel_stack_builder.h" />
    <ClInclude Include="$(SolutionDir)\..\src\core\lib\channel\compress_filter.h" />
    <ClInclude Include="$(SolutionDir)\..\src\core\lib\channel\connected_channel.h" />
    <ClInclude Include="$(SolutionDir)\..\src\core\lib\channel\context.h" />
    <ClInclude Include="$(SolutionDir)\..\src\core\lib\channel\http_client_filter.h" />
    <ClInclude Include="$(SolutionDir)\..\src\core\lib\channel\http_server_filter.h" />
    <ClInclude Include="$(SolutionDir)\..\src\core\lib\compression\algorithm_metadata.h" />
    <ClInclude Include="$(SolutionDir)\..\src\core\lib\compression\message_compress.h" />
    <ClInclude Include="$(SolutionDir)\..\src\core\lib\debug\trace.h" />
    <ClInclude Include="$(SolutionDir)\..\src\core\lib\http\format_request.h" />
    <ClInclude Include="$(SolutionDir)\..\src\core\lib\http\httpcli.h" />
    <ClInclude Include="$(SolutionDir)\..\src\core\lib\http\parser.h" />
    <ClInclude Include="$(SolutionDir)\..\src\core\lib\iomgr\closure.h" />
    <ClInclude Include="$(SolutionDir)\..\src\core\lib\iomgr\endpoint.h" />
    <ClInclude Include="$(SolutionDir)\..\src\core\lib\iomgr\endpoint_pair.h" />
    <ClInclude Include="$(SolutionDir)\..\src\core\lib\iomgr\ev_poll_and_epoll_posix.h" />
    <ClInclude Include="$(SolutionDir)\..\src\core\lib\iomgr\ev_poll_posix.h" />
    <ClInclude Include="$(SolutionDir)\..\src\core\lib\iomgr\ev_posix.h" />
    <ClInclude Include="$(SolutionDir)\..\src\core\lib\iomgr\exec_ctx.h" />
    <ClInclude Include="$(SolutionDir)\..\src\core\lib\iomgr\executor.h" />
    <ClInclude Include="$(SolutionDir)\..\src\core\lib\iomgr\iocp_windows.h" />
    <ClInclude Include="$(SolutionDir)\..\src\core\lib\iomgr\iomgr.h" />
    <ClInclude Include="$(SolutionDir)\..\src\core\lib\iomgr\iomgr_internal.h" />
    <ClInclude Include="$(SolutionDir)\..\src\core\lib\iomgr\iomgr_posix.h" />
    <ClInclude Include="$(SolutionDir)\..\src\core\lib\iomgr\pollset.h" />
    <ClInclude Include="$(SolutionDir)\..\src\core\lib\iomgr\pollset_set.h" />
    <ClInclude Include="$(SolutionDir)\..\src\core\lib\iomgr\pollset_set_windows.h" />
    <ClInclude Include="$(SolutionDir)\..\src\core\lib\iomgr\pollset_windows.h" />
    <ClInclude Include="$(SolutionDir)\..\src\core\lib\iomgr\resolve_address.h" />
    <ClInclude Include="$(SolutionDir)\..\src\core\lib\iomgr\sockaddr.h" />
    <ClInclude Include="$(SolutionDir)\..\src\core\lib\iomgr\sockaddr_posix.h" />
    <ClInclude Include="$(SolutionDir)\..\src\core\lib\iomgr\sockaddr_utils.h" />
    <ClInclude Include="$(SolutionDir)\..\src\core\lib\iomgr\sockaddr_windows.h" />
    <ClInclude Include="$(SolutionDir)\..\src\core\lib\iomgr\socket_utils_posix.h" />
    <ClInclude Include="$(SolutionDir)\..\src\core\lib\iomgr\socket_windows.h" />
    <ClInclude Include="$(SolutionDir)\..\src\core\lib\iomgr\tcp_client.h" />
    <ClInclude Include="$(SolutionDir)\..\src\core\lib\iomgr\tcp_posix.h" />
    <ClInclude Include="$(SolutionDir)\..\src\core\lib\iomgr\tcp_server.h" />
    <ClInclude Include="$(SolutionDir)\..\src\core\lib\iomgr\tcp_windows.h" />
    <ClInclude Include="$(SolutionDir)\..\src\core\lib\iomgr\time_averaged_stats.h" />
    <ClInclude Include="$(SolutionDir)\..\src\core\lib\iomgr\timer.h" />
    <ClInclude Include="$(SolutionDir)\..\src\core\lib\iomgr\timer_heap.h" />
    <ClInclude Include="$(SolutionDir)\..\src\core\lib\iomgr\udp_server.h" />
    <ClInclude Include="$(SolutionDir)\..\src\core\lib\iomgr\unix_sockets_posix.h" />
    <ClInclude Include="$(SolutionDir)\..\src\core\lib\iomgr\wakeup_fd_pipe.h" />
    <ClInclude Include="$(SolutionDir)\..\src\core\lib\iomgr\wakeup_fd_posix.h" />
    <ClInclude Include="$(SolutionDir)\..\src\core\lib\iomgr\workqueue.h" />
    <ClInclude Include="$(SolutionDir)\..\src\core\lib\iomgr\workqueue_posix.h" />
    <ClInclude Include="$(SolutionDir)\..\src\core\lib\iomgr\workqueue_windows.h" />
    <ClInclude Include="$(SolutionDir)\..\src\core\lib\json\json.h" />
    <ClInclude Include="$(SolutionDir)\..\src\core\lib\json\json_common.h" />
    <ClInclude Include="$(SolutionDir)\..\src\core\lib\json\json_reader.h" />
    <ClInclude Include="$(SolutionDir)\..\src\core\lib\json\json_writer.h" />
    <ClInclude Include="$(SolutionDir)\..\src\core\lib\surface\api_trace.h" />
    <ClInclude Include="$(SolutionDir)\..\src\core\lib\surface\call.h" />
    <ClInclude Include="$(SolutionDir)\..\src\core\lib\surface\call_test_only.h" />
    <ClInclude Include="$(SolutionDir)\..\src\core\lib\surface\channel.h" />
    <ClInclude Include="$(SolutionDir)\..\src\core\lib\surface\channel_init.h" />
    <ClInclude Include="$(SolutionDir)\..\src\core\lib\surface\channel_stack_type.h" />
    <ClInclude Include="$(SolutionDir)\..\src\core\lib\surface\completion_queue.h" />
    <ClInclude Include="$(SolutionDir)\..\src\core\lib\surface\event_string.h" />
    <ClInclude Include="$(SolutionDir)\..\src\core\lib\surface\init.h" />
    <ClInclude Include="$(SolutionDir)\..\src\core\lib\surface\lame_client.h" />
    <ClInclude Include="$(SolutionDir)\..\src\core\lib\surface\server.h" />
    <ClInclude Include="$(SolutionDir)\..\src\core\lib\surface\surface_trace.h" />
    <ClInclude Include="$(SolutionDir)\..\src\core\lib\transport\byte_stream.h" />
    <ClInclude Include="$(SolutionDir)\..\src\core\lib\transport\connectivity_state.h" />
    <ClInclude Include="$(SolutionDir)\..\src\core\lib\transport\metadata.h" />
    <ClInclude Include="$(SolutionDir)\..\src\core\lib\transport\metadata_batch.h" />
    <ClInclude Include="$(SolutionDir)\..\src\core\lib\transport\static_metadata.h" />
    <ClInclude Include="$(SolutionDir)\..\src\core\lib\transport\transport.h" />
    <ClInclude Include="$(SolutionDir)\..\src\core\lib\transport\transport_impl.h" />
    <ClInclude Include="$(SolutionDir)\..\src\core\ext\transport\chttp2\transport\bin_encoder.h" />
    <ClInclude Include="$(SolutionDir)\..\src\core\ext\transport\chttp2\transport\chttp2_transport.h" />
    <ClInclude Include="$(SolutionDir)\..\src\core\ext\transport\chttp2\transport\frame.h" />
    <ClInclude Include="$(SolutionDir)\..\src\core\ext\transport\chttp2\transport\frame_data.h" />
    <ClInclude Include="$(SolutionDir)\..\src\core\ext\transport\chttp2\transport\frame_goaway.h" />
    <ClInclude Include="$(SolutionDir)\..\src\core\ext\transport\chttp2\transport\frame_ping.h" />
    <ClInclude Include="$(SolutionDir)\..\src\core\ext\transport\chttp2\transport\frame_rst_stream.h" />
    <ClInclude Include="$(SolutionDir)\..\src\core\ext\transport\chttp2\transport\frame_settings.h" />
    <ClInclude Include="$(SolutionDir)\..\src\core\ext\transport\chttp2\transport\frame_window_update.h" />
    <ClInclude Include="$(SolutionDir)\..\src\core\ext\transport\chttp2\transport\hpack_encoder.h" />
    <ClInclude Include="$(SolutionDir)\..\src\core\ext\transport\chttp2\transport\hpack_parser.h" />
    <ClInclude Include="$(SolutionDir)\..\src\core\ext\transport\chttp2\transport\hpack_table.h" />
    <ClInclude Include="$(SolutionDir)\..\src\core\ext\transport\chttp2\transport\http2_errors.h" />
    <ClInclude Include="$(SolutionDir)\..\src\core\ext\transport\chttp2\transport\huffsyms.h" />
    <ClInclude Include="$(SolutionDir)\..\src\core\ext\transport\chttp2\transport\incoming_metadata.h" />
    <ClInclude Include="$(SolutionDir)\..\src\core\ext\transport\chttp2\transport\internal.h" />
    <ClInclude Include="$(SolutionDir)\..\src\core\ext\transport\chttp2\transport\status_conversion.h" />
    <ClInclude Include="$(SolutionDir)\..\src\core\ext\transport\chttp2\transport\stream_map.h" />
    <ClInclude Include="$(SolutionDir)\..\src\core\ext\transport\chttp2\transport\timeout_encoding.h" />
    <ClInclude Include="$(SolutionDir)\..\src\core\ext\transport\chttp2\transport\varint.h" />
    <ClInclude Include="$(SolutionDir)\..\src\core\ext\transport\chttp2\alpn\alpn.h" />
    <ClInclude Include="$(SolutionDir)\..\src\core\lib\security\context\security_context.h" />
    <ClInclude Include="$(SolutionDir)\..\src\core\lib\security\credentials\composite\composite_credentials.h" />
    <ClInclude Include="$(SolutionDir)\..\src\core\lib\security\credentials\credentials.h" />
    <ClInclude Include="$(SolutionDir)\..\src\core\lib\security\credentials\fake\fake_credentials.h" />
    <ClInclude Include="$(SolutionDir)\..\src\core\lib\security\credentials\google_default\google_default_credentials.h" />
    <ClInclude Include="$(SolutionDir)\..\src\core\lib\security\credentials\iam\iam_credentials.h" />
    <ClInclude Include="$(SolutionDir)\..\src\core\lib\security\credentials\jwt\json_token.h" />
    <ClInclude Include="$(SolutionDir)\..\src\core\lib\security\credentials\jwt\jwt_credentials.h" />
    <ClInclude Include="$(SolutionDir)\..\src\core\lib\security\credentials\jwt\jwt_verifier.h" />
    <ClInclude Include="$(SolutionDir)\..\src\core\lib\security\credentials\oauth2\oauth2_credentials.h" />
    <ClInclude Include="$(SolutionDir)\..\src\core\lib\security\credentials\plugin\plugin_credentials.h" />
    <ClInclude Include="$(SolutionDir)\..\src\core\lib\security\credentials\ssl\ssl_credentials.h" />
    <ClInclude Include="$(SolutionDir)\..\src\core\lib\security\transport\auth_filters.h" />
    <ClInclude Include="$(SolutionDir)\..\src\core\lib\security\transport\handshake.h" />
    <ClInclude Include="$(SolutionDir)\..\src\core\lib\security\transport\secure_endpoint.h" />
    <ClInclude Include="$(SolutionDir)\..\src\core\lib\security\transport\security_connector.h" />
    <ClInclude Include="$(SolutionDir)\..\src\core\lib\security\util\b64.h" />
    <ClInclude Include="$(SolutionDir)\..\src\core\lib\security\util\json_util.h" />
    <ClInclude Include="$(SolutionDir)\..\src\core\lib\tsi\fake_transport_security.h" />
    <ClInclude Include="$(SolutionDir)\..\src\core\lib\tsi\ssl_transport_security.h" />
    <ClInclude Include="$(SolutionDir)\..\src\core\lib\tsi\ssl_types.h" />
    <ClInclude Include="$(SolutionDir)\..\src\core\lib\tsi\transport_security.h" />
    <ClInclude Include="$(SolutionDir)\..\src\core\lib\tsi\transport_security_interface.h" />
    <ClInclude Include="$(SolutionDir)\..\src\core\ext\client_config\client_channel.h" />
    <ClInclude Include="$(SolutionDir)\..\src\core\ext\client_config\client_channel_factory.h" />
    <ClInclude Include="$(SolutionDir)\..\src\core\ext\client_config\client_config.h" />
    <ClInclude Include="$(SolutionDir)\..\src\core\ext\client_config\connector.h" />
    <ClInclude Include="$(SolutionDir)\..\src\core\ext\client_config\initial_connect_string.h" />
    <ClInclude Include="$(SolutionDir)\..\src\core\ext\client_config\lb_policy.h" />
    <ClInclude Include="$(SolutionDir)\..\src\core\ext\client_config\lb_policy_factory.h" />
    <ClInclude Include="$(SolutionDir)\..\src\core\ext\client_config\lb_policy_registry.h" />
    <ClInclude Include="$(SolutionDir)\..\src\core\ext\client_config\parse_address.h" />
    <ClInclude Include="$(SolutionDir)\..\src\core\ext\client_config\resolver.h" />
    <ClInclude Include="$(SolutionDir)\..\src\core\ext\client_config\resolver_factory.h" />
    <ClInclude Include="$(SolutionDir)\..\src\core\ext\client_config\resolver_registry.h" />
    <ClInclude Include="$(SolutionDir)\..\src\core\ext\client_config\subchannel.h" />
    <ClInclude Include="$(SolutionDir)\..\src\core\ext\client_config\subchannel_call_holder.h" />
    <ClInclude Include="$(SolutionDir)\..\src\core\ext\client_config\subchannel_index.h" />
    <ClInclude Include="$(SolutionDir)\..\src\core\ext\client_config\uri_parser.h" />
    <ClInclude Include="$(SolutionDir)\..\src\core\ext\lb_policy\grpclb\load_balancer_api.h" />
    <ClInclude Include="$(SolutionDir)\..\src\core\ext\lb_policy\grpclb\proto\grpc\lb\v1\load_balancer.pb.h" />
    <ClInclude Include="$(SolutionDir)\..\third_party\nanopb\pb.h" />
    <ClInclude Include="$(SolutionDir)\..\third_party\nanopb\pb_common.h" />
    <ClInclude Include="$(SolutionDir)\..\third_party\nanopb\pb_decode.h" />
    <ClInclude Include="$(SolutionDir)\..\third_party\nanopb\pb_encode.h" />
    <ClInclude Include="$(SolutionDir)\..\src\core\ext\load_reporting\load_reporting.h" />
    <ClInclude Include="$(SolutionDir)\..\src\core\ext\load_reporting\load_reporting_filter.h" />
    <ClInclude Include="$(SolutionDir)\..\src\core\ext\census\aggregation.h" />
    <ClInclude Include="$(SolutionDir)\..\src\core\ext\census\base_resources.h" />
    <ClInclude Include="$(SolutionDir)\..\src\core\ext\census\census_interface.h" />
    <ClInclude Include="$(SolutionDir)\..\src\core\ext\census\census_rpc_stats.h" />
    <ClInclude Include="$(SolutionDir)\..\src\core\ext\census\gen\census.pb.h" />
    <ClInclude Include="$(SolutionDir)\..\src\core\ext\census\grpc_filter.h" />
    <ClInclude Include="$(SolutionDir)\..\src\core\ext\census\mlog.h" />
    <ClInclude Include="$(SolutionDir)\..\src\core\ext\census\resource.h" />
    <ClInclude Include="$(SolutionDir)\..\src\core\ext\census\rpc_metric_id.h" />
  </ItemGroup>
  <ItemGroup>
    <ClCompile Include="$(SolutionDir)\..\src\core\lib\surface\init.c">
    </ClCompile>
    <ClCompile Include="$(SolutionDir)\..\src\core\lib\channel\channel_args.c">
    </ClCompile>
    <ClCompile Include="$(SolutionDir)\..\src\core\lib\channel\channel_stack.c">
    </ClCompile>
    <ClCompile Include="$(SolutionDir)\..\src\core\lib\channel\channel_stack_builder.c">
    </ClCompile>
    <ClCompile Include="$(SolutionDir)\..\src\core\lib\channel\compress_filter.c">
    </ClCompile>
    <ClCompile Include="$(SolutionDir)\..\src\core\lib\channel\connected_channel.c">
    </ClCompile>
    <ClCompile Include="$(SolutionDir)\..\src\core\lib\channel\http_client_filter.c">
    </ClCompile>
    <ClCompile Include="$(SolutionDir)\..\src\core\lib\channel\http_server_filter.c">
    </ClCompile>
    <ClCompile Include="$(SolutionDir)\..\src\core\lib\compression\compression_algorithm.c">
    </ClCompile>
    <ClCompile Include="$(SolutionDir)\..\src\core\lib\compression\message_compress.c">
    </ClCompile>
    <ClCompile Include="$(SolutionDir)\..\src\core\lib\debug\trace.c">
    </ClCompile>
    <ClCompile Include="$(SolutionDir)\..\src\core\lib\http\format_request.c">
    </ClCompile>
    <ClCompile Include="$(SolutionDir)\..\src\core\lib\http\httpcli.c">
    </ClCompile>
    <ClCompile Include="$(SolutionDir)\..\src\core\lib\http\parser.c">
    </ClCompile>
    <ClCompile Include="$(SolutionDir)\..\src\core\lib\iomgr\closure.c">
    </ClCompile>
    <ClCompile Include="$(SolutionDir)\..\src\core\lib\iomgr\endpoint.c">
    </ClCompile>
    <ClCompile Include="$(SolutionDir)\..\src\core\lib\iomgr\endpoint_pair_posix.c">
    </ClCompile>
    <ClCompile Include="$(SolutionDir)\..\src\core\lib\iomgr\endpoint_pair_windows.c">
    </ClCompile>
    <ClCompile Include="$(SolutionDir)\..\src\core\lib\iomgr\ev_poll_and_epoll_posix.c">
    </ClCompile>
    <ClCompile Include="$(SolutionDir)\..\src\core\lib\iomgr\ev_poll_posix.c">
    </ClCompile>
    <ClCompile Include="$(SolutionDir)\..\src\core\lib\iomgr\ev_posix.c">
    </ClCompile>
    <ClCompile Include="$(SolutionDir)\..\src\core\lib\iomgr\exec_ctx.c">
    </ClCompile>
    <ClCompile Include="$(SolutionDir)\..\src\core\lib\iomgr\executor.c">
    </ClCompile>
    <ClCompile Include="$(SolutionDir)\..\src\core\lib\iomgr\iocp_windows.c">
    </ClCompile>
    <ClCompile Include="$(SolutionDir)\..\src\core\lib\iomgr\iomgr.c">
    </ClCompile>
    <ClCompile Include="$(SolutionDir)\..\src\core\lib\iomgr\iomgr_posix.c">
    </ClCompile>
    <ClCompile Include="$(SolutionDir)\..\src\core\lib\iomgr\iomgr_windows.c">
    </ClCompile>
    <ClCompile Include="$(SolutionDir)\..\src\core\lib\iomgr\pollset_set_windows.c">
    </ClCompile>
    <ClCompile Include="$(SolutionDir)\..\src\core\lib\iomgr\pollset_windows.c">
    </ClCompile>
    <ClCompile Include="$(SolutionDir)\..\src\core\lib\iomgr\resolve_address_posix.c">
    </ClCompile>
    <ClCompile Include="$(SolutionDir)\..\src\core\lib\iomgr\resolve_address_windows.c">
    </ClCompile>
    <ClCompile Include="$(SolutionDir)\..\src\core\lib\iomgr\sockaddr_utils.c">
    </ClCompile>
    <ClCompile Include="$(SolutionDir)\..\src\core\lib\iomgr\socket_utils_common_posix.c">
    </ClCompile>
    <ClCompile Include="$(SolutionDir)\..\src\core\lib\iomgr\socket_utils_linux.c">
    </ClCompile>
    <ClCompile Include="$(SolutionDir)\..\src\core\lib\iomgr\socket_utils_posix.c">
    </ClCompile>
    <ClCompile Include="$(SolutionDir)\..\src\core\lib\iomgr\socket_windows.c">
    </ClCompile>
    <ClCompile Include="$(SolutionDir)\..\src\core\lib\iomgr\tcp_client_posix.c">
    </ClCompile>
    <ClCompile Include="$(SolutionDir)\..\src\core\lib\iomgr\tcp_client_windows.c">
    </ClCompile>
    <ClCompile Include="$(SolutionDir)\..\src\core\lib\iomgr\tcp_posix.c">
    </ClCompile>
    <ClCompile Include="$(SolutionDir)\..\src\core\lib\iomgr\tcp_server_posix.c">
    </ClCompile>
    <ClCompile Include="$(SolutionDir)\..\src\core\lib\iomgr\tcp_server_windows.c">
    </ClCompile>
    <ClCompile Include="$(SolutionDir)\..\src\core\lib\iomgr\tcp_windows.c">
    </ClCompile>
    <ClCompile Include="$(SolutionDir)\..\src\core\lib\iomgr\time_averaged_stats.c">
    </ClCompile>
    <ClCompile Include="$(SolutionDir)\..\src\core\lib\iomgr\timer.c">
    </ClCompile>
    <ClCompile Include="$(SolutionDir)\..\src\core\lib\iomgr\timer_heap.c">
    </ClCompile>
    <ClCompile Include="$(SolutionDir)\..\src\core\lib\iomgr\udp_server.c">
    </ClCompile>
    <ClCompile Include="$(SolutionDir)\..\src\core\lib\iomgr\unix_sockets_posix.c">
    </ClCompile>
    <ClCompile Include="$(SolutionDir)\..\src\core\lib\iomgr\unix_sockets_posix_noop.c">
    </ClCompile>
    <ClCompile Include="$(SolutionDir)\..\src\core\lib\iomgr\wakeup_fd_eventfd.c">
    </ClCompile>
    <ClCompile Include="$(SolutionDir)\..\src\core\lib\iomgr\wakeup_fd_nospecial.c">
    </ClCompile>
    <ClCompile Include="$(SolutionDir)\..\src\core\lib\iomgr\wakeup_fd_pipe.c">
    </ClCompile>
    <ClCompile Include="$(SolutionDir)\..\src\core\lib\iomgr\wakeup_fd_posix.c">
    </ClCompile>
    <ClCompile Include="$(SolutionDir)\..\src\core\lib\iomgr\workqueue_posix.c">
    </ClCompile>
    <ClCompile Include="$(SolutionDir)\..\src\core\lib\iomgr\workqueue_windows.c">
    </ClCompile>
    <ClCompile Include="$(SolutionDir)\..\src\core\lib\json\json.c">
    </ClCompile>
    <ClCompile Include="$(SolutionDir)\..\src\core\lib\json\json_reader.c">
    </ClCompile>
    <ClCompile Include="$(SolutionDir)\..\src\core\lib\json\json_string.c">
    </ClCompile>
    <ClCompile Include="$(SolutionDir)\..\src\core\lib\json\json_writer.c">
    </ClCompile>
    <ClCompile Include="$(SolutionDir)\..\src\core\lib\surface\alarm.c">
    </ClCompile>
    <ClCompile Include="$(SolutionDir)\..\src\core\lib\surface\api_trace.c">
    </ClCompile>
    <ClCompile Include="$(SolutionDir)\..\src\core\lib\surface\byte_buffer.c">
    </ClCompile>
    <ClCompile Include="$(SolutionDir)\..\src\core\lib\surface\byte_buffer_reader.c">
    </ClCompile>
    <ClCompile Include="$(SolutionDir)\..\src\core\lib\surface\call.c">
    </ClCompile>
    <ClCompile Include="$(SolutionDir)\..\src\core\lib\surface\call_details.c">
    </ClCompile>
    <ClCompile Include="$(SolutionDir)\..\src\core\lib\surface\call_log_batch.c">
    </ClCompile>
    <ClCompile Include="$(SolutionDir)\..\src\core\lib\surface\channel.c">
    </ClCompile>
    <ClCompile Include="$(SolutionDir)\..\src\core\lib\surface\channel_init.c">
    </ClCompile>
    <ClCompile Include="$(SolutionDir)\..\src\core\lib\surface\channel_ping.c">
    </ClCompile>
    <ClCompile Include="$(SolutionDir)\..\src\core\lib\surface\channel_stack_type.c">
    </ClCompile>
    <ClCompile Include="$(SolutionDir)\..\src\core\lib\surface\completion_queue.c">
    </ClCompile>
    <ClCompile Include="$(SolutionDir)\..\src\core\lib\surface\event_string.c">
    </ClCompile>
    <ClCompile Include="$(SolutionDir)\..\src\core\lib\surface\lame_client.c">
    </ClCompile>
    <ClCompile Include="$(SolutionDir)\..\src\core\lib\surface\metadata_array.c">
    </ClCompile>
    <ClCompile Include="$(SolutionDir)\..\src\core\lib\surface\server.c">
    </ClCompile>
    <ClCompile Include="$(SolutionDir)\..\src\core\lib\surface\validate_metadata.c">
    </ClCompile>
    <ClCompile Include="$(SolutionDir)\..\src\core\lib\surface\version.c">
    </ClCompile>
    <ClCompile Include="$(SolutionDir)\..\src\core\lib\transport\byte_stream.c">
    </ClCompile>
    <ClCompile Include="$(SolutionDir)\..\src\core\lib\transport\connectivity_state.c">
    </ClCompile>
    <ClCompile Include="$(SolutionDir)\..\src\core\lib\transport\metadata.c">
    </ClCompile>
    <ClCompile Include="$(SolutionDir)\..\src\core\lib\transport\metadata_batch.c">
    </ClCompile>
    <ClCompile Include="$(SolutionDir)\..\src\core\lib\transport\static_metadata.c">
    </ClCompile>
    <ClCompile Include="$(SolutionDir)\..\src\core\lib\transport\transport.c">
    </ClCompile>
    <ClCompile Include="$(SolutionDir)\..\src\core\lib\transport\transport_op_string.c">
    </ClCompile>
    <ClCompile Include="$(SolutionDir)\..\src\core\ext\transport\chttp2\server\secure\server_secure_chttp2.c">
    </ClCompile>
    <ClCompile Include="$(SolutionDir)\..\src\core\ext\transport\chttp2\transport\bin_encoder.c">
    </ClCompile>
    <ClCompile Include="$(SolutionDir)\..\src\core\ext\transport\chttp2\transport\chttp2_plugin.c">
    </ClCompile>
    <ClCompile Include="$(SolutionDir)\..\src\core\ext\transport\chttp2\transport\chttp2_transport.c">
    </ClCompile>
    <ClCompile Include="$(SolutionDir)\..\src\core\ext\transport\chttp2\transport\frame_data.c">
    </ClCompile>
    <ClCompile Include="$(SolutionDir)\..\src\core\ext\transport\chttp2\transport\frame_goaway.c">
    </ClCompile>
    <ClCompile Include="$(SolutionDir)\..\src\core\ext\transport\chttp2\transport\frame_ping.c">
    </ClCompile>
    <ClCompile Include="$(SolutionDir)\..\src\core\ext\transport\chttp2\transport\frame_rst_stream.c">
    </ClCompile>
    <ClCompile Include="$(SolutionDir)\..\src\core\ext\transport\chttp2\transport\frame_settings.c">
    </ClCompile>
    <ClCompile Include="$(SolutionDir)\..\src\core\ext\transport\chttp2\transport\frame_window_update.c">
    </ClCompile>
    <ClCompile Include="$(SolutionDir)\..\src\core\ext\transport\chttp2\transport\hpack_encoder.c">
    </ClCompile>
    <ClCompile Include="$(SolutionDir)\..\src\core\ext\transport\chttp2\transport\hpack_parser.c">
    </ClCompile>
    <ClCompile Include="$(SolutionDir)\..\src\core\ext\transport\chttp2\transport\hpack_table.c">
    </ClCompile>
    <ClCompile Include="$(SolutionDir)\..\src\core\ext\transport\chttp2\transport\huffsyms.c">
    </ClCompile>
    <ClCompile Include="$(SolutionDir)\..\src\core\ext\transport\chttp2\transport\incoming_metadata.c">
    </ClCompile>
    <ClCompile Include="$(SolutionDir)\..\src\core\ext\transport\chttp2\transport\parsing.c">
    </ClCompile>
    <ClCompile Include="$(SolutionDir)\..\src\core\ext\transport\chttp2\transport\status_conversion.c">
    </ClCompile>
    <ClCompile Include="$(SolutionDir)\..\src\core\ext\transport\chttp2\transport\stream_lists.c">
    </ClCompile>
    <ClCompile Include="$(SolutionDir)\..\src\core\ext\transport\chttp2\transport\stream_map.c">
    </ClCompile>
    <ClCompile Include="$(SolutionDir)\..\src\core\ext\transport\chttp2\transport\timeout_encoding.c">
    </ClCompile>
    <ClCompile Include="$(SolutionDir)\..\src\core\ext\transport\chttp2\transport\varint.c">
    </ClCompile>
    <ClCompile Include="$(SolutionDir)\..\src\core\ext\transport\chttp2\transport\writing.c">
    </ClCompile>
    <ClCompile Include="$(SolutionDir)\..\src\core\ext\transport\chttp2\alpn\alpn.c">
    </ClCompile>
    <ClCompile Include="$(SolutionDir)\..\src\core\lib\http\httpcli_security_connector.c">
    </ClCompile>
    <ClCompile Include="$(SolutionDir)\..\src\core\lib\security\context\security_context.c">
    </ClCompile>
    <ClCompile Include="$(SolutionDir)\..\src\core\lib\security\credentials\composite\composite_credentials.c">
    </ClCompile>
    <ClCompile Include="$(SolutionDir)\..\src\core\lib\security\credentials\credentials.c">
    </ClCompile>
    <ClCompile Include="$(SolutionDir)\..\src\core\lib\security\credentials\credentials_metadata.c">
    </ClCompile>
    <ClCompile Include="$(SolutionDir)\..\src\core\lib\security\credentials\fake\fake_credentials.c">
    </ClCompile>
    <ClCompile Include="$(SolutionDir)\..\src\core\lib\security\credentials\google_default\credentials_posix.c">
    </ClCompile>
    <ClCompile Include="$(SolutionDir)\..\src\core\lib\security\credentials\google_default\credentials_windows.c">
    </ClCompile>
    <ClCompile Include="$(SolutionDir)\..\src\core\lib\security\credentials\google_default\google_default_credentials.c">
    </ClCompile>
    <ClCompile Include="$(SolutionDir)\..\src\core\lib\security\credentials\iam\iam_credentials.c">
    </ClCompile>
    <ClCompile Include="$(SolutionDir)\..\src\core\lib\security\credentials\jwt\json_token.c">
    </ClCompile>
    <ClCompile Include="$(SolutionDir)\..\src\core\lib\security\credentials\jwt\jwt_credentials.c">
    </ClCompile>
    <ClCompile Include="$(SolutionDir)\..\src\core\lib\security\credentials\jwt\jwt_verifier.c">
    </ClCompile>
    <ClCompile Include="$(SolutionDir)\..\src\core\lib\security\credentials\oauth2\oauth2_credentials.c">
    </ClCompile>
    <ClCompile Include="$(SolutionDir)\..\src\core\lib\security\credentials\plugin\plugin_credentials.c">
    </ClCompile>
    <ClCompile Include="$(SolutionDir)\..\src\core\lib\security\credentials\ssl\ssl_credentials.c">
    </ClCompile>
    <ClCompile Include="$(SolutionDir)\..\src\core\lib\security\transport\client_auth_filter.c">
    </ClCompile>
    <ClCompile Include="$(SolutionDir)\..\src\core\lib\security\transport\handshake.c">
    </ClCompile>
    <ClCompile Include="$(SolutionDir)\..\src\core\lib\security\transport\secure_endpoint.c">
    </ClCompile>
    <ClCompile Include="$(SolutionDir)\..\src\core\lib\security\transport\security_connector.c">
    </ClCompile>
    <ClCompile Include="$(SolutionDir)\..\src\core\lib\security\transport\server_auth_filter.c">
    </ClCompile>
    <ClCompile Include="$(SolutionDir)\..\src\core\lib\security\util\b64.c">
    </ClCompile>
    <ClCompile Include="$(SolutionDir)\..\src\core\lib\security\util\json_util.c">
    </ClCompile>
    <ClCompile Include="$(SolutionDir)\..\src\core\lib\surface\init_secure.c">
    </ClCompile>
    <ClCompile Include="$(SolutionDir)\..\src\core\lib\tsi\fake_transport_security.c">
    </ClCompile>
    <ClCompile Include="$(SolutionDir)\..\src\core\lib\tsi\ssl_transport_security.c">
    </ClCompile>
    <ClCompile Include="$(SolutionDir)\..\src\core\lib\tsi\transport_security.c">
    </ClCompile>
    <ClCompile Include="$(SolutionDir)\..\src\core\ext\transport\chttp2\client\secure\secure_channel_create.c">
    </ClCompile>
    <ClCompile Include="$(SolutionDir)\..\src\core\ext\client_config\channel_connectivity.c">
    </ClCompile>
    <ClCompile Include="$(SolutionDir)\..\src\core\ext\client_config\client_channel.c">
    </ClCompile>
    <ClCompile Include="$(SolutionDir)\..\src\core\ext\client_config\client_channel_factory.c">
    </ClCompile>
    <ClCompile Include="$(SolutionDir)\..\src\core\ext\client_config\client_config.c">
    </ClCompile>
    <ClCompile Include="$(SolutionDir)\..\src\core\ext\client_config\client_config_plugin.c">
    </ClCompile>
    <ClCompile Include="$(SolutionDir)\..\src\core\ext\client_config\connector.c">
    </ClCompile>
    <ClCompile Include="$(SolutionDir)\..\src\core\ext\client_config\default_initial_connect_string.c">
    </ClCompile>
    <ClCompile Include="$(SolutionDir)\..\src\core\ext\client_config\initial_connect_string.c">
    </ClCompile>
    <ClCompile Include="$(SolutionDir)\..\src\core\ext\client_config\lb_policy.c">
    </ClCompile>
    <ClCompile Include="$(SolutionDir)\..\src\core\ext\client_config\lb_policy_factory.c">
    </ClCompile>
    <ClCompile Include="$(SolutionDir)\..\src\core\ext\client_config\lb_policy_registry.c">
    </ClCompile>
    <ClCompile Include="$(SolutionDir)\..\src\core\ext\client_config\parse_address.c">
    </ClCompile>
    <ClCompile Include="$(SolutionDir)\..\src\core\ext\client_config\resolver.c">
    </ClCompile>
    <ClCompile Include="$(SolutionDir)\..\src\core\ext\client_config\resolver_factory.c">
    </ClCompile>
    <ClCompile Include="$(SolutionDir)\..\src\core\ext\client_config\resolver_registry.c">
    </ClCompile>
    <ClCompile Include="$(SolutionDir)\..\src\core\ext\client_config\subchannel.c">
    </ClCompile>
    <ClCompile Include="$(SolutionDir)\..\src\core\ext\client_config\subchannel_call_holder.c">
    </ClCompile>
    <ClCompile Include="$(SolutionDir)\..\src\core\ext\client_config\subchannel_index.c">
    </ClCompile>
    <ClCompile Include="$(SolutionDir)\..\src\core\ext\client_config\uri_parser.c">
    </ClCompile>
    <ClCompile Include="$(SolutionDir)\..\src\core\ext\transport\chttp2\server\insecure\server_chttp2.c">
    </ClCompile>
    <ClCompile Include="$(SolutionDir)\..\src\core\ext\transport\chttp2\client\insecure\channel_create.c">
    </ClCompile>
    <ClCompile Include="$(SolutionDir)\..\src\core\ext\lb_policy\grpclb\load_balancer_api.c">
    </ClCompile>
    <ClCompile Include="$(SolutionDir)\..\src\core\ext\lb_policy\grpclb\proto\grpc\lb\v1\load_balancer.pb.c">
    </ClCompile>
    <ClCompile Include="$(SolutionDir)\..\third_party\nanopb\pb_common.c">
    </ClCompile>
    <ClCompile Include="$(SolutionDir)\..\third_party\nanopb\pb_decode.c">
    </ClCompile>
    <ClCompile Include="$(SolutionDir)\..\third_party\nanopb\pb_encode.c">
    </ClCompile>
    <ClCompile Include="$(SolutionDir)\..\src\core\ext\lb_policy\pick_first\pick_first.c">
    </ClCompile>
    <ClCompile Include="$(SolutionDir)\..\src\core\ext\lb_policy\round_robin\round_robin.c">
    </ClCompile>
    <ClCompile Include="$(SolutionDir)\..\src\core\ext\resolver\dns\native\dns_resolver.c">
    </ClCompile>
    <ClCompile Include="$(SolutionDir)\..\src\core\ext\resolver\sockaddr\sockaddr_resolver.c">
    </ClCompile>
<<<<<<< HEAD
    <ClCompile Include="$(SolutionDir)\..\src\core\ext\census\base_resources.c">
=======
    <ClCompile Include="$(SolutionDir)\..\src\core\ext\load_reporting\load_reporting.c">
    </ClCompile>
    <ClCompile Include="$(SolutionDir)\..\src\core\ext\load_reporting\load_reporting_filter.c">
>>>>>>> 91e4803c
    </ClCompile>
    <ClCompile Include="$(SolutionDir)\..\src\core\ext\census\context.c">
    </ClCompile>
    <ClCompile Include="$(SolutionDir)\..\src\core\ext\census\gen\census.pb.c">
    </ClCompile>
    <ClCompile Include="$(SolutionDir)\..\src\core\ext\census\grpc_context.c">
    </ClCompile>
    <ClCompile Include="$(SolutionDir)\..\src\core\ext\census\grpc_filter.c">
    </ClCompile>
    <ClCompile Include="$(SolutionDir)\..\src\core\ext\census\grpc_plugin.c">
    </ClCompile>
    <ClCompile Include="$(SolutionDir)\..\src\core\ext\census\initialize.c">
    </ClCompile>
    <ClCompile Include="$(SolutionDir)\..\src\core\ext\census\mlog.c">
    </ClCompile>
    <ClCompile Include="$(SolutionDir)\..\src\core\ext\census\operation.c">
    </ClCompile>
    <ClCompile Include="$(SolutionDir)\..\src\core\ext\census\placeholders.c">
    </ClCompile>
    <ClCompile Include="$(SolutionDir)\..\src\core\ext\census\resource.c">
    </ClCompile>
    <ClCompile Include="$(SolutionDir)\..\src\core\ext\census\tracing.c">
    </ClCompile>
    <ClCompile Include="$(SolutionDir)\..\src\core\plugin_registry\grpc_plugin_registry.c">
    </ClCompile>
  </ItemGroup>
  <ItemGroup>
    <ProjectReference Include="$(SolutionDir)\..\vsprojects\vcxproj\.\gpr\gpr.vcxproj">
      <Project>{B23D3D1A-9438-4EDA-BEB6-9A0A03D17792}</Project>
    </ProjectReference>
  </ItemGroup>
  <ItemGroup>
    <None Include="packages.config" />
  </ItemGroup>
  <Import Project="$(VCTargetsPath)\Microsoft.Cpp.targets" />
  <ImportGroup Label="ExtensionTargets">
  <Import Project="$(SolutionDir)\..\vsprojects\packages\grpc.dependencies.zlib.redist.1.2.8.10\build\native\grpc.dependencies.zlib.redist.targets" Condition="Exists('$(SolutionDir)\..\vsprojects\packages\grpc.dependencies.zlib.redist.1.2.8.10\build\native\grpc.dependencies\grpc.dependencies.zlib.targets')" />
  <Import Project="$(SolutionDir)\..\vsprojects\packages\grpc.dependencies.zlib.1.2.8.10\build\native\grpc.dependencies.zlib.targets" Condition="Exists('$(SolutionDir)\..\vsprojects\packages\grpc.dependencies.zlib.1.2.8.10\build\native\grpc.dependencies\grpc.dependencies.zlib.targets')" />
  <Import Project="$(SolutionDir)\..\vsprojects\packages\grpc.dependencies.openssl.redist.1.0.204.1\build\native\grpc.dependencies.openssl.redist.targets" Condition="Exists('$(SolutionDir)\..\vsprojects\packages\grpc.dependencies.openssl.redist.1.0.204.1\build\native\grpc.dependencies\grpc.dependencies.openssl.targets')" />
  <Import Project="$(SolutionDir)\..\vsprojects\packages\grpc.dependencies.openssl.1.0.204.1\build\native\grpc.dependencies.openssl.targets" Condition="Exists('$(SolutionDir)\..\vsprojects\packages\grpc.dependencies.openssl.1.0.204.1\build\native\grpc.dependencies\grpc.dependencies.openssl.targets')" />
  </ImportGroup>
  <Target Name="EnsureNuGetPackageBuildImports" BeforeTargets="PrepareForBuild">
    <PropertyGroup>
      <ErrorText>This project references NuGet package(s) that are missing on this computer. Enable NuGet Package Restore to download them.  For more information, see http://go.microsoft.com/fwlink/?LinkID=322105. The missing file is {0}.</ErrorText>
    </PropertyGroup>
    <Error Condition="!Exists('$(SolutionDir)\..\vsprojects\packages\grpc.dependencies.zlib.redist.1.2.8.10\build\native\grpc.dependencies.zlib.redist.targets')" Text="$([System.String]::Format('$(ErrorText)', '$(SolutionDir)\..\vsprojects\packages\grpc.dependencies.zlib.redist.1.2.8.10\build\native\grpc.dependencies.zlib.redist.targets')" />
    <Error Condition="!Exists('$(SolutionDir)\..\vsprojects\packages\grpc.dependencies.zlib.1.2.8.10\build\native\grpc.dependencies.zlib.targets')" Text="$([System.String]::Format('$(ErrorText)', '$(SolutionDir)\..\vsprojects\packages\grpc.dependencies.zlib.1.2.8.10\build\native\grpc.dependencies.zlib.targets')" />
    <Error Condition="!Exists('$(SolutionDir)\..\vsprojects\packages\grpc.dependencies.openssl.redist.1.0.204.1\build\native\grpc.dependencies.openssl.redist.targets')" Text="$([System.String]::Format('$(ErrorText)', '$(SolutionDir)\..\vsprojects\packages\grpc.dependencies.openssl.redist.1.0.204.1\build\native\grpc.dependencies.openssl.redist.targets')" />
    <Error Condition="!Exists('$(SolutionDir)\..\vsprojects\packages\grpc.dependencies.openssl.1.0.204.1\build\native\grpc.dependencies.openssl.props')" Text="$([System.String]::Format('$(ErrorText)', '$(SolutionDir)\..\vsprojects\packages\grpc.dependencies.openssl.1.0.204.1\build\native\grpc.dependencies.openssl.props')" />
    <Error Condition="!Exists('$(SolutionDir)\..\vsprojects\packages\grpc.dependencies.openssl.1.0.204.1\build\native\grpc.dependencies.openssl.targets')" Text="$([System.String]::Format('$(ErrorText)', '$(SolutionDir)\..\vsprojects\packages\grpc.dependencies.openssl.1.0.204.1\build\native\grpc.dependencies.openssl.targets')" />
  </Target>
</Project>
<|MERGE_RESOLUTION|>--- conflicted
+++ resolved
@@ -779,13 +779,11 @@
     </ClCompile>
     <ClCompile Include="$(SolutionDir)\..\src\core\ext\resolver\sockaddr\sockaddr_resolver.c">
     </ClCompile>
-<<<<<<< HEAD
+    <ClCompile Include="$(SolutionDir)\..\src\core\ext\load_reporting\load_reporting.c">
+    </ClCompile>
+    <ClCompile Include="$(SolutionDir)\..\src\core\ext\load_reporting\load_reporting_filter.c">
+    </ClCompile>
     <ClCompile Include="$(SolutionDir)\..\src\core\ext\census\base_resources.c">
-=======
-    <ClCompile Include="$(SolutionDir)\..\src\core\ext\load_reporting\load_reporting.c">
-    </ClCompile>
-    <ClCompile Include="$(SolutionDir)\..\src\core\ext\load_reporting\load_reporting_filter.c">
->>>>>>> 91e4803c
     </ClCompile>
     <ClCompile Include="$(SolutionDir)\..\src\core\ext\census\context.c">
     </ClCompile>
